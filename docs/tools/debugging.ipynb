--- conflicted
+++ resolved
@@ -311,11 +311,7 @@
     "reference](https://code.visualstudio.com/docs/editor/variables-reference).\n",
     "\n",
     "For more information, see the VS Code documentation for [Launch \n",
-<<<<<<< HEAD
-    "configurations]](https://code.visualstudio.com/docs/editor/debugging#_launch-configurations).\n",
-=======
     "configurations](https://code.visualstudio.com/docs/editor/debugging#_launch-configurations).\n",
->>>>>>> 02184a47
     "\n",
     ":::note Compilation options\n",
     "\n",

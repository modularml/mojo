--- conflicted
+++ resolved
@@ -18,16 +18,11 @@
 
 ### ✨ Highlights
 
-<<<<<<< HEAD
 - New `Int.from_bytes()` and `Int.as_bytes()` functions to convert a list of
   bytes to an integer and vice versa, accepting the endianess as an argument.
   Similar to Python `int.from_bytes()` and `int.to_bytes()` functions.
 
-- `StringRef` is now representable so `repr(StringRef("hello"))` will return
-  `StringRef('hello')`.
-=======
 ### Language changes
->>>>>>> 9f4544a9
 
 ### Standard library changes
 

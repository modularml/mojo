# Mojo unreleased changelog

This is a list of UNRELEASED changes for the Mojo language and tools.

When we cut a release, these notes move to `changelog-released.md` and that's
what we publish.

[//]: # Here's the template to use when starting a new batch of notes:
[//]: ## UNRELEASED
[//]: ### ⭐️ New
[//]: ### 🦋 Changed
[//]: ### ❌ Removed
[//]: ### 🛠️ Fixed

## UNRELEASED

### 🔥 Legendary

### ⭐️ New

- Mojo added support for the `inferred` passing kind on parameters. `inferred`
  parameters must appear at the beginning of the parameter list and cannot be
  explicitly specified by the user. This allows users to define functions with
  dependent parameters to be called without the caller specifying all the
  necessary parameters. For example:

  ```mojo
  fn parameter_simd[inferred dt: DType, value: Scalar[dt]]():
      print(value)

  fn call_it():
      parameter_simd[Int32(42)]()
  ```

  In the above example, `Int32(42)` is passed directly into `value`, the first
  non-inferred parameter. `dt` is inferred from the parameter itself to
  `DType.int32`.

  Note that this only works on function parameter lists at the moment.

- Mojo now supports adding a `@deprecated` decorator on structs, functions,
  traits, aliases, and global variables. The decorator marks the attached decl
  as deprecated and causes a warning to be emitted when the deprecated decl is
  referenced in user code. The decorator requires a deprecation message to be
  specified as a string literal.

  ```mojo
  @deprecated("Foo is deprecated, use Bar instead")
  struct Foo:
      pass

  fn outdated_api(x: Foo): # warning: Foo is deprecated, use Bar instead
      pass

  @deprecated("use another function!")
  fn bar():
      pass

  fn techdebt():
      bar() # warning: use another function!
  ```

- `int()` can now take a string and a specified base to parse an integer from a
  string: `int("ff", 16)` returns `255`. Additionally, if a base of zero is
  specified, the string will be parsed as if it was an integer literal, with the
  base determined by whether the string contains the prefix `"0x"`, `"0o"`, or
  `"0b"`. ([PR #2273](https://github.com/modularml/mojo/pull/2273) by
  [@artemiogr97](https://github.com/artemiogr97), fixes
  [#2274](https://github.com/modularml/mojo/issues/2274))

- Mojo now supports types to opt in to use the `abs` and `round` functions by
  implementing the `__abs__` and `__round__` methods (i.e. by conforming to the
  new `Absable` and `Roundable` traits), respectively, e.g.:

  ```mojo
  from math import sqrt

  @value
  struct Complex(Absable, Roundable):
      var re: Float64
      var im: Float64

      fn __abs__(self) -> Self:
          return Self(sqrt(self.re * self.re + self.im * self.im), 0.0)

      fn __round__(self) -> Self:
          return Self(round(self.re), round(self.im))
  ```

- The `abs`, `round`, `min`, `max`, and `divmod` functions have moved from
  `math` to `builtin`, so you no longer need to do
  `from math import abs, round, min, max, divmod`.

- Mojo now allows types to opt in to use the `floor()`, `ceil()`, and `trunc()`
  functions in the `math` module by implementing the `__floor__()`,
  `__ceil__()`, and `__trunc__()` methods (and so conforming to the new
  `math.Floorable`, `math.Ceilable`, and `math.Truncable` traits, respectively).
  For example:

  ```mojo
    from math import Ceilable, Floorable, Truncable, ceil, floor, trunc

    @value
    struct Complex(Ceilable, Floorable, Truncable):
      var re: Float64
      var im: Float64

      fn __ceil__(self) -> Self:
          return Self(ceil(re), ceil(im))

      fn __floor__(self) -> Self:
          return Self(floor(re), floor(im))

      fn __trunc__(self) -> Self:
          return Self(trunc(re), trunc(im))
  ```

- Add builtin `any()` and `all()` functions to check for truthy elements in a collection.
  This also works to get the truthy value of a SIMD vector.
  ([PR #2600](https://github.com/modularml/mojo/pull/2600) by [@helehex](https://github.com/helehex))
  For example:

  ```mojo
    fn truthy_simd():
        var vec = SIMD[DType.int32, 4](0, 1, 2, 3)
        if any(vec):
            print("any elements are truthy")
        if all(vec):
            print("all elements are truthy")
  ```

- Add an `InlinedArray` type that works on memory-only types.
  Compare with the existing `StaticTuple` type, which is conceptually an array
  type, but only worked on `AnyRegType`.
    ([PR #2294](https://github.com/modularml/mojo/pull/2294) by [@lsh](https://github.com/lsh))

- Base64 decoding support has been added.
    ([PR #2364](https://github.com/modularml/mojo/pull/2364) by [@mikowals](https://github.com/mikowals))

- Add Base16 encoding and decoding support.
  ([PR #2584](https://github.com/modularml/mojo/pull/2584)
   by [@kernhanda](https://github.com/kernhanda))

- Add `repr()` function and `Representable` trait.
    ([PR #2361](https://github.com/modularml/mojo/pull/2361) by [@gabrieldemarmiesse](https://github.com/gabrieldemarmiesse))

- Add `SIMD.shuffle()` with `StaticIntTuple` mask.
    ([PR #2315](https://github.com/modularml/mojo/pull/2315) by [@mikowals](https://github.com/mikowals))

- Invoking `mojo package my-package -o my-dir` on the command line, where
  `my-package` is a Mojo package source directory, and `my-dir` is an existing
  directory, now outputs a Mojo package to `my-dir/my-package.mojopkg`.
  Previously, this had to be spelled out, as in `-o my-dir/my-package.mojopkg`.

- The Mojo Language Server now reports a warning when a local variable is unused.

- The `math` module now has `CeilDivable` and `CeilDivableRaising` traits that
  allow users to opt into the `math.ceildiv` function.

- Mojo now allows methods to declare `self` as a `Reference` directly, which
  can be useful for advanced cases of parametric mutabilty and custom lifetime
  processing.  Previously it required the use of an internal MLIR type to
  achieve this.

- `object` now implements all the bitwise operators.
    ([PR #2324](https://github.com/modularml/mojo/pull/2324) by [@LJ-9801](https://github.com/LJ-9801))

- A new `--validate-doc-strings` option has been added to `mojo` to emit errors
  on invalid doc strings instead of warnings.

- Several `mojo` subcommands now support a `--diagnostic-format` option that
  changes the format with which errors, warnings, and other diagnostics are
  printed. By specifying `--diagnostic-format json` on the command line, errors
  and other diagnostics will be output in a structured
  [JSON Lines](https://jsonlines.org) format that is easier for machines to
  parse.

  The full list of subcommands that support `--diagnostic-format` is as follows:
  `mojo build`, `mojo doc`, `mojo run`, `mojo package`, and `mojo test`.
  Further, the `mojo test --json` option has been subsumed into this new option;
  for the same behavior, run `mojo test --diagnostic-format json`.

  Note that the format of the JSON output may change; we don't currently
  guarantee its stability across releases of Mojo.

- A new decorator, `@doc_private`, was added that can be used to hide a decl
  from being generated in the output of `mojo doc`. It also removes the
  requirement that the decl has documentation (e.g. when used with
  --diagnose-missing-doc-strings).

- Added a new `Span` type for taking slices of contiguous collections.
  ([PR #2595](https://github.com/modularml/mojo/pull/2595) by [lsh](https://github.com/lsh))

- Added new `as_bytes_slice()` methods to `String` and `StringLiteral`, which
  returns a `Span` of the bytes owned by the string.

- Add new `ImmStaticLifetime` and `MutStaticLifetime` helpers

- Add new `memcpy` overload for `UnsafePointer[Scalar[_]]` pointers.

- `Dict` now implements `get(key)` and `get(key, default)` functions.
    ([PR #2519](https://github.com/modularml/mojo/pull/2519) by [@martinvuyk](https://github.com/martinvuyk))

- Debugger users can now set breakpoints on function calls in O0 builds even if
  the call has been inlined by the compiler.

- The `os` module now provides functionalty for adding and removing directories
  using `mkdir` and `rmdir`.
    ([PR #2430](https://github.com/modularml/mojo/pull/2430) by [@artemiogr97](https://github.com/artemiogr97))

- `Dict.__get_ref(key)`, allowing to get references to dictionary values.

- `String.strip()`, `lstrip()` and `rstrip()` can now remove custom characters
  other than whitespace.  In addition, there are now several useful aliases for
  whitespace, ASCII lower/uppercase, and so on.
    ([PR #2555](https://github.com/modularml/mojo/pull/2555) by [@toiletsandpaper](https://github.com/toiletsandpaper))

- `List` has a simplified syntax to call the `count` method: `my_list.count(x)`.
    ([PR #2675](https://github.com/modularml/mojo/pull/2675) by [@gabrieldemarmiesse](https://github.com/gabrieldemarmiesse))

- `Dict()` now supports `reversed` for `dict.items()` and `dict.values()`.
    ([PR #2340](https://github.com/modularml/mojo/pull/2340) by [@jayzhan211](https://github.com/jayzhan211))

- `Dict` now has a simplified conversion to `String` with `my_dict.__str__()`.
  Note that `Dict` does not conform to the `Stringable` trait so `str(my_dict)`
  is not possible yet.
    ([PR #2674](https://github.com/modularml/mojo/pull/2674) by [@gabrieldemarmiesse](https://github.com/gabrieldemarmiesse))

- `List()` now supports `__contains__`.
    ([PR #2667](https://github.com/modularml/mojo/pull/2667) by [@rd4com](https://github.com/rd4com/))

- `List` now has an `index` method that allows one to find the (first) location
  of an element in a `List` of `EqualityComparable` types. For example:

  ```mojo
  var my_list = List[Int](2, 3, 5, 7, 3)
  print(my_list.index(3))  # prints 1
  ```

- `List` can now be converted to a `String` with a simplified syntax:

  ```mojo
  var my_list = List[Int](2, 3)
  print(my_list.__str__())  # prints [2, 3]
  ```

  Note that `List` doesn't conform to the `Stringable` trait yet so you cannot
  use `str(my_list)` yet.
    ([PR #2673](https://github.com/modularml/mojo/pull/2673) by [@gabrieldemarmiesse](https://github.com/gabrieldemarmiesse))

<<<<<<< HEAD
- Added `atof()` function which can convert a `String` to a `float64`.
    ([PR #2649](https://github.com/modularml/mojo/pull/2649) by [@fknfilewalker](https://github.com/fknfilewalker))
=======
- Added the `Indexer` trait to denote types that implement the `__index__()`
  method which allow these types to be accepted in common `__getitem__` and
  `__setitem__` implementations, as well as allow a new builtin `index` function
  to be called on them. For example:

  ```mojo
  @value
  struct AlwaysZero(Indexer):
      fn __index__(self) -> Int:
          return 0

  struct MyList:
      var data: List[Int]

      fn __init__(inout self):
          self.data = List[Int](1, 2, 3, 4)

      fn __getitem__[T: Indexer](self, idx: T) -> T:
          return self.data[index(idx)]

  print(MyList()[AlwaysZero()])  # prints `1`
  ```

- `StringRef` now implements `strip()` which can be used to remove leading and
  trailing whitespaces. ([PR #2683](https://github.com/modularml/mojo/pull/2683)
  by [@fknfilewalker](https://github.com/fknfilewalker))
>>>>>>> 93ac887a

### 🦋 Changed

- The `let` keyword has been completely removed from the language. We previously
  removed `let` declarations but still provided an error message to users. Now,
  it is completely gone from the grammar. Long live `var`!

- The `abs` and `round` functions have moved from `math` to `builtin`, so you no
  longer need to do `from math import abs, round`.

- Many functions returning a pointer type have been unified to have a public
  API function of `unsafe_ptr()`.

- The `--warn-missing-doc-strings` flag for `mojo` has been renamed to
  `--diagnose-missing-doc-strings`.

- The `take` function in `Variant` and `Optional` has been renamed to
  `unsafe_take`.

- The `get` function in `Variant` has been replaced by `__refitem__`. That is,
  `v.get[T]()` should be replaced with `v[T]`.

- Various functions in the `algorithm` module are now moved to be
  builtin-functions.  This includes `sort`, `swap`, and `partition`.
  `swap` and `partition` will likely shuffle around as we're reworking
  our builtnin `sort` function and optimizing it.

- `ListLiteral` and `Tuple` now only requires that element types be `Copyable`.
  Consequently, `ListLiteral` and `Tuple` are themselves no longer `Copyable`.

- The `math.bit` module has been moved to a new top-level `bit` module. The
  following functions in this module have been renamed:
  - `ctlz` -> `countl_zero`
  - `cttz` -> `countr_zero`
  - `bit_length` -> `bit_width`
  - `ctpop` -> `pop_count`
  - `bswap` -> `byte_reverse`
  - `bitreverse` -> `bit_reverse`

- The `math.rotate_bits_left` and `math.rotate_bits_right` functions have been
  moved to the `bit` module.

- The implementation of the following functions have been moved from the `math`
  module to the new `utils.numerics` module: `isfinite`, `isinf`, `isnan`,
  `nan`, `nextafter`, and `ulp`. The functions continue to be exposed in the
  `math` module.

### ❌ Removed

- The method `object.print()` has been removed. Since now, `object` has the
  `Stringable` trait, you can use `print(my_object)` instead.

- The `math.clamp` function has been removed in favor of a new `SIMD.clamp`
  method.

- The `math.round_half_down` and `math.round_half_up` functions are removed.
  These can be trivially implemented using the `ceil` and `floor` functions.

- The `add`, `sub`, `mul`, `div`, and `mod` functions have been removed from the
  `math` module. Instead, users should rely on the `+`, `-`, `*`, `/`, and `%`
  operators, respectively.

- The `math.roundeven` function has been removed from the `math` module. The new
  `SIMD.roundeven` method now provides the identical functionality.

- The `math.div_ceil` function has been removed in favor of the `math.ceildiv`
  function.

- The `math.bit.select` and `math.bit.bit_and` functions have been removed. The
  same functionality is available in the builtin `SIMD.select` and
  `SIMD.__and__` methods, respectively.

- The `math.rotate_left` and `math.rotate_right` functions have been removed.
  The same functionality is available in the builtin `SIMD.rotate_{left,right}`
  methods for `SIMD` types, and the `bit.rotate_bits_{left,right}` methods for
  `Int`.

- The `math.limit` module has been removed. The same functionality is available
  as follows:
  - `math.limit.inf`: use `utils.numerics.max_or_inf`
  - `math.limit.neginf`: use `utils.numerics.min_or_neg_inf`
  - `math.limit.max_finite`: use `utils.numerics.max_finite`
  - `math.limit.min_finite`: use `utils.numerics.min_finite`

### 🛠️ Fixed

- [#2363](https://github.com/modularml/mojo/issues/2363) Fix LSP crashing on
  simple trait definitions.
- [#1787](https://github.com/modularml/mojo/issues/1787) Fix error when using
  `//` on `FloatLiteral` in alias expression.
- Made several improvements to dictionary performance. Dicts with integer keys
  are most heavily affected, but large dicts and dicts with large values
  will also see large improvements.<|MERGE_RESOLUTION|>--- conflicted
+++ resolved
@@ -248,10 +248,6 @@
   use `str(my_list)` yet.
     ([PR #2673](https://github.com/modularml/mojo/pull/2673) by [@gabrieldemarmiesse](https://github.com/gabrieldemarmiesse))
 
-<<<<<<< HEAD
-- Added `atof()` function which can convert a `String` to a `float64`.
-    ([PR #2649](https://github.com/modularml/mojo/pull/2649) by [@fknfilewalker](https://github.com/fknfilewalker))
-=======
 - Added the `Indexer` trait to denote types that implement the `__index__()`
   method which allow these types to be accepted in common `__getitem__` and
   `__setitem__` implementations, as well as allow a new builtin `index` function
@@ -278,7 +274,9 @@
 - `StringRef` now implements `strip()` which can be used to remove leading and
   trailing whitespaces. ([PR #2683](https://github.com/modularml/mojo/pull/2683)
   by [@fknfilewalker](https://github.com/fknfilewalker))
->>>>>>> 93ac887a
+
+- Added `atof()` function which can convert a `String` to a `float64`.
+    ([PR #2649](https://github.com/modularml/mojo/pull/2649) by [@fknfilewalker](https://github.com/fknfilewalker))
 
 ### 🦋 Changed
 

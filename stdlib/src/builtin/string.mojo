--- conflicted
+++ resolved
@@ -1415,10 +1415,6 @@
             substr._strref_dangerous(), start=start
         )
 
-<<<<<<< HEAD
-    fn split(self, sep: String, maxsplit: Int = -1) raises -> List[String]:
-        """Split the string by a separator.
-=======
     fn isspace(self) -> Bool:
         """Determines whether the given String is a python
         whitespace String. This corresponds to Python's
@@ -1467,9 +1463,8 @@
             )
         return False
 
-    fn split(self, delimiter: String) raises -> List[String]:
-        """Split the string by a delimiter.
->>>>>>> 4724ec6f
+    fn split(self, sep: String, maxsplit: Int = -1) raises -> List[String]:
+        """Split the string by a separator.
 
         Args:
             sep: The string to split on.
@@ -1493,7 +1488,6 @@
         """
         var output = List[String]()
 
-<<<<<<< HEAD
         var str_iter_len = len(self) - 1
         var lhs = 0
         var rhs = 0
@@ -1588,22 +1582,6 @@
 
             output.append(self[lhs:rhs])
             lhs = rhs
-=======
-        var current_offset = 0
-        while True:
-            var loc = self.find(delimiter, current_offset)
-            # The delimiter was not found, so add the search slice from where
-            # we're currently at.
-            if loc == -1:
-                output.append(self[current_offset:])
-                break
-
-            # We found a delimiter, so add the preceding string slice.
-            output.append(self[current_offset:loc])
-
-            # Advance our search offset past the delimiter.
-            current_offset = loc + len(delimiter)
->>>>>>> 4724ec6f
 
         return output
 

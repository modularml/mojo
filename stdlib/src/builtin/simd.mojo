--- conflicted
+++ resolved
@@ -34,10 +34,7 @@
 from utils._numerics import nan as _nan
 from utils._visualizers import lldb_formatter_wrapping_type
 from utils.inlined_string import _ArrayMem
-<<<<<<< HEAD
 from utils import StaticTuple, InlineArray
-=======
->>>>>>> 668489ee
 
 from .dtype import _integral_type_of, _get_dtype_printf_format
 from .io import _snprintf_scalar, _snprintf, _printf

--- conflicted
+++ resolved
@@ -1581,11 +1581,7 @@
                     "invalid index in the shuffle operation",
                 ]()
                 var ptr = __mlir_op.`pop.array.gep`(
-<<<<<<< HEAD
-                    UnsafePointer.address_of(array).value, idx.value
-=======
                     UnsafePointer.address_of(array).address, idx.value
->>>>>>> fd304d2f
                 )
                 __mlir_op.`pop.store`(val, ptr)
 

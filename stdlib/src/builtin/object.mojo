# ===----------------------------------------------------------------------=== #
# Copyright (c) 2024, Modular Inc. All rights reserved.
#
# Licensed under the Apache License v2.0 with LLVM Exceptions:
# https://llvm.org/LICENSE.txt
#
# Unless required by applicable law or agreed to in writing, software
# distributed under the License is distributed on an "AS IS" BASIS,
# WITHOUT WARRANTIES OR CONDITIONS OF ANY KIND, either express or implied.
# See the License for the specific language governing permissions and
# limitations under the License.
# ===----------------------------------------------------------------------=== #
"""Defines the object type, which is used to represent untyped values.

These are Mojo built-ins, so you don't need to import them.
"""

from collections import Dict, List
from sys.intrinsics import _type_is_eq

from memory import Arc, memcmp, memcpy

from utils import StringRef, Variant, unroll

# ===----------------------------------------------------------------------=== #
# _ObjectImpl
# ===----------------------------------------------------------------------=== #


@register_passable("trivial")
struct _NoneMarker(CollectionElementNew):
    """This is a trivial class to indicate that an object is `None`."""

    fn __init__(inout self, *, other: Self):
        pass


@register_passable("trivial")
struct _ImmutableString(CollectionElement, CollectionElementNew):
    """Python strings are immutable. This class is marked as trivially register
    passable because its memory will be managed by `_ObjectImpl`. It is a
    pointer and integer pair. Memory will be dynamically allocated.
    """

    var data: UnsafePointer[UInt8]
    """The pointer to the beginning of the string contents. It is not
    null-terminated."""
    var length: Int
    """The length of the string."""

    @always_inline
    fn __init__(inout self, data: UnsafePointer[UInt8], length: Int):
        self.data = data
        self.length = length

    @always_inline
    fn __init__(inout self, *, other: Self):
        self = other

    @always_inline
    fn string_compare(self, rhs: _ImmutableString) -> Int:
        var res = memcmp(self.data, rhs.data, min(self.length, rhs.length))
        if res != 0:
            return -1 if res < 0 else 1
        if self.length == rhs.length:
            return 0
        return -1 if self.length < rhs.length else 1


struct _RefCountedList:
    """Python objects have the behavior that bool, int, float, and str are
    passed by value but lists and dictionaries are passed by reference. In order
    to model this behavior, lists and dictionaries are implemented as
    ref-counted data types.
    """

    var impl: Arc[List[_ObjectImpl]]
    """The list value."""

    fn __init__(inout self):
        self.impl = Arc[List[_ObjectImpl]](List[_ObjectImpl]())


@register_passable("trivial")
struct _RefCountedListRef:
    # FIXME(#3335): Use indirection to avoid a recursive struct definition.
    var lst: UnsafePointer[NoneType]
    """The reference to the list."""

    @always_inline
    fn __init__(inout self):
        var ptr = UnsafePointer[_RefCountedList].alloc(1)
        __get_address_as_uninit_lvalue(ptr.address) = _RefCountedList()
        self.lst = ptr.bitcast[NoneType]()

    @always_inline
    fn copy(self) -> Self:
        _ = self.lst.bitcast[_RefCountedList]()[].impl
        return Self {lst: self.lst}

    fn release(self):
        var ptr = self.lst.bitcast[_RefCountedList]()[].impl


struct _RefCountedAttrsDict:
    """This type contains the attribute dictionary for a dynamic object. The
    attribute dictionary is constructed once with a fixed number of elements.
    Those elements can be modified, but elements cannot be added or deleted
    after the dictionary is implemented. Because attribute are accessed
    directly with `x.attr`, the key will always be a `StringLiteral`.
    """

    var impl: Arc[Dict[StringLiteral, _ObjectImpl]]
    """The implementation of the map."""

    fn __init__(inout self):
        self.impl = Arc[Dict[StringLiteral, _ObjectImpl]](
            Dict[StringLiteral, _ObjectImpl]()
        )

    @always_inline
    fn set(inout self, key: StringLiteral, value: _ObjectImpl) raises:
        if key in self.impl[]:
            self.impl[][key].destroy()
            self.impl[][key] = value
            return
        raise Error(
            "AttributeError: Object does not have an attribute of name '"
            + key
            + "'"
        )

    @always_inline
    fn get(self, key: StringLiteral) raises -> _ObjectImpl:
        var iter = self.impl[].find(key)
        if iter:
            return iter.value()
        raise Error(
            "AttributeError: Object does not have an attribute of name '"
            + key
            + "'"
        )


struct Attr:
    """A generic object's attributes are set on construction, after which the
    attributes can be read and modified, but no attributes may be removed or
    added.
    """

    var key: StringLiteral
    """The name of the attribute."""
    var value: object
    """The value of the attribute."""

    @always_inline
    fn __init__(inout self, key: StringLiteral, owned value: object):
        """Initializes the attribute with a key and value.

        Args:
            key: The string literal key.
            value: The object value of the attribute.
        """
        self.key = key
        self.value = value^


@register_passable("trivial")
struct _RefCountedAttrsDictRef:
    # FIXME(#3335): Use indirection to avoid a recursive struct definition.
    # FIXME(#12604): Distinguish this type from _RefCountedListRef.
    var attrs: UnsafePointer[Int8]
    """The reference to the dictionary."""

    @always_inline
    fn __init__(inout self, values: VariadicListMem[Attr, _, _]):
        var ptr = UnsafePointer[_RefCountedAttrsDict].alloc(1)
        __get_address_as_uninit_lvalue(ptr.address) = _RefCountedAttrsDict()
        # Elements can only be added on construction.
        for i in range(len(values)):
            ptr[].impl[]._insert(values[i].key, values[i].value._value.copy())

        self.attrs = ptr.bitcast[Int8]()

    @always_inline
    fn copy(self) -> Self:
        _ = self.attrs.bitcast[_RefCountedAttrsDict]()[].impl
        return Self {attrs: self.attrs}

    fn release(self):
        var ptr = self.attrs.bitcast[_RefCountedAttrsDict]()[].impl


@register_passable("trivial")
struct _Function:
    # The MLIR function type has two arguments:
    # 1. The self value, or the single argument.
    # 2. None, or an additional argument.
    var value: UnsafePointer[Int16]
    """The function pointer."""

    @always_inline
    fn __init__[FnT: AnyTrivialRegType](inout self, value: FnT):
        # FIXME: No "pointer bitcast" for signature function pointers.
        var f = UnsafePointer[Int16]()
        UnsafePointer.address_of(f).bitcast[FnT]()[] = value
        self.value = f

    alias fn0 = fn () raises -> object
    """Nullary function type."""
    alias fn1 = fn (object) raises -> object
    """Unary function type."""
    alias fn2 = fn (object, object) raises -> object
    """Binary function type."""
    alias fn3 = fn (object, object, object) raises -> object
    """Ternary function type."""

    @always_inline
    fn invoke(owned self) raises -> object:
        return UnsafePointer.address_of(self.value).bitcast[Self.fn0]()[]()

    @always_inline
    fn invoke(owned self, arg0: object) raises -> object:
        return UnsafePointer.address_of(self.value).bitcast[Self.fn1]()[](arg0)

    @always_inline
    fn invoke(owned self, arg0: object, arg1: object) raises -> object:
        return UnsafePointer.address_of(self.value).bitcast[Self.fn2]()[](
            arg0, arg1
        )

    @always_inline
    fn invoke(
        owned self, arg0: object, arg1: object, arg2: object
    ) raises -> object:
        return UnsafePointer.address_of(self.value).bitcast[Self.fn3]()[](
            arg0, arg1, arg2
        )


struct _ObjectImpl(CollectionElement, CollectionElementNew, Stringable):
    """This class is the underlying implementation of the value of an `object`.
    It is a variant of primitive types and pointers to implementations of more
    complex types.

    We choose Int64 and Float64 to store all integer and float values respectively.
    TODO: These should be BigInt and BigFloat one day.
    """

    alias type = Variant[
        _NoneMarker,
        Bool,
        Int64,
        Float64,
        _ImmutableString,
        _RefCountedListRef,
        _Function,
        _RefCountedAttrsDictRef,
    ]
    """The variant value type."""
    var value: Self.type
    """The value of the object. It is a variant of the possible object values
    kinds."""

    alias none: Int = 0
    """Type discriminator indicating none."""
    alias bool: Int = 1
    """Type discriminator indicating a bool."""
    alias int: Int = 2
    """Type discriminator indicating an int."""
    alias float: Int = 3
    """Type discriminator indicating a float."""
    alias str: Int = 4
    """Type discriminator indicating a string."""
    alias list: Int = 5
    """Type discriminator indicating a list."""
    alias dict: Int = 8  # TODO
    """Type discriminator indicating a dictionary."""
    alias function: Int = 6
    """Type discriminator indicating a function."""
    alias obj: Int = 7
    """Type discriminator indicating an object."""

    # ===------------------------------------------------------------------=== #
    # Constructors
    # ===------------------------------------------------------------------=== #

    @always_inline
    fn __init__(inout self, value: Self.type):
        self.value = value

    @always_inline
    fn __init__(inout self):
        self.value = Self.type(_NoneMarker {})

    @always_inline
    fn __init__(inout self, value: Bool):
        self.value = Self.type(value)

    @always_inline
    fn __init__[dt: DType](inout self, value: SIMD[dt, 1]):
        @parameter
        if dt.is_integral():
            self.value = Self.type(value)
        else:
            self.value = Self.type(value)

    @always_inline
    fn __init__(inout self, value: _ImmutableString):
        self.value = Self.type(value)

    @always_inline
    fn __init__(inout self, value: _RefCountedListRef):
        self.value = Self.type(value)

    @always_inline
    fn __init__(inout self, value: _Function):
        self.value = Self.type(value)

    @always_inline
    fn __init__(inout self, value: _RefCountedAttrsDictRef):
        self.value = Self.type(value)

    @always_inline
    fn __init__(inout self, *, other: Self):
<<<<<<< HEAD
        self = other
=======
        """Copy the object.

        Args:
            other: The value to copy.
        """
        self = other.value
>>>>>>> ad0bc0e7

    @always_inline
    fn __copyinit__(inout self, existing: Self):
        self = existing.value

    @always_inline
    fn __moveinit__(inout self, owned other: Self):
        self = other.value^

    @always_inline
    fn copy(self) -> Self:
        if self.is_str():
            var str = self.get_as_string()
            var impl = _ImmutableString(
                UnsafePointer[UInt8].alloc(str.length), str.length
            )
            memcpy(
                dest=impl.data,
                src=str.data,
                count=str.length,
            )
            return impl
        if self.is_list():
            return self.get_as_list().copy()
        if self.is_obj():
            return self.get_obj_attrs().copy()
        return self

    @always_inline
    fn destroy(self):
        if self.is_str():
            self.get_as_string().data.free()
        elif self.is_list():
            self.get_as_list().release()
        elif self.is_obj():
            self.get_obj_attrs().release()

    # ===------------------------------------------------------------------=== #
    # Value Query
    # ===------------------------------------------------------------------=== #

    @always_inline
    fn is_none(self) -> Bool:
        return self.value.isa[_NoneMarker]()

    @always_inline
    fn is_bool(self) -> Bool:
        return self.value.isa[Bool]()

    @always_inline
    fn is_int(self) -> Bool:
        return self.value.isa[Int64]()

    @always_inline
    fn is_float(self) -> Bool:
        return self.value.isa[Float64]()

    @always_inline
    fn is_str(self) -> Bool:
        return self.value.isa[_ImmutableString]()

    @always_inline
    fn is_list(self) -> Bool:
        return self.value.isa[_RefCountedListRef]()

    @always_inline
    fn is_dict(self) -> Bool:
        return False

    @always_inline
    fn is_func(self) -> Bool:
        return self.value.isa[_Function]()

    @always_inline
    fn is_obj(self) -> Bool:
        return self.value.isa[_RefCountedAttrsDictRef]()

    # get a copy
    @always_inline
    fn get_as_bool(self) -> Bool:
        return self.value[Bool]

    @always_inline
    fn get_as_int(self) -> Int64:
        return self.value[Int64]

    @always_inline
    fn get_as_float(self) -> Float64:
        return self.value[Float64]

    @always_inline
    fn get_as_string(self) -> _ImmutableString:
        return self.value[_ImmutableString]

    @always_inline
    fn get_as_list(self) -> _RefCountedListRef:
        return self.value[_RefCountedListRef]

    @always_inline
    fn get_as_func(self) -> _Function:
        return self.value[_Function]

    @always_inline
    fn get_obj_attrs(self) -> _RefCountedAttrsDictRef:
        return self.value[_RefCountedAttrsDictRef]

    @always_inline
    fn get_type_id(self) -> Int:
        if self.is_none():
            return Self.none
        if self.is_bool():
            return Self.bool
        if self.is_int():
            return Self.int
        if self.is_float():
            return Self.float
        if self.is_str():
            return Self.str
        if self.is_list():
            return Self.list
        if self.is_func():
            return Self.function
        debug_assert(self.is_obj(), "expected a generic object")
        return Self.obj

    @always_inline
    fn _get_type_name(self) -> String:
        """Returns the name (in lowercase) of the specific object type."""
        if self.is_none():
            return "none"
        if self.is_bool():
            return "bool"
        if self.is_int():
            return "int"
        if self.is_float():
            return "float"
        if self.is_str():
            return "str"
        if self.is_list():
            return "list"
        if self.is_func():
            return "function"
        debug_assert(self.is_obj(), "expected a generic object")
        return "obj"

    # ===------------------------------------------------------------------=== #
    # Type Conversion
    # ===------------------------------------------------------------------=== #

    @always_inline
    fn convert_bool_to_float(self) -> Self:
        return Float64(1.0 if self.get_as_bool() else 0.0)

    @always_inline
    fn convert_bool_to_int(self) -> Self:
        return Int64(1 if self.get_as_bool() else 0)

    @always_inline
    fn convert_int_to_float(self) -> Self:
        return self.get_as_int().cast[DType.float64]()

    @staticmethod
    fn coerce_comparison_type(inout lhs: _ObjectImpl, inout rhs: _ObjectImpl):
        """Coerces two values of arithmetic type to the appropriate
        lowest-common denominator type for performing comparisons, in order of
        increasing priority: bool, int, and then float.
        """
        var lhsId = lhs.get_type_id()
        var rhsId = rhs.get_type_id()
        if lhsId == rhsId:
            return

        @parameter
        fn convert(inout value: _ObjectImpl, id: Int, to: Int):
            if to == Self.int:
                value = value.convert_bool_to_int()
            else:
                if id == Self.bool:
                    value = value.convert_bool_to_float()
                else:
                    value = value.convert_int_to_float()

        if lhsId > rhsId:
            convert(rhs, rhsId, lhsId)
        else:
            convert(lhs, lhsId, rhsId)

    @staticmethod
    fn coerce_arithmetic_type(inout lhs: _ObjectImpl, inout rhs: _ObjectImpl):
        """Coerces two values of arithmetic type to the appropriate
        lowest-common denominator type for performing arithmetic operations.
        Bools are always converted to integers, to match Python's behavior.
        """
        if lhs.is_bool():
            lhs = lhs.convert_bool_to_int()
        if rhs.is_bool():
            rhs = rhs.convert_bool_to_int()
        if lhs.is_float() == rhs.is_float():
            return
        if lhs.is_float():
            rhs = rhs.convert_int_to_float()
        else:
            lhs = lhs.convert_int_to_float()

    @staticmethod
    fn coerce_integral_type(inout lhs: _ObjectImpl, inout rhs: _ObjectImpl):
        """Coerces two values of integral type to the appropriate
        lowest-common denominator type for performing bitwise operations.
        """
        if lhs.is_int() == rhs.is_int():
            return
        if lhs.is_int():
            rhs = rhs.convert_bool_to_int()
        else:
            lhs = lhs.convert_bool_to_int()

    fn __str__(self) -> String:
        """Returns the name (in lowercase) of the specific object type."""
        if self.is_none():
            return "None"
        if self.is_bool():
            return str(self.get_as_bool())
        if self.is_int():
            return str(self.get_as_int())
        if self.is_float():
            return str(self.get_as_float())
        if self.is_str():
            return (
                "'"
                + str(
                    StringRef(
                        self.get_as_string().data, self.get_as_string().length
                    )
                )
                + "'"
            )
        if self.is_func():
            return "Function at address " + hex(int(self.get_as_func().value))
        if self.is_list():
            var res = String("[")
            for j in range(self.get_list_length()):
                if j != 0:
                    res += ", "
                res += str(object(self.get_list_element(j)))
            res += "]"
            return res

        var ptr = self.get_obj_attrs_ptr()
        var res = String("{")
        var print_sep = False
        for entry in ptr[].impl[].items():
            if print_sep:
                res += ", "
            res += (
                "'"
                + str(entry[].key)
                + "' = "
                + str(object(entry[].value.copy()))
            )
            print_sep = True
        res += "}"
        return res

    # ===------------------------------------------------------------------=== #
    # List Functions
    # ===------------------------------------------------------------------=== #

    @always_inline
    fn get_list_ptr(self) -> Arc[List[_ObjectImpl]]:
        return self.get_as_list().lst.bitcast[_RefCountedList]()[].impl

    @always_inline
    fn list_append(self, value: Self):
        var ptr = self.get_list_ptr()
        ptr[].append(value.value)

    @always_inline
    fn get_list_length(self) -> Int:
        var ptr = self.get_list_ptr()
        return len(ptr[])

    @always_inline
    fn get_list_element(self, i: Int) -> _ObjectImpl:
        var ptr = self.get_list_ptr()
        return ptr[][i].copy()

    @always_inline
    fn set_list_element(self, i: Int, value: _ObjectImpl):
        var ptr = self.get_list_ptr()
        ptr[][i].destroy()
        ptr[][i] = value

    # ===------------------------------------------------------------------=== #
    # Object Attribute Functions
    # ===------------------------------------------------------------------=== #

    @always_inline
    fn get_obj_attrs_ptr(self) -> UnsafePointer[_RefCountedAttrsDict]:
        return self.get_obj_attrs().attrs.bitcast[_RefCountedAttrsDict]()

    @always_inline
    fn set_obj_attr(self, key: StringLiteral, value: _ObjectImpl) raises:
        self.get_obj_attrs_ptr()[].set(key, value)

    @always_inline
    fn get_obj_attr(self, key: StringLiteral) raises -> _ObjectImpl:
        return self.get_obj_attrs_ptr()[].get(key).copy()


# ===----------------------------------------------------------------------=== #
# object
# ===----------------------------------------------------------------------=== #


struct object(IntableRaising, ImplicitlyBoolable, Stringable):
    """Represents an object without a concrete type.

    This is the type of arguments in `def` functions that do not have a type
    annotation, such as the type of `x` in `def f(x): pass`. A value of any type
    can be passed in as the `x` argument in this case, and so that value is
    used to construct this `object` type.
    """

    var _value: _ObjectImpl
    """The underlying value of the object."""

    alias nullary_function = _Function.fn0
    """Nullary function type."""
    alias unary_function = _Function.fn1
    """Unary function type."""
    alias binary_function = _Function.fn2
    """Binary function type."""
    alias ternary_function = _Function.fn3
    """Ternary function type."""

    # ===------------------------------------------------------------------=== #
    # Constructors
    # ===------------------------------------------------------------------=== #

    @always_inline
    fn __init__(inout self):
        """Initializes the object with a `None` value."""
        self._value = _ObjectImpl()

    @always_inline
    fn __init__(inout self, impl: _ObjectImpl):
        """Initializes the object with an implementation value. This is meant for
        internal use only.

        Args:
            impl: The object implementation.
        """
        self._value = impl

    @always_inline
    fn __init__(inout self, none: NoneType):
        """Initializes a none value object from a `None` literal.

        Args:
            none: None.
        """
        self._value = _ObjectImpl()

    @always_inline
    fn __init__(inout self, value: Int):
        """Initializes the object with an integer value.

        Args:
            value: The integer value.
        """
        self._value = Int64(value)

    @always_inline
    fn __init__(inout self, value: Float64):
        """Initializes the object with an floating-point value.

        Args:
            value: The float value.
        """
        self._value = value

    @always_inline
    fn __init__[dt: DType](inout self, value: SIMD[dt, 1]):
        """Initializes the object with a generic scalar value. If the scalar
        value type is bool, it is converted to a boolean. Otherwise, it is
        converted to the appropriate integer or floating point type.

        Parameters:
            dt: The scalar value type.

        Args:
            value: The scalar value.
        """

        @parameter
        if dt == DType.bool:
            self._value = value.__bool__()
        else:
            self._value = value

    @always_inline
    fn __init__(inout self, value: Bool):
        """Initializes the object from a bool.

        Args:
            value: The boolean value.
        """
        self._value = value

    @always_inline
    fn __init__(inout self, value: StringLiteral):
        """Initializes the object from a string literal.

        Args:
            value: The string value.
        """
        self = object(StringRef(value))

    @always_inline
    fn __init__(inout self, value: StringRef):
        """Initializes the object from a string reference.

        Args:
            value: The string value.
        """
        var impl = _ImmutableString(
            UnsafePointer[UInt8].alloc(value.length), value.length
        )
        memcpy(
            dest=impl.data,
            src=value.unsafe_ptr(),
            count=value.length,
        )
        self._value = impl

    @always_inline
    fn __init__[*Ts: Movable](inout self, value: ListLiteral[Ts]):
        """Initializes the object from a list literal.

        Parameters:
            Ts: The list element types.

        Args:
            value: The list value.
        """
        self._value = _RefCountedListRef()

        @parameter
        for i in range(len(VariadicList(Ts))):
            # We need to rebind the element to one we know how to convert from.
            # FIXME: This doesn't handle implicit conversions or nested lists.
            alias T = Ts[i]

            @parameter
            if _type_is_eq[T, Int]():
                self._append(value.get[i, Int]())
            elif _type_is_eq[T, Float64]():
                self._append(value.get[i, Float64]())
            elif _type_is_eq[T, Bool]():
                self._append(value.get[i, Bool]())
            elif _type_is_eq[T, StringRef]():
                self._append(value.get[i, StringRef]())
            elif _type_is_eq[T, StringLiteral]():
                self._append(value.get[i, StringLiteral]())
            else:
                constrained[
                    False, "cannot convert nested list element to object"
                ]()

    @always_inline
    fn __init__(inout self, func: Self.nullary_function):
        """Initializes an object from a function that takes no arguments.

        Args:
            func: The function.
        """
        self._value = _Function(func)

    @always_inline
    fn __init__(inout self, func: Self.unary_function):
        """Initializes an object from a function that takes one argument.

        Args:
            func: The function.
        """
        self._value = _Function(func)

    @always_inline
    fn __init__(inout self, func: Self.binary_function):
        """Initializes an object from a function that takes two arguments.

        Args:
            func: The function.
        """
        self._value = _Function(func)

    @always_inline
    fn __init__(inout self, func: Self.ternary_function):
        """Initializes an object from a function that takes three arguments.

        Args:
            func: The function.
        """
        self._value = _Function(func)

    @always_inline
    fn __init__(inout self, *attrs: Attr):
        """Initializes the object with a sequence of zero or more attributes.

        Args:
            attrs: Zero or more attributes.
        """
        self._value = _RefCountedAttrsDictRef(attrs)

    @always_inline
    fn __moveinit__(inout self, owned existing: object):
        """Move the value of an object.

        Args:
            existing: The object to move.
        """
        self._value = existing._value
        existing._value = _ObjectImpl()

    @always_inline
    fn __copyinit__(inout self, existing: object):
        """Copies the object. This clones the underlying string value and
        increases the refcount of lists or dictionaries.

        Args:
            existing: The object to copy.
        """
        self._value = existing._value.copy()

    @always_inline
    fn __del__(owned self):
        """Delete the object and release any owned memory."""
        self._value.destroy()

    # ===------------------------------------------------------------------=== #
    # Conversion
    # ===------------------------------------------------------------------=== #

    fn __bool__(self) -> Bool:
        """Performs conversion to bool according to Python semantics. Integers
        and floats are true if they are non-zero, and strings and lists are true
        if they are non-empty.

        Returns:
            Whether the object is considered true.
        """
        if self._value.is_bool():
            return self._value.get_as_bool()
        # Integers or floats are true if they are non-zero.
        if self._value.is_int():
            return (self._value.get_as_int() != 0).__bool__()
        if self._value.is_float():
            return (self._value.get_as_float() != 0.0).__bool__()
        if self._value.is_str():
            # Strings are true if they are non-empty.
            return self._value.get_as_string().length != 0
        debug_assert(self._value.is_list(), "expected a list")
        return self._value.get_list_length() != 0

    fn __int__(self) raises -> Int:
        """Performs conversion to integer according to Python
        semantics.

        Returns:
            The Int representation of the object.
        """
        if self._value.is_bool():
            return 1 if self._value.get_as_bool() else 0

        if self._value.is_int():
            return int(self._value.get_as_int())

        if self._value.is_float():
            return int(self._value.get_as_float())

        raise "object type cannot be converted to an integer"

    fn __as_bool__(self) -> Bool:
        """Performs conversion to bool according to Python semantics. Integers
        and floats are true if they are non-zero, and strings and lists are true
        if they are non-empty.

        Returns:
            Whether the object is considered true.
        """
        return self.__bool__()

    @always_inline
    fn __str__(self) -> String:
        """Performs conversion to string according to Python
        semantics.

        Returns:
            The String representation of the object.
        """
        return str(self._value)

    # ===------------------------------------------------------------------=== #
    # Comparison Operators
    # ===------------------------------------------------------------------=== #

    @always_inline
    fn _comparison_type_check(self) raises:
        """Throws an error if the object cannot be arithmetically compared."""
        if not (
            self._value.is_bool()
            or self._value.is_int()
            or self._value.is_float()
        ):
            raise Error("TypeError: not a valid comparison type")

    @staticmethod
    @always_inline
    fn _comparison_op[
        fp_func: fn (Float64, Float64) -> Scalar[DType.bool],
        int_func: fn (Int64, Int64) -> Scalar[DType.bool],
        bool_func: fn (Bool, Bool) -> Bool,
    ](lhs: object, rhs: object) raises -> object:
        """Dispatches comparison operator depending on the type.

        Parameters:
            fp_func: Floating point comparator.
            int_func: Integer comparator.
            bool_func: Boolean comparator.

        Args:
            lhs: The left hand value.
            rhs: The right hand value.

        Returns:
            The comparison result.
        """
        lhs._comparison_type_check()
        rhs._comparison_type_check()
        var lhsValue = lhs._value
        var rhsValue = rhs._value
        _ObjectImpl.coerce_comparison_type(lhsValue, rhsValue)
        if lhsValue.is_float():
            return fp_func(lhsValue.get_as_float(), rhsValue.get_as_float())
        if lhsValue.is_int():
            return int_func(lhsValue.get_as_int(), rhsValue.get_as_int())
        debug_assert(lhsValue.is_bool(), "expected both values to be bool")
        return bool_func(lhsValue.get_as_bool(), rhsValue.get_as_bool())

    @always_inline
    fn _string_compare(self, rhs: object) -> Int:
        return self._value.get_as_string().string_compare(
            rhs._value.get_as_string()
        )

    @always_inline
    fn _list_compare(self, rhs: object) raises -> Int:
        var llen = self._value.get_list_length()
        var rlen = self._value.get_list_length()
        var cmp_len = min(llen, rlen)
        for i in range(cmp_len):
            var lelt: object = self._value.get_list_element(i)
            var relt: object = rhs._value.get_list_element(i)
            if lelt < relt:
                return -1
            if lelt > relt:
                return 1
        if llen < rlen:
            return -1
        if llen > rlen:
            return 1
        return 0

    fn __lt__(self, rhs: object) raises -> object:
        """Less-than comparator. This lexicographically compares strings and
        lists.

        Args:
            rhs: Right hand value.

        Returns:
            True if the object is less than the right hard argument.
        """
        if self._value.is_str() and rhs._value.is_str():
            return self._string_compare(rhs) < 0
        if self._value.is_list() and rhs._value.is_list():
            return self._list_compare(rhs) < 0

        @always_inline
        fn bool_fn(lhs: Bool, rhs: Bool) -> Bool:
            return not lhs and rhs

        return Self._comparison_op[Float64.__lt__, Int64.__lt__, bool_fn](
            self, rhs
        )

    fn __le__(self, rhs: object) raises -> object:
        """Less-than-or-equal to comparator. This lexicographically
        compares strings and lists.

        Args:
            rhs: Right hand value.

        Returns:
            True if the object is less than or equal to the right hard argument.
        """
        if self._value.is_str() and rhs._value.is_str():
            return self._string_compare(rhs) <= 0
        if self._value.is_list() and rhs._value.is_list():
            return self._list_compare(rhs) <= 0

        @always_inline
        fn bool_fn(lhs: Bool, rhs: Bool) -> Bool:
            return lhs == rhs or not lhs

        return Self._comparison_op[Float64.__le__, Int64.__le__, bool_fn](
            self, rhs
        )

    fn __eq__(self, rhs: object) raises -> object:
        """Equality comparator. This compares the elements of strings
        and lists.

        Args:
            rhs: Right hand value.

        Returns:
            True if the objects are equal.
        """
        if self._value.is_str() and rhs._value.is_str():
            return self._string_compare(rhs) == 0
        if self._value.is_list() and rhs._value.is_list():
            return self._list_compare(rhs) == 0

        @always_inline
        fn bool_fn(lhs: Bool, rhs: Bool) -> Bool:
            return lhs == rhs

        return Self._comparison_op[Float64.__eq__, Int64.__eq__, bool_fn](
            self, rhs
        )

    fn __ne__(self, rhs: object) raises -> object:
        """Inequality comparator. This compares the elements of strings
        and lists.

        Args:
            rhs: Right hand value.

        Returns:
            True if the objects are not equal.
        """
        if self._value.is_str() and rhs._value.is_str():
            return self._string_compare(rhs) != 0
        if self._value.is_list() and rhs._value.is_list():
            return self._list_compare(rhs) != 0

        @always_inline
        fn bool_fn(lhs: Bool, rhs: Bool) -> Bool:
            return lhs != rhs

        return Self._comparison_op[Float64.__ne__, Int64.__ne__, bool_fn](
            self, rhs
        )

    fn __gt__(self, rhs: object) raises -> object:
        """Greater-than comparator. This lexicographically compares the
        elements of strings and lists.

        Args:
            rhs: Right hand value.

        Returns:
            True if the left hand value is greater.
        """
        if self._value.is_str() and rhs._value.is_str():
            return self._string_compare(rhs) > 0
        if self._value.is_list() and rhs._value.is_list():
            return self._list_compare(rhs) > 0

        @always_inline
        fn bool_fn(lhs: Bool, rhs: Bool) -> Bool:
            return lhs and not rhs

        return Self._comparison_op[Float64.__gt__, Int64.__gt__, bool_fn](
            self, rhs
        )

    fn __ge__(self, rhs: object) raises -> object:
        """Greater-than-or-equal-to comparator. This lexicographically
        compares the elements of strings and lists.

        Args:
            rhs: Right hand value.

        Returns:
            True if the left hand value is greater than or equal to the right
            hand value.
        """
        if self._value.is_str() and rhs._value.is_str():
            return self._string_compare(rhs) >= 0
        if self._value.is_list() and rhs._value.is_list():
            return self._list_compare(rhs) >= 0

        @always_inline
        fn bool_fn(lhs: Bool, rhs: Bool) -> Bool:
            return lhs == rhs or lhs

        return Self._comparison_op[Float64.__ge__, Int64.__ge__, bool_fn](
            self, rhs
        )

    # ===------------------------------------------------------------------=== #
    # Arithmetic Operators
    # ===------------------------------------------------------------------=== #

    @always_inline
    fn _arithmetic_type_check(self) raises:
        """Throws an error if the object is not arithmetic."""
        if not (
            self._value.is_bool()
            or self._value.is_int()
            or self._value.is_float()
        ):
            raise Error("TypeError: not a valid arithmetic type")

    @always_inline
    fn _arithmetic_integral_type_check(self) raises:
        """Throws an error if the object is not an integral type."""
        if not (self._value.is_bool() or self._value.is_int()):
            raise Error("TypeError: not a valid integral type")

    @staticmethod
    @always_inline
    fn _arithmetic_binary_op[
        fp_func: fn (Float64, Float64) -> Float64,
        int_func: fn (Int64, Int64) -> Int64,
    ](lhs: object, rhs: object) raises -> object:
        """Generic arithmetic operator. Bool values are treated as
        integers in arithmetic operators.

        Parameters:
            fp_func: Floating point operator.
            int_func: Integer operator.

        Returns:
            The arithmetic operation result.
        """
        lhs._arithmetic_type_check()
        rhs._arithmetic_type_check()
        var lhsValue = lhs._value
        var rhsValue = rhs._value
        _ObjectImpl.coerce_arithmetic_type(lhsValue, rhsValue)
        if lhsValue.is_float():
            return fp_func(lhsValue.get_as_float(), rhsValue.get_as_float())
        return int_func(lhsValue.get_as_int(), rhsValue.get_as_int())

    @staticmethod
    @always_inline
    fn _arithmetic_bitwise_op[
        int_func: fn (Int64, Int64) -> Int64,
        bool_func: fn (Bool, Bool) -> Bool,
    ](lhs: object, rhs: object) raises -> object:
        """Generic bitwise operator.

        Parameters:
            int_func: Integer operator.
            bool_func: Boolean operator.

        Returns:
            The bitwise operation result.
        """
        lhs._arithmetic_integral_type_check()
        rhs._arithmetic_integral_type_check()
        var lhsValue = lhs._value
        var rhsValue = rhs._value
        _ObjectImpl.coerce_integral_type(lhsValue, rhsValue)
        if lhsValue.is_int():
            return int_func(lhsValue.get_as_int(), rhsValue.get_as_int())
        return bool_func(lhsValue.get_as_bool(), rhsValue.get_as_bool())

    @always_inline
    fn __neg__(self) raises -> object:
        """Negation operator. Only valid for bool, int, and float
        types. Negation on any bool value converts it to an integer.

        Returns:
            The negative of the current value.
        """
        if self._value.is_bool():
            return -self._value.convert_bool_to_int().get_as_int()
        if self._value.is_int():
            return -self._value.get_as_int()
        if self._value.is_float():
            return -self._value.get_as_float()
        raise Error("TypeError: cannot apply negation to this type")

    @always_inline
    fn __invert__(self) raises -> object:
        """Invert value operator. This is only valid for bool and int
        values.

        Returns:
            The inverted value.
        """
        if self._value.is_bool():
            return ~self._value.get_as_bool()
        if self._value.is_int():
            return ~self._value.get_as_int()
        raise Error("TypeError: cannot invert values of this type")

    @always_inline
    fn __add__(self, rhs: object) raises -> object:
        """Addition and concatenation operator. For arithmetic types, this
        function will compute the sum of the left and right hand values. For
        strings and lists, this function will concat the objects.

        Args:
            rhs: Right hand value.

        Returns:
            The sum or concatenated values.
        """
        if self._value.is_str() and rhs._value.is_str():
            var lhsStr = self._value.get_as_string()
            var rhsStr = rhs._value.get_as_string()
            var length = lhsStr.length + rhsStr.length
            var impl = _ImmutableString(
                UnsafePointer[UInt8].alloc(length), length
            )
            memcpy(impl.data, lhsStr.data, lhsStr.length)
            memcpy(impl.data + lhsStr.length, rhsStr.data, rhsStr.length)
            var result = object()
            result._value = impl
            return result
        if self._value.is_list() and rhs._value.is_list():
            var result2 = object([])
            for i in range(self.__len__()):
                result2.append(self[i])
            for j in range(rhs.__len__()):
                result2.append(rhs[j])
            return result2

        return Self._arithmetic_binary_op[Float64.__add__, Int64.__add__](
            self, rhs
        )

    @always_inline
    fn __sub__(self, rhs: object) raises -> object:
        """Subtraction operator. Valid only for arithmetic types.

        Args:
            rhs: Right hand value.

        Returns:
            The difference.
        """
        return Self._arithmetic_binary_op[Float64.__sub__, Int64.__sub__](
            self, rhs
        )

    @always_inline
    fn __mul__(self, rhs: object) raises -> object:
        """Multiplication operator. Valid only for arithmetic types.

        Args:
            rhs: Right hand value.

        Returns:
            The product.
        """
        return Self._arithmetic_binary_op[Float64.__mul__, Int64.__mul__](
            self, rhs
        )

    @always_inline
    fn __pow__(self, exp: object) raises -> object:
        """Exponentiation operator. Valid only for arithmetic types.

        Args:
            exp: Exponent value.

        Returns:
            The left hand value raised to the power of the right hand value.
        """
        return Self._arithmetic_binary_op[Float64.__pow__, Int64.__pow__](
            self, exp
        )

    @always_inline
    fn __mod__(self, rhs: object) raises -> object:
        """Modulo operator. Valid only for arithmetic types.

        Args:
            rhs: Right hand value.

        Returns:
            The left hand value mod the right hand value.
        """
        return Self._arithmetic_binary_op[Float64.__mod__, Int64.__mod__](
            self, rhs
        )

    @always_inline
    fn __truediv__(self, rhs: object) raises -> object:
        """True division operator. Valid only for arithmetic types.

        Args:
            rhs: Right hand value.

        Returns:
            The left hand value true divide the right hand value.
        """
        return Self._arithmetic_binary_op[
            Float64.__truediv__, Int64.__truediv__
        ](self, rhs)

    @always_inline
    fn __floordiv__(self, rhs: object) raises -> object:
        """Floor division operator. Valid only for arithmetic types.

        Args:
            rhs: Right hand value.

        Returns:
            The left hand value floor divide the right hand value.
        """
        return Self._arithmetic_binary_op[
            Float64.__floordiv__, Int64.__floordiv__
        ](self, rhs)

    @always_inline
    fn __lshift__(self, rhs: object) raises -> object:
        """Left shift operator. Valid only for arithmetic types.

        Args:
            rhs: Right hand value.

        Returns:
            The left hand value left shifted by the right hand value.
        """
        self._arithmetic_integral_type_check()
        rhs._arithmetic_integral_type_check()
        return object(self._value.get_as_int() << rhs._value.get_as_int())

    @always_inline
    fn __rshift__(self, rhs: object) raises -> object:
        """Right shift operator. Valid only for arithmetic types.

        Args:
            rhs: Right hand value.

        Returns:
            The left hand value right shifted by the right hand value.
        """
        self._arithmetic_integral_type_check()
        rhs._arithmetic_integral_type_check()
        return object(self._value.get_as_int() >> rhs._value.get_as_int())

    @always_inline
    fn __and__(self, rhs: object) raises -> object:
        """Bitwise AND operator.

        Args:
            rhs: Right hand value.

        Returns:
            The current value if it is False.
        """
        return Self._arithmetic_bitwise_op[Int64.__and__, Bool.__and__](
            self, rhs
        )

    @always_inline
    fn __or__(self, rhs: object) raises -> object:
        """Bitwise OR operator.

        Args:
            rhs: Right hand value.

        Returns:
            The current value if it is True.
        """
        return Self._arithmetic_bitwise_op[Int64.__or__, Bool.__or__](self, rhs)

    @always_inline
    fn __xor__(self, rhs: object) raises -> object:
        """Bitwise XOR operator.

        Args:
            rhs: Right hand value.

        Returns:
            The current value if it is True.
        """
        return Self._arithmetic_bitwise_op[Int64.__xor__, Bool.__xor__](
            self, rhs
        )

    # ===------------------------------------------------------------------=== #
    # In-Place Operators
    # ===------------------------------------------------------------------=== #

    @always_inline
    fn __iadd__(inout self, rhs: object) raises:
        """In-place addition or concatenation operator.

        Args:
            rhs: Right hand value.
        """
        self = self + rhs

    @always_inline
    fn __isub__(inout self, rhs: object) raises:
        """In-place subtraction operator.

        Args:
            rhs: Right hand value.
        """
        self = self - rhs

    @always_inline
    fn __imul__(inout self, rhs: object) raises:
        """In-place multiplication operator.

        Args:
            rhs: Right hand value.
        """
        self = self * rhs

    @always_inline
    fn __ipow__(inout self, rhs: object) raises:
        """In-place exponentiation operator.

        Args:
            rhs: Right hand value.
        """
        self = self**rhs

    @always_inline
    fn __imod__(inout self, rhs: object) raises:
        """In-place modulo operator.

        Args:
            rhs: Right hand value.
        """
        self = self % rhs

    @always_inline
    fn __itruediv__(inout self, rhs: object) raises:
        """In-place true division operator.

        Args:
            rhs: Right hand value.
        """
        self = self / rhs

    @always_inline
    fn __ifloordiv__(inout self, rhs: object) raises:
        """In-place floor division operator.

        Args:
            rhs: Right hand value.
        """
        self = self // rhs

    @always_inline
    fn __ilshift__(inout self, rhs: object) raises:
        """In-place left shift operator.

        Args:
            rhs: Right hand value.
        """
        self = self << rhs

    @always_inline
    fn __irshift__(inout self, rhs: object) raises:
        """In-place right shift operator.

        Args:
            rhs: Right hand value.
        """
        self = self >> rhs

    @always_inline
    fn __iand__(inout self, rhs: object) raises:
        """In-place AND operator.

        Args:
            rhs: Right hand value.
        """
        self = self & rhs

    @always_inline
    fn __ior__(inout self, rhs: object) raises:
        """In-place OR operator.

        Args:
            rhs: Right hand value.
        """
        self = self | rhs

    @always_inline
    fn __ixor__(inout self, rhs: object) raises:
        """In-place XOR operator.

        Args:
            rhs: Right hand value.
        """
        self = self ^ rhs

    # ===------------------------------------------------------------------=== #
    # Reversed Operators
    # ===------------------------------------------------------------------=== #

    @always_inline
    fn __radd__(self, lhs: object) raises -> object:
        """Reverse addition or concatenation operator.

        Args:
            lhs: Left hand value.

        Returns:
            The sum or concatenated value.
        """
        return lhs + self

    @always_inline
    fn __rsub__(self, lhs: object) raises -> object:
        """Reverse subtraction operator.

        Args:
            lhs: Left hand value.

        Returns:
            The result of subtracting this from the left-hand-side value.
        """
        return lhs - self

    @always_inline
    fn __rmul__(self, lhs: object) raises -> object:
        """Reverse multiplication operator.

        Args:
            lhs: Left hand value.

        Returns:
            The product.
        """
        return lhs * self

    @always_inline
    fn __rpow__(self, lhs: object) raises -> object:
        """Reverse exponentiation operator.

        Args:
            lhs: Left hand value.

        Returns:
            The left hand value raised to the power of the right hand value.
        """
        return lhs**self

    @always_inline
    fn __rmod__(self, lhs: object) raises -> object:
        """Reverse modulo operator.

        Args:
            lhs: Left hand value.

        Returns:
            The left hand value mod the right hand value.
        """
        return lhs % self

    @always_inline
    fn __rtruediv__(self, lhs: object) raises -> object:
        """Reverse true division operator.

        Args:
            lhs: Left hand value.

        Returns:
            The left hand value divide the right hand value.
        """
        return lhs / self

    @always_inline
    fn __rfloordiv__(self, lhs: object) raises -> object:
        """Reverse floor division operator.

        Args:
            lhs: Left hand value.

        Returns:
            The left hand value floor divide the right hand value.
        """
        return lhs // self

    @always_inline
    fn __rlshift__(self, lhs: object) raises -> object:
        """Reverse left shift operator.

        Args:
            lhs: Left hand value.

        Returns:
            The left hand value left shifted by the right hand value.
        """
        return lhs << self

    @always_inline
    fn __rrshift__(self, lhs: object) raises -> object:
        """Reverse right shift operator.

        Args:
            lhs: Left hand value.

        Returns:
            The left hand value right shifted by the right hand value.
        """
        return lhs >> self

    @always_inline
    fn __rand__(self, lhs: object) raises -> object:
        """Reverse AND operator.

        Args:
            lhs: Left hand value.

        Returns:
            The bitwise AND of the left-hand-side value and this.
        """
        return lhs & self

    @always_inline
    fn __ror__(self, lhs: object) raises -> object:
        """Reverse OR operator.

        Args:
            lhs: Left hand value.

        Returns:
            The bitwise OR of the left-hand-side value and this.
        """
        return lhs | self

    @always_inline
    fn __rxor__(self, lhs: object) raises -> object:
        """Reverse XOR operator.

        Args:
            lhs: Left hand value.

        Returns:
            The bitwise XOR of the left-hand-side value and this.
        """
        return lhs ^ self

    # ===------------------------------------------------------------------=== #
    # Interface
    # ===------------------------------------------------------------------=== #

    @always_inline
    fn append(self, value: object) raises:
        """Appends a value to the list.

        Args:
            value: The value to append.
        """
        if self._value.is_obj():
            _ = object(self._value.get_obj_attr("append"))(self, value)
            return
        if not self._value.is_list():
            raise Error("TypeError: can only append to lists")
        self._append(value)

    @always_inline
    fn _append(self, value: object):
        self._value.list_append(value._value.copy())

    @always_inline
    fn __len__(self) raises -> Int:
        """Returns the "length" of the object. Only strings, lists, and
        dictionaries have lengths.

        Returns:
            The length of the string value or the number of elements in the list
            or dictionary value.
        """
        if self._value.is_str():
            return self._value.get_as_string().length
        if self._value.is_list():
            return self._value.get_list_length()
        raise Error("TypeError: only strings and lists have length")

    @staticmethod
    @always_inline
    fn _convert_index_to_int(i: object) raises -> Int:
        if i._value.is_bool():
            return i._value.convert_bool_to_int().get_as_int().value
        elif not i._value.is_int():
            raise Error("TypeError: string indices must be integers")
        return i._value.get_as_int().value

    @always_inline
    fn __getitem__(self, i: object) raises -> object:
        """Gets the i-th item from the object. This is only valid for strings,
        lists, and dictionaries.

        Args:
            i: The string or list index, or dictionary key.

        Returns:
            The value at the index or key.
        """
        if self._value.is_obj():
            return object(self._value.get_obj_attr("__getitem__"))(self, i)

        if not self._value.is_str() and not self._value.is_list():
            raise Error("TypeError: can only index into lists and strings")

        var index = Self._convert_index_to_int(i)
        if self._value.is_str():
            # Construct a new single-character string.
            var impl = _ImmutableString(UnsafePointer[UInt8].alloc(1), 1)
            var char = self._value.get_as_string().data[index]
            impl.data.init_pointee_move(char)
            return _ObjectImpl(impl)
        return self._value.get_list_element(i._value.get_as_int().value)

    @always_inline
    fn __getitem__(self, *index: object) raises -> object:
        """Gets the i-th item from the object, where i is a tuple of indices.

        Args:
            index: A compound index.

        Returns:
            The value at the index.
        """
        var value = self
        for i in index:
            value = value[i[]]
        return value

    @always_inline
    fn __setitem__(self, i: object, value: object) raises -> None:
        """Sets the i-th item in the object. This is only valid for strings,
        lists, and dictionaries.

        Args:
            i: The string or list index, or dictionary key.
            value: The value to set.
        """
        if self._value.is_obj():
            _ = object(self._value.get_obj_attr("__setitem__"))(self, i, value)
            return
        if self._value.is_str():
            raise Error(
                "TypeError: 'str' object does not support item assignment"
            )
        if not self._value.is_list():
            raise Error("TypeError: can only assign items in lists")
        var index = Self._convert_index_to_int(i)
        self._value.set_list_element(index.value, value._value.copy())

    @always_inline
    fn __setitem__(self, i: object, j: object, value: object) raises:
        """Sets the (i, j)-th element in the object.

        FIXME: We need this because `obj[i, j] = value` will attempt to invoke
        this method with 3 arguments, and we can only have variadics as the last
        argument.

        Args:
            i: The first index.
            j: The second index.
            value: The value to set.
        """
        self[i][j] = value

    @always_inline
    fn __getattr__(self, key: StringLiteral) raises -> object:
        """Gets the named attribute.

        Args:
            key: The attribute name.

        Returns:
            The attribute value.
        """
        if not self._value.is_obj():
            raise Error(
                "TypeError: Type '"
                + self._value._get_type_name()
                + "' does not have attribute '"
                + key
                + "'"
            )
        return self._value.get_obj_attr(key)

    @always_inline
    fn __setattr__(inout self, key: StringLiteral, value: object) raises:
        """Sets the named attribute.

        Args:
            key: The attribute name.
            value: The attribute value.
        """
        if not self._value.is_obj():
            raise Error(
                "TypeError: Type '"
                + self._value._get_type_name()
                + "' does not have attribute '"
                + key
                + "'"
            )
        self._value.set_obj_attr(key, value._value.copy())

    @always_inline
    fn __call__(self) raises -> object:
        """Calls the object as a function.

        Returns:
            The function return value, as an object.
        """
        if not self._value.is_func():
            raise Error("TypeError: Object is not a function")
        return self._value.get_as_func().invoke()

    @always_inline
    fn __call__(self, arg0: object) raises -> object:
        """Calls the object as a function.

        Args:
            arg0: The first function argument.

        Returns:
            The function return value, as an object.
        """
        if not self._value.is_func():
            raise Error("TypeError: Object is not a function")
        return self._value.get_as_func().invoke(arg0)

    @always_inline
    fn __call__(self, arg0: object, arg1: object) raises -> object:
        """Calls the object as a function.

        Args:
            arg0: The first function argument.
            arg1: The second function argument.

        Returns:
            The function return value, as an object.
        """
        if not self._value.is_func():
            raise Error("TypeError: Object is not a function")
        return self._value.get_as_func().invoke(arg0, arg1)

    @always_inline
    fn __call__(
        self, arg0: object, arg1: object, arg2: object
    ) raises -> object:
        """Calls the object as a function.

        Args:
            arg0: The first function argument.
            arg1: The second function argument.
            arg2: The third function argument.

        Returns:
            The function return value, as an object.
        """
        if not self._value.is_func():
            raise Error("TypeError: Object is not a function")
        return self._value.get_as_func().invoke(arg0, arg1, arg2)<|MERGE_RESOLUTION|>--- conflicted
+++ resolved
@@ -323,16 +323,12 @@
 
     @always_inline
     fn __init__(inout self, *, other: Self):
-<<<<<<< HEAD
-        self = other
-=======
         """Copy the object.
 
         Args:
             other: The value to copy.
         """
         self = other.value
->>>>>>> ad0bc0e7
 
     @always_inline
     fn __copyinit__(inout self, existing: Self):

--- conflicted
+++ resolved
@@ -390,7 +390,23 @@
         )
 
     @always_inline
-<<<<<<< HEAD
+    fn as_bytes(ref [_]self) -> Span[UInt8, __origin_of(self)]:
+        """Returns a contiguous slice of the bytes owned by this string.
+
+        Returns:
+            A contiguous slice pointing to the bytes owned by this string.
+
+        Notes:
+            This does not include the trailing null terminator.
+        """
+
+        # Does NOT include the NUL terminator.
+        return Span[UInt8, __origin_of(self)](
+            unsafe_ptr=self.unsafe_ptr(),
+            len=self.byte_length(),
+        )
+
+    @always_inline
     fn format[*Ts: _CurlyEntryFormattable](self, *args: *Ts) raises -> String:
         """Format a template with `*args`.
 
@@ -415,23 +431,6 @@
         .
         """
         return _FormatCurlyEntry.format(self, args)
-=======
-    fn as_bytes(ref [_]self) -> Span[UInt8, __origin_of(self)]:
-        """Returns a contiguous slice of the bytes owned by this string.
-
-        Returns:
-            A contiguous slice pointing to the bytes owned by this string.
-
-        Notes:
-            This does not include the trailing null terminator.
-        """
-
-        # Does NOT include the NUL terminator.
-        return Span[UInt8, __origin_of(self)](
-            unsafe_ptr=self.unsafe_ptr(),
-            len=self.byte_length(),
-        )
->>>>>>> 9ac8c780
 
     fn format_to(self, inout writer: Formatter):
         """

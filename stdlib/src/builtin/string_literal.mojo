# ===----------------------------------------------------------------------=== #
# Copyright (c) 2024, Modular Inc. All rights reserved.
#
# Licensed under the Apache License v2.0 with LLVM Exceptions:
# https://llvm.org/LICENSE.txt
#
# Unless required by applicable law or agreed to in writing, software
# distributed under the License is distributed on an "AS IS" BASIS,
# WITHOUT WARRANTIES OR CONDITIONS OF ANY KIND, either express or implied.
# See the License for the specific language governing permissions and
# limitations under the License.
# ===----------------------------------------------------------------------=== #
"""Implements the StringLiteral class.

These are Mojo built-ins, so you don't need to import them.
"""

from sys.ffi import c_char

from memory import memcpy, UnsafePointer
from collections import List
from hashlib._hasher import _HashableWithHasher, _Hasher
from utils import StringRef, Span, StaticString
from utils import Writable, Writer
from utils._visualizers import lldb_formatter_wrapping_type
from utils.string_slice import (
    StringSlice,
    Stringlike,
    _StringSliceIter,
    _FormatCurlyEntry,
    _CurlyEntryFormattable,
<<<<<<< HEAD
    _split,
=======
    _to_string_list,
>>>>>>> 83bf0a35
)
from collections.string import _atol

# ===----------------------------------------------------------------------===#
# StringLiteral
# ===----------------------------------------------------------------------===#


@lldb_formatter_wrapping_type
@register_passable("trivial")
struct StringLiteral(
    Boolable,
    Comparable,
    CollectionElementNew,
    Writable,
    IntableRaising,
    KeyElement,
    Representable,
    Sized,
    Stringable,
    FloatableRaising,
    BytesCollectionElement,
    _HashableWithHasher,
    Stringlike,
):
    """This type represents a string literal.

    String literals are all null-terminated for compatibility with C APIs, but
    this is subject to change. String literals store their length as an integer,
    and this does not include the null terminator.
    """

    # Fields
    alias type = __mlir_type.`!kgen.string`

    var value: Self.type
    """The underlying storage for the string literal."""

    # ===-------------------------------------------------------------------===#
    # Life cycle methods
    # ===-------------------------------------------------------------------===#

    @always_inline("nodebug")
    fn __init__(inout self, value: Self.type):
        """Create a string literal from a builtin string type.

        Args:
            value: The string value.
        """
        self.value = value

    @always_inline("nodebug")
    fn __init__(inout self, *, other: Self):
        """Copy constructor.

        Args:
            other: The string literal to copy.
        """
        self = other

    # ===-------------------------------------------------------------------===#
    # Operator dunders
    # ===-------------------------------------------------------------------===#

    @always_inline("nodebug")
    fn __add__(self, rhs: StringLiteral) -> StringLiteral:
        """Concatenate two string literals.

        Args:
            rhs: The string to concat.

        Returns:
            The concatenated string.
        """
        return __mlir_op.`pop.string.concat`(self.value, rhs.value)

    @always_inline("nodebug")
    fn __iadd__(inout self, rhs: StringLiteral):
        """Concatenate a string literal to an existing one. Can only be
        evaluated at compile time using the `alias` keyword, which will write
        the result into the binary.

        Args:
            rhs: The string to concat.

        Example:

        ```mojo
        fn add_literal(
            owned original: StringLiteral, add: StringLiteral, n: Int
        ) -> StringLiteral:
            for _ in range(n):
                original += add
            return original


        fn main():
            alias original = "mojo"
            alias concat = add_literal(original, "!", 4)
            print(concat)
        ```

        Result:

        ```
        mojo!!!!
        ```
        """
        self = self + rhs

    @always_inline("nodebug")
    fn __mul__(self, n: Int) -> StringLiteral:
        """Concatenates the string literal `n` times. Can only be evaluated at
        compile time using the `alias` keyword, which will write the result into
        The binary.

        Args:
            n : The number of times to concatenate the string literal.

        Returns:
            The string concatenated `n` times.

        Example:

        ```mojo
        alias original = "mojo"
        alias concat = original * 3
        print(concat)
        ```

        `concat` now points to the StringLiteral "mojomojomojo", which is
        written into the binary.
        """
        var concat = ""
        for _ in range(n):
            concat += self
        return concat

    @always_inline("nodebug")
    fn __eq__(self, rhs: StringLiteral) -> Bool:
        """Compare two string literals for equality.

        Args:
            rhs: The string to compare.

        Returns:
            True if they are equal.
        """
        return not (self != rhs)

    @always_inline("nodebug")
    fn __ne__(self, rhs: StringLiteral) -> Bool:
        """Compare two string literals for inequality.

        Args:
            rhs: The string to compare.

        Returns:
            True if they are not equal.
        """
        return StringRef(self) != StringRef(rhs)

    @always_inline("nodebug")
    fn __lt__(self, rhs: StringLiteral) -> Bool:
        """Compare this StringLiteral to the RHS using LT comparison.

        Args:
            rhs: The other StringLiteral to compare against.

        Returns:
            True if this StringLiteral is strictly less than the RHS StringLiteral and False otherwise.
        """
        return StringRef(self) < StringRef(rhs)

    @always_inline("nodebug")
    fn __le__(self, rhs: StringLiteral) -> Bool:
        """Compare this StringLiteral to the RHS using LE comparison.

        Args:
            rhs: The other StringLiteral to compare against.

        Returns:
            True if this StringLiteral is less than or equal to the RHS StringLiteral and False otherwise.
        """
        return not (rhs < self)

    @always_inline("nodebug")
    fn __gt__(self, rhs: StringLiteral) -> Bool:
        """Compare this StringLiteral to the RHS using GT comparison.

        Args:
            rhs: The other StringLiteral to compare against.

        Returns:
            True if this StringLiteral is strictly greater than the RHS StringLiteral and False otherwise.
        """
        return rhs < self

    @always_inline("nodebug")
    fn __ge__(self, rhs: StringLiteral) -> Bool:
        """Compare this StringLiteral to the RHS using GE comparison.

        Args:
            rhs: The other StringLiteral to compare against.

        Returns:
            True if this StringLiteral is greater than or equal to the RHS StringLiteral and False otherwise.
        """
        return not (self < rhs)

    fn __contains__(self, substr: StringLiteral) -> Bool:
        """Returns True if the substring is contained within the current string.

        Args:
          substr: The substring to check.

        Returns:
          True if the string contains the substring.
        """
        return substr in StringRef(self)

    # ===-------------------------------------------------------------------===#
    # Trait implementations
    # ===-------------------------------------------------------------------===#

    @always_inline("nodebug")
    fn __len__(self) -> Int:
        """Get the string length.

        Returns:
            The length of this StringLiteral.
        """
        # TODO(MSTDL-160):
        #   Properly count Unicode codepoints instead of returning this length
        #   in bytes.
        return self.byte_length()

    @always_inline("nodebug")
    fn __bool__(self) -> Bool:
        """Convert the string to a bool value.

        Returns:
            True if the string is not empty.
        """
        return len(self) != 0

    @always_inline
    fn __int__(self) raises -> Int:
        """Parses the given string as a base-10 integer and returns that value.
        If the string cannot be parsed as an int, an error is raised.

        Returns:
            An integer value that represents the string, or otherwise raises.
        """
        return int(self.as_string_slice())

    @always_inline
    fn __float__(self) raises -> Float64:
        """Parses the string as a float point number and returns that value. If
        the string cannot be parsed as a float, an error is raised.

        Returns:
            A float value that represents the string, or otherwise raises.
        """
        return float(self.as_string_slice())

    @no_inline
    fn __str__(self) -> String:
        """Convert the string literal to a string.

        Returns:
            A new string.
        """
        # TODO(MOCO-1224): We should be able to reuse this, but we have to
        # inline the string slice constructor to work around an elaborator
        # memory leak.
        # return self.as_string_slice()
        var string = String()
        var length = self.byte_length()
        var buffer = String._buffer_type()
        var new_capacity = length + 1
        buffer._realloc(new_capacity)
        buffer.size = new_capacity
        var data: UnsafePointer[UInt8] = self.unsafe_ptr()
        memcpy(buffer.data, data, length)
        (buffer.data + length).init_pointee_move(0)
        string._buffer = buffer^
        return string

    @no_inline
    fn __repr__(self) -> String:
        """Return a representation of the `StringLiteral` instance.

        You don't need to call this method directly, use `repr("...")` instead.

        Returns:
            A new representation of the string.
        """
        return self.__str__().__repr__()

    fn __hash__(self) -> UInt:
        """Hash the underlying buffer using builtin hash.

        Returns:
            A 64-bit hash value. This value is _not_ suitable for cryptographic
            uses. Its intended usage is for data structures. See the `hash`
            builtin documentation for more details.
        """
        return hash(self.unsafe_ptr(), len(self))

    fn __hash__[H: _Hasher](self, inout hasher: H):
        """Updates hasher with the underlying bytes.

        Parameters:
            H: The hasher type.

        Args:
            hasher: The hasher instance.
        """
        hasher._update_with_bytes(self.unsafe_ptr(), self.byte_length())

    fn __fspath__(self) -> String:
        """Return the file system path representation of the object.

        Returns:
          The file system path representation as a string.
        """
        return self.__str__()

    fn __iter__(ref [_]self) -> _StringSliceIter[__origin_of(self)]:
        """Iterate over the string unicode characters.

        Returns:
            An iterator of references to the string unicode characters.
        """
        return _StringSliceIter[__origin_of(self)](
            unsafe_pointer=self.unsafe_ptr(), length=self.byte_length()
        )

    fn __reversed__(ref [_]self) -> _StringSliceIter[__origin_of(self), False]:
        """Iterate backwards over the string unicode characters.

        Returns:
            A reversed iterator of references to the string unicode characters.
        """
        return _StringSliceIter[__origin_of(self), False](
            unsafe_pointer=self.unsafe_ptr(), length=self.byte_length()
        )

    fn __getitem__[IndexerType: Indexer](self, idx: IndexerType) -> String:
        """Gets the character at the specified position.

        Parameters:
            IndexerType: The inferred type of an indexer argument.

        Args:
            idx: The index value.

        Returns:
            A new string containing the character at the specified position.
        """
        return str(self)[idx]

    # ===-------------------------------------------------------------------===#
    # Methods
    # ===-------------------------------------------------------------------===#

    @always_inline
    fn byte_length(self) -> Int:
        """Get the string length in bytes.

        Returns:
            The length of this StringLiteral in bytes.

        Notes:
            This does not include the trailing null terminator in the count.
        """
        return __mlir_op.`pop.string.size`(self.value)

    @always_inline("nodebug")
    # FIXME(MSTDL-956): This should return a pointer with StaticConstantOrigin.
    fn unsafe_ptr(self) -> UnsafePointer[UInt8]:
        """Get raw pointer to the underlying data.

        Returns:
            The raw pointer to the data.
        """
        var ptr = UnsafePointer(__mlir_op.`pop.string.address`(self.value))

        # TODO(MSTDL-555):
        #   Remove bitcast after changing pop.string.address
        #   return type.
        return ptr.bitcast[UInt8]()

    @always_inline
    # FIXME(MSTDL-956): This should return a pointer with StaticConstantOrigin.
    fn unsafe_cstr_ptr(self) -> UnsafePointer[c_char]:
        """Retrieves a C-string-compatible pointer to the underlying memory.

        The returned pointer is guaranteed to be NUL terminated, and not null.

        Returns:
            The pointer to the underlying memory.
        """
        return self.unsafe_ptr().bitcast[c_char]()

    @always_inline
    fn as_string_slice(self) -> StaticString:
        """Returns a string slice of this static string literal.

        Returns:
            A string slice pointing to this static string literal.
        """

        # FIXME(MSTDL-160):
        #   Enforce UTF-8 encoding in StringLiteral so this is actually
        #   guaranteed to be valid.
        return StaticString(
            unsafe_from_utf8_ptr=self.unsafe_ptr(), len=self.byte_length()
        )

    @always_inline
    fn as_bytes(self) -> Span[Byte, StaticConstantOrigin]:
        """
        Returns a contiguous Span of the bytes owned by this string.

        Returns:
            A contiguous slice pointing to the bytes owned by this string.
        """

        return Span[Byte, StaticConstantOrigin](
            unsafe_ptr=self.unsafe_ptr(), len=self.byte_length()
        )

    @always_inline
    fn as_bytes(ref [_]self) -> Span[Byte, __origin_of(self)]:
        """Returns a contiguous slice of bytes.

        Returns:
            A contiguous slice pointing to bytes.

        Notes:
            This does not include the trailing null terminator.
        """
        return Span[Byte, __origin_of(self)](
            unsafe_ptr=self.unsafe_ptr(), len=self.byte_length()
        )

    @always_inline
    fn as_bytes_read[O: ImmutableOrigin, //](ref [O]self) -> Span[UInt8, O]:
        """Returns an immutable contiguous slice of the bytes.

        Parameters:
            O: The Origin of the bytes.

        Returns:
            An immutable contiguous slice pointing to the bytes.

        Notes:
            This does not include the trailing null terminator.
        """

        return Span[UInt8, O](
            unsafe_ptr=self.unsafe_ptr(), len=self.byte_length()
        )

    @always_inline
    fn format[*Ts: _CurlyEntryFormattable](self, *args: *Ts) raises -> String:
        """Format a template with `*args`.

        Args:
            args: The substitution values.

        Parameters:
            Ts: The types of substitution values that implement `Representable`
                and `Stringable` (to be changed and made more flexible).

        Returns:
            The template with the given values substituted.

        Examples:

        ```mojo
        # Manual indexing:
        print("{0} {1} {0}".format("Mojo", 1.125)) # Mojo 1.125 Mojo
        # Automatic indexing:
        print("{} {}".format(True, "hello world")) # True hello world
        ```
        .
        """
        return _FormatCurlyEntry.format(self, args)

    fn write_to[W: Writer](self, inout writer: W):
        """
        Formats this string literal to the provided Writer.

        Parameters:
            W: A type conforming to the Writable trait.

        Args:
            writer: The object to write to.
        """

        writer.write(self.as_string_slice())

    fn find[T: Stringlike, //](self, substr: T, start: Int = 0) -> Int:
        """Finds the offset of the first occurrence of `substr` starting at
        `start`. If not found, returns -1.

        Parameters:
            T: The type of the substring.

        Args:
            substr: The substring to find.
            start: The offset from which to find.

        Returns:
            The offset of `substr` relative to the beginning of the string.
        """
        return self.as_string_slice().find(substr, start)

    fn rfind(self, substr: StringLiteral, start: Int = 0) -> Int:
        """Finds the offset of the last occurrence of `substr` starting at
        `start`. If not found, returns -1.

        Args:
          substr: The substring to find.
          start: The offset from which to find.

        Returns:
          The offset of `substr` relative to the beginning of the string.
        """
        return StringRef(self).rfind(substr, start=start)

    fn replace(self, old: StringLiteral, new: StringLiteral) -> StringLiteral:
        """Return a copy of the string with all occurrences of substring `old`
        if replaced by `new`. This operation only works in the param domain.

        Args:
            old: The substring to replace.
            new: The substring to replace with.

        Returns:
            The string where all occurrences of `old` are replaced with `new`.
        """
        return __mlir_op.`pop.string.replace`(self.value, old.value, new.value)

    fn join[T: StringableCollectionElement](self, elems: List[T, *_]) -> String:
        """Joins string elements using the current string as a delimiter.

        Parameters:
            T: The types of the elements.

        Args:
            elems: The input values.

        Returns:
            The joined string.
        """
        return str(self).join(elems)

    @always_inline
    fn split[T: Stringlike, //](self, sep: T, maxsplit: Int) -> List[String]:
        """Split the string by a separator.

        Parameters:
            T: The type of the separator.

        Args:
            sep: The string to split on.
            maxsplit: The maximum amount of items to split from String.

        Returns:
            A List of Strings containing the input split by the separator.

        Examples:

        ```mojo
        # Splitting with maxsplit
        _ = "1,2,3".split(",", maxsplit=1) # ['1', '2,3']
        # Splitting with starting or ending separators
        _ = ",1,2,3,".split(",", maxsplit=1) # ['', '1,2,3,']
        _ = "123".split("", maxsplit=1) # ['', '123']
        ```
        .
        """
        return _split[has_maxsplit=True, has_sep=True](self, sep, maxsplit)

    @always_inline
    fn split[T: Stringlike, //](self, sep: T) -> List[String]:
        """Split the string by a separator.

        Parameters:
            T: The type of the separator.

        Args:
            sep: The string to split on.

        Returns:
            A List of Strings containing the input split by the separator.

        Examples:

        ```mojo
        # Splitting a space
        _ = "hello world".split(" ") # ["hello", "world"]
        # Splitting adjacent separators
        _ = "hello,,world".split(",") # ["hello", "", "world"]
        # Splitting with starting or ending separators
        _ = ",1,2,3,".split(",") # ['', '1', '2', '3', '']
        _ = "123".split("") # ['', '1', '2', '3', '']
        ```
        .
        """
        return _split[has_maxsplit=False, has_sep=True](self, sep, -1)

    @always_inline
    fn split(self, *, maxsplit: Int) -> List[String]:
        """Split the string by every Whitespace separator.

        Args:
            maxsplit: The maximum amount of items to split from String.

        Returns:
            A List of Strings containing the input split by the separator.

        Examples:

        ```mojo
        # Splitting with maxsplit
        _ = "1     2  3".split(maxsplit=1) # ['1', '2  3']
        ```
        .
        """
        return _split[has_maxsplit=True, has_sep=False](self, None, maxsplit)

    @always_inline
    fn split(self, sep: NoneType = None) -> List[String]:
        """Split the string by every Whitespace separator.

        Args:
            sep: None.

        Returns:
            A List of Strings containing the input split by the separator.

        Examples:

        ```mojo
        # Splitting an empty string or filled with whitespaces
        _ = "      ".split() # []
        _ = "".split() # []
        # Splitting a string with leading, trailing, and middle whitespaces
        _ = "      hello    world     ".split() # ["hello", "world"]
        # Splitting adjacent universal newlines:
<<<<<<< HEAD
        _ = (
            "hello \\t\\n\\r\\f\\v\\x1c\\x1d\\x1e\\x85\\u2028\\u2029world"
        ).split()  # ["hello", "world"]
=======
        _ = "hello \\t\\n\\v\\f\\r\\x1c\\x1d\\x1e\\x85\\u2028\\u2029world".split()
        # ["hello", "world"]
>>>>>>> 83bf0a35
        ```
        .
        """
        return _split[has_maxsplit=False, has_sep=False](self, sep, -1)

    fn splitlines(self, keepends: Bool = False) -> List[String]:
        """Split the string literal at line boundaries. This corresponds to Python's
        [universal newlines:](
            https://docs.python.org/3/library/stdtypes.html#str.splitlines)
        `"\\r\\n"` and `"\\t\\n\\v\\f\\r\\x1c\\x1d\\x1e\\x85\\u2028\\u2029"`.

        Args:
            keepends: If True, line breaks are kept in the resulting strings.

        Returns:
            A List of Strings containing the input split by line boundaries.
        """
        return _to_string_list(self.as_string_slice().splitlines(keepends))

    fn count(self, substr: String) -> Int:
        """Return the number of non-overlapping occurrences of substring
        `substr` in the string literal.

        If sub is empty, returns the number of empty strings between characters
        which is the length of the string plus one.

        Args:
          substr: The substring to count.

        Returns:
          The number of occurrences of `substr`.
        """
        return str(self).count(substr)

    fn lower(self) -> String:
        """Returns a copy of the string literal with all cased characters
        converted to lowercase.

        Returns:
            A new string where cased letters have been converted to lowercase.
        """

        return str(self).lower()

    fn upper(self) -> String:
        """Returns a copy of the string literal with all cased characters
        converted to uppercase.

        Returns:
            A new string where cased letters have been converted to uppercase.
        """

        return str(self).upper()

    fn rjust(self, width: Int, fillchar: StringLiteral = " ") -> String:
        """Returns the string right justified in a string literal of specified width.

        Args:
            width: The width of the field containing the string.
            fillchar: Specifies the padding character.

        Returns:
            Returns right justified string, or self if width is not bigger than self length.
        """
        return str(self).rjust(width, fillchar)

    fn ljust(self, width: Int, fillchar: StringLiteral = " ") -> String:
        """Returns the string left justified in a string literal of specified width.

        Args:
            width: The width of the field containing the string.
            fillchar: Specifies the padding character.

        Returns:
            Returns left justified string, or self if width is not bigger than self length.
        """
        return str(self).ljust(width, fillchar)

    fn center(self, width: Int, fillchar: StringLiteral = " ") -> String:
        """Returns the string center justified in a string literal of specified width.

        Args:
            width: The width of the field containing the string.
            fillchar: Specifies the padding character.

        Returns:
            Returns center justified string, or self if width is not bigger than self length.
        """
        return str(self).center(width, fillchar)

    fn startswith(self, prefix: String, start: Int = 0, end: Int = -1) -> Bool:
        """Checks if the string literal starts with the specified prefix between start
        and end positions. Returns True if found and False otherwise.

        Args:
          prefix: The prefix to check.
          start: The start offset from which to check.
          end: The end offset from which to check.

        Returns:
          True if the self[start:end] is prefixed by the input prefix.
        """
        return str(self).startswith(prefix, start, end)

    fn endswith(self, suffix: String, start: Int = 0, end: Int = -1) -> Bool:
        """Checks if the string literal end with the specified suffix between start
        and end positions. Returns True if found and False otherwise.

        Args:
          suffix: The suffix to check.
          start: The start offset from which to check.
          end: The end offset from which to check.

        Returns:
          True if the self[start:end] is suffixed by the input suffix.
        """
        return str(self).endswith(suffix, start, end)

    fn isdigit(self) -> Bool:
        """Returns True if all characters in the string literal are digits.

        Note that this currently only works with ASCII strings.

        Returns:
            True if all characters are digits else False.
        """
        return str(self).isdigit()

    fn isupper(self) -> Bool:
        """Returns True if all cased characters in the string literal are
        uppercase and there is at least one cased character.

        Note that this currently only works with ASCII strings.

        Returns:
            True if all cased characters in the string literal are uppercase
            and there is at least one cased character, False otherwise.
        """
        return str(self).isupper()

    fn islower(self) -> Bool:
        """Returns True if all cased characters in the string literal
        are lowercase and there is at least one cased character.

        Note that this currently only works with ASCII strings.

        Returns:
            True if all cased characters in the string literal are lowercase
            and there is at least one cased character, False otherwise.
        """
        return str(self).islower()

    fn strip(self) -> String:
        """Return a copy of the string literal with leading and trailing whitespaces
        removed.

        Returns:
            A string with no leading or trailing whitespaces.
        """
        return self.lstrip().rstrip()

    fn strip(self, chars: String) -> String:
        """Return a copy of the string literal with leading and trailing characters
        removed.

        Args:
            chars: A set of characters to be removed. Defaults to whitespace.

        Returns:
            A string with no leading or trailing characters.
        """

        return self.lstrip(chars).rstrip(chars)

    fn rstrip(self, chars: String) -> String:
        """Return a copy of the string literal with trailing characters removed.

        Args:
            chars: A set of characters to be removed. Defaults to whitespace.

        Returns:
            A string with no trailing characters.
        """
        return str(self).rstrip(chars)

    fn rstrip(self) -> String:
        """Return a copy of the string with trailing whitespaces removed.

        Returns:
            A copy of the string with no trailing whitespaces.
        """
        return str(self).rstrip()

    fn lstrip(self, chars: String) -> String:
        """Return a copy of the string with leading characters removed.

        Args:
            chars: A set of characters to be removed. Defaults to whitespace.

        Returns:
            A copy of the string with no leading characters.
        """
        return str(self).lstrip(chars)

    fn lstrip(self) -> String:
        """Return a copy of the string with leading whitespaces removed.

        Returns:
            A copy of the string with no leading whitespaces.
        """
        return str(self).lstrip()<|MERGE_RESOLUTION|>--- conflicted
+++ resolved
@@ -29,11 +29,8 @@
     _StringSliceIter,
     _FormatCurlyEntry,
     _CurlyEntryFormattable,
-<<<<<<< HEAD
+    _to_string_list,
     _split,
-=======
-    _to_string_list,
->>>>>>> 83bf0a35
 )
 from collections.string import _atol
 
@@ -689,14 +686,9 @@
         # Splitting a string with leading, trailing, and middle whitespaces
         _ = "      hello    world     ".split() # ["hello", "world"]
         # Splitting adjacent universal newlines:
-<<<<<<< HEAD
         _ = (
-            "hello \\t\\n\\r\\f\\v\\x1c\\x1d\\x1e\\x85\\u2028\\u2029world"
+            "hello \\t\\n\\v\\f\\r\\x1c\\x1d\\x1e\\x85\\u2028\\u2029world"
         ).split()  # ["hello", "world"]
-=======
-        _ = "hello \\t\\n\\v\\f\\r\\x1c\\x1d\\x1e\\x85\\u2028\\u2029world".split()
-        # ["hello", "world"]
->>>>>>> 83bf0a35
         ```
         .
         """

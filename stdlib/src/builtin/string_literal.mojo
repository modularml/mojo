# ===----------------------------------------------------------------------=== #
# Copyright (c) 2024, Modular Inc. All rights reserved.
#
# Licensed under the Apache License v2.0 with LLVM Exceptions:
# https://llvm.org/LICENSE.txt
#
# Unless required by applicable law or agreed to in writing, software
# distributed under the License is distributed on an "AS IS" BASIS,
# WITHOUT WARRANTIES OR CONDITIONS OF ANY KIND, either express or implied.
# See the License for the specific language governing permissions and
# limitations under the License.
# ===----------------------------------------------------------------------=== #
"""Implements the StringLiteral class.

These are Mojo built-ins, so you don't need to import them.
"""

from sys.ffi import C_char

from memory import DTypePointer

from utils import StringRef
from utils._format import Formattable, Formatter
from utils._visualizers import lldb_formatter_wrapping_type

from .string import _atol

# ===----------------------------------------------------------------------===#
# StringLiteral
# ===----------------------------------------------------------------------===#


@lldb_formatter_wrapping_type
@register_passable("trivial")
struct StringLiteral(
    Boolable,
    Comparable,
<<<<<<< HEAD
    CollectionElementNew,
=======
    Formattable,
    IntableRaising,
    KeyElement,
    Representable,
    Sized,
    Stringable,
>>>>>>> 9cf3a83e
):
    """This type represents a string literal.

    String literals are all null-terminated for compatibility with C APIs, but
    this is subject to change. String literals store their length as an integer,
    and this does not include the null terminator.
    """

    # Fields
    alias type = __mlir_type.`!kgen.string`

    var value: Self.type
    """The underlying storage for the string literal."""

    # ===-------------------------------------------------------------------===#
    # Life cycle methods
    # ===-------------------------------------------------------------------===#

    @always_inline("nodebug")
    fn __init__(inout self, value: Self.type):
        """Create a string literal from a builtin string type.

        Args:
            value: The string value.
        """
        self.value = value

    @always_inline("nodebug")
    fn __init__(inout self, *, other: Self):
        """Copy constructor.

        Args:
            other: The string literal to copy.
        """
        self = other

    # ===-------------------------------------------------------------------===#
    # Operator dunders
    # ===-------------------------------------------------------------------===#

    @always_inline("nodebug")
    fn __add__(self, rhs: StringLiteral) -> StringLiteral:
        """Concatenate two string literals.

        Args:
            rhs: The string to concat.

        Returns:
            The concatenated string.
        """
        return __mlir_op.`pop.string.concat`(self.value, rhs.value)

    @always_inline("nodebug")
    fn __eq__(self, rhs: StringLiteral) -> Bool:
        """Compare two string literals for equality.

        Args:
            rhs: The string to compare.

        Returns:
            True if they are equal.
        """
        return not (self != rhs)

    @always_inline("nodebug")
    fn __ne__(self, rhs: StringLiteral) -> Bool:
        """Compare two string literals for inequality.

        Args:
            rhs: The string to compare.

        Returns:
            True if they are not equal.
        """
        return StringRef(self) != StringRef(rhs)

    @always_inline("nodebug")
    fn __lt__(self, rhs: StringLiteral) -> Bool:
        """Compare this StringLiteral to the RHS using LT comparison.

        Args:
            rhs: The other StringLiteral to compare against.

        Returns:
            True if this StringLiteral is strictly less than the RHS StringLiteral and False otherwise.
        """
        return StringRef(self) < StringRef(rhs)

    @always_inline("nodebug")
    fn __le__(self, rhs: StringLiteral) -> Bool:
        """Compare this StringLiteral to the RHS using LE comparison.

        Args:
            rhs: The other StringLiteral to compare against.

        Returns:
            True if this StringLiteral is less than or equal to the RHS StringLiteral and False otherwise.
        """
        return not (rhs < self)

    @always_inline("nodebug")
    fn __gt__(self, rhs: StringLiteral) -> Bool:
        """Compare this StringLiteral to the RHS using GT comparison.

        Args:
            rhs: The other StringLiteral to compare against.

        Returns:
            True if this StringLiteral is strictly greater than the RHS StringLiteral and False otherwise.
        """
        return rhs < self

    @always_inline("nodebug")
    fn __ge__(self, rhs: StringLiteral) -> Bool:
        """Compare this StringLiteral to the RHS using GE comparison.

        Args:
            rhs: The other StringLiteral to compare against.

        Returns:
            True if this StringLiteral is greater than or equal to the RHS StringLiteral and False otherwise.
        """
        return not (self < rhs)

    fn __contains__(self, substr: StringLiteral) -> Bool:
        """Returns True if the substring is contained within the current string.

        Args:
          substr: The substring to check.

        Returns:
          True if the string contains the substring.
        """
        return substr in StringRef(self)

    # ===-------------------------------------------------------------------===#
    # Trait impelemntations
    # ===-------------------------------------------------------------------===#

    @always_inline("nodebug")
    fn __len__(self) -> Int:
        """Get the string length.

        Returns:
            The length of this StringLiteral.
        """
        # TODO(MSTDL-160):
        #   Properly count Unicode codepoints instead of returning this length
        #   in bytes.
        return self._byte_length()

    @always_inline("nodebug")
    fn __bool__(self) -> Bool:
        """Convert the string to a bool value.

        Returns:
            True if the string is not empty.
        """
        return len(self) != 0

    fn __int__(self) raises -> Int:
        """Parses the given string as a base-10 integer and returns that value.

        For example, `int("19")` returns `19`. If the given string cannot be parsed
        as an integer value, an error is raised. For example, `int("hi")` raises an
        error.

        Returns:
            An integer value that represents the string, or otherwise raises.
        """
        return _atol(self)

    fn __str__(self) -> String:
        """Convert the string literal to a string.

        Returns:
            A new string.
        """
        var string = String()
        var length: Int = __mlir_op.`pop.string.size`(self.value)
        var buffer = String._buffer_type()
        var new_capacity = length + 1
        buffer._realloc(new_capacity)
        buffer.size = new_capacity
        var uint8Ptr = __mlir_op.`pop.pointer.bitcast`[
            _type = __mlir_type.`!kgen.pointer<scalar<ui8>>`
        ](__mlir_op.`pop.string.address`(self.value))
        var data: DTypePointer[DType.uint8] = DTypePointer[DType.uint8](
            uint8Ptr
        )
        memcpy(DTypePointer(buffer.data), data, length)
        (buffer.data + length).init_pointee_move(0)
        string._buffer = buffer^
        return string

    fn __repr__(self) -> String:
        """Return a representation of the `StringLiteral` instance.

        You don't need to call this method directly, use `repr("...")` instead.

        Returns:
            A new representation of the string.
        """
        return self.__str__().__repr__()

    fn __hash__(self) -> Int:
        """Hash the underlying buffer using builtin hash.

        Returns:
            A 64-bit hash value. This value is _not_ suitable for cryptographic
            uses. Its intended usage is for data structures. See the `hash`
            builtin documentation for more details.
        """
        return hash(self.unsafe_ptr(), len(self))

    # ===-------------------------------------------------------------------===#
    # Methods
    # ===-------------------------------------------------------------------===#

    @always_inline
    fn _byte_length(self) -> Int:
        """Get the string length in bytes.

        Returns:
            The length of this StringLiteral in bytes.
        """
        return __mlir_op.`pop.string.size`(self.value)

    @always_inline("nodebug")
    fn unsafe_ptr(self) -> UnsafePointer[UInt8]:
        """Get raw pointer to the underlying data.

        Returns:
            The raw pointer to the data.
        """
        var ptr = DTypePointer[DType.int8](
            __mlir_op.`pop.string.address`(self.value)
        )

        # TODO(MSTDL-555):
        #   Remove bitcast after changing pop.string.address
        #   return type.
        return UnsafePointer[Int8]._from_dtype_ptr(ptr).bitcast[UInt8]()

    fn unsafe_cstr_ptr(self) -> UnsafePointer[C_char]:
        """Retrieves a C-string-compatible pointer to the underlying memory.

        The returned pointer is guaranteed to be NUL terminated, and not null.

        Returns:
            The pointer to the underlying memory.
        """
        return self.unsafe_ptr().bitcast[C_char]()

    @always_inline("nodebug")
    fn as_uint8_ptr(self) -> DTypePointer[DType.uint8]:
        """Get raw pointer to the underlying data.

        Returns:
            The raw pointer to the data.
        """
        return self.unsafe_ptr().bitcast[UInt8]()

    @always_inline
    fn as_string_slice(self) -> StringSlice[ImmutableStaticLifetime]:
        """Returns a string slice of this static string literal.

        Returns:
            A string slice pointing to this static string literal.
        """

        var bytes = self.as_bytes_slice()

        # FIXME(MSTDL-160):
        #   Enforce UTF-8 encoding in StringLiteral so this is actually
        #   guaranteed to be valid.
        return StringSlice[ImmutableStaticLifetime](unsafe_from_utf8=bytes)

    @always_inline
    fn as_bytes_slice(self) -> Span[UInt8, ImmutableStaticLifetime]:
        """
        Returns a contiguous slice of the bytes owned by this string.

        Returns:
            A contiguous slice pointing to the bytes owned by this string.
        """

        var ptr = self.unsafe_ptr()

        return Span[UInt8, ImmutableStaticLifetime](
            unsafe_ptr=ptr,
            len=self._byte_length(),
        )

    fn format_to(self, inout writer: Formatter):
        """
        Formats this string literal to the provided formatter.

        Args:
            writer: The formatter to write to.
        """

        writer.write_str(self.as_string_slice())

    fn find(self, substr: StringLiteral, start: Int = 0) -> Int:
        """Finds the offset of the first occurrence of `substr` starting at
        `start`. If not found, returns -1.

        Args:
          substr: The substring to find.
          start: The offset from which to find.

        Returns:
          The offset of `substr` relative to the beginning of the string.
        """
        return StringRef(self).find(substr, start=start)

    fn rfind(self, substr: StringLiteral, start: Int = 0) -> Int:
        """Finds the offset of the last occurrence of `substr` starting at
        `start`. If not found, returns -1.

        Args:
          substr: The substring to find.
          start: The offset from which to find.

        Returns:
          The offset of `substr` relative to the beginning of the string.
        """
        return StringRef(self).rfind(substr, start=start)

    fn join[T: StringableCollectionElement](self, elems: List[T]) -> String:
        """Joins string elements using the current string as a delimiter.

        Parameters:
            T: The types of the elements.

        Args:
            elems: The input values.

        Returns:
            The joined string.
        """
        var result: String = ""
        var is_first = True

        for e in elems:
            if is_first:
                is_first = False
            else:
                result += self
            result += str(e[])

        return result<|MERGE_RESOLUTION|>--- conflicted
+++ resolved
@@ -35,16 +35,13 @@
 struct StringLiteral(
     Boolable,
     Comparable,
-<<<<<<< HEAD
     CollectionElementNew,
-=======
     Formattable,
     IntableRaising,
     KeyElement,
     Representable,
     Sized,
     Stringable,
->>>>>>> 9cf3a83e
 ):
     """This type represents a string literal.
 

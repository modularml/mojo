--- conflicted
+++ resolved
@@ -266,19 +266,13 @@
 
 @always_inline("nodebug")
 fn _memset_impl[
-<<<<<<< HEAD
     D: DType, address_space: AddressSpace
-](ptr: UnsafePointer[Scalar[D], address_space], value: Scalar[D], count: Int,):
+](
+    ptr: UnsafePointer[Scalar[D], address_space=address_space],
+    value: Scalar[D],
+    count: Int,
+):
     alias simd_width = simdwidthof[Scalar[D]]()
-=======
-    address_space: AddressSpace
-](
-    ptr: UnsafePointer[Byte, address_space=address_space],
-    value: Byte,
-    count: Int,
-):
-    alias simd_width = simdwidthof[Byte]()
->>>>>>> 5d3d4504
     var vector_end = _align_down(count, simd_width)
 
     for i in range(0, vector_end, simd_width):
@@ -290,17 +284,8 @@
 
 @always_inline
 fn memset[
-<<<<<<< HEAD
     D: DType
 ](ptr: UnsafePointer[Scalar[D]], value: Scalar[D], count: Int):
-=======
-    type: AnyType, address_space: AddressSpace
-](
-    ptr: UnsafePointer[type, address_space=address_space],
-    value: Byte,
-    count: Int,
-):
->>>>>>> 5d3d4504
     """Fills memory with the given value.
 
     Parameters:

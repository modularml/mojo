--- conflicted
+++ resolved
@@ -258,7 +258,6 @@
 
 @always_inline("nodebug")
 fn _memset_impl[
-<<<<<<< HEAD
     type: DType, address_space: AddressSpace
 ](
     ptr: UnsafePointer[Scalar[type], address_space],
@@ -266,11 +265,6 @@
     count: Int,
 ):
     alias simd_width = simdwidthof[Scalar[type]]()
-=======
-    address_space: AddressSpace
-](ptr: UnsafePointer[Byte, address_space], value: Byte, count: Int):
-    alias simd_width = simdwidthof[Byte]()
->>>>>>> e9931693
     var vector_end = _align_down(count, simd_width)
 
     for i in range(0, vector_end, simd_width):
@@ -281,13 +275,7 @@
 
 
 @always_inline
-<<<<<<< HEAD
 fn memset[type: Copyable](ptr: UnsafePointer[type], value: type, count: Int):
-=======
-fn memset[
-    type: AnyType, address_space: AddressSpace
-](ptr: UnsafePointer[type, address_space], value: Byte, count: Int):
->>>>>>> e9931693
     """Fills memory with the given value.
 
     Parameters:
@@ -298,7 +286,6 @@
         value: The value to fill with.
         count: Number of elements to fill (in elements, not bytes).
     """
-<<<<<<< HEAD
     alias dt = DType.get_dtype[type]()
 
     @parameter
@@ -309,9 +296,6 @@
     else:
         for i in range(count):
             (ptr + i).init_pointee_copy(value)
-=======
-    _memset_impl(ptr.bitcast[Byte](), value, count * sizeof[type]())
->>>>>>> e9931693
 
 
 # ===----------------------------------------------------------------------===#

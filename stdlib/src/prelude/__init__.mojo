# ===----------------------------------------------------------------------=== #
# Copyright (c) 2024, Modular Inc. All rights reserved.
#
# Licensed under the Apache License v2.0 with LLVM Exceptions:
# https://llvm.org/LICENSE.txt
#
# Unless required by applicable law or agreed to in writing, software
# distributed under the License is distributed on an "AS IS" BASIS,
# WITHOUT WARRANTIES OR CONDITIONS OF ANY KIND, either express or implied.
# See the License for the specific language governing permissions and
# limitations under the License.
# ===----------------------------------------------------------------------=== #
"""Implements the prelude package.  This package provide the public entities
  that are automatically imported into every Mojo program.
"""

from builtin.anytype import AnyType
from builtin.bool import Boolable, ImplicitlyBoolable, Bool, bool, any, all
from builtin.breakpoint import breakpoint
from builtin.builtin_list import (
    ListLiteral,
    VariadicList,
    VariadicListMem,
    VariadicPack,
)
from builtin.builtin_slice import Slice, slice
from builtin.comparable import Comparable
from builtin.constrained import constrained
from builtin.coroutine import Coroutine, RaisingCoroutine, AnyCoroutine
from builtin.debug_assert import debug_assert
from builtin.dtype import DType
from builtin.equality_comparable import EqualityComparable
from builtin.error import Error
from builtin.file import open, FileHandle
from builtin.file_descriptor import FileDescriptor
from builtin.float_literal import FloatLiteral
from builtin.floatable import Floatable, FloatableRaising, float
from builtin.format_int import bin, hex, oct
from builtin.hash import hash, Hashable
from builtin.identifiable import Identifiable, StringableIdentifiable
from builtin.int import (
    Int,
    IntLike,
    Intable,
    IntableRaising,
    Indexer,
    index,
    int,
)
from builtin.int_literal import IntLiteral
from builtin.io import print, input
from builtin.len import Sized, UIntSized, SizedRaising, len
from builtin.math import (
    Absable,
    abs,
    divmod,
    max,
    min,
    Powable,
    pow,
    Roundable,
    round,
)
from builtin.none import NoneType
from builtin.object import Attr, object
from builtin.range import range
from builtin.rebind import rebind
from builtin.repr import Representable, repr
from builtin.reversed import ReversibleRange, reversed
from builtin.sort import sort, partition
from builtin.str import Stringable, StringableRaising, str
from builtin.string_literal import StringLiteral
from builtin.swap import swap
from builtin.tuple import (
    Tuple,
)
from builtin.type_aliases import (
    AnyTrivialRegType,
    ImmutableLifetime,
    MutableLifetime,
    ImmutableAnyLifetime,
    MutableAnyLifetime,
    ImmutableStaticLifetime,
    MutableStaticLifetime,
    LifetimeSet,
    AnyLifetime,
)
from builtin.uint import UInt
from builtin.value import (
    Movable,
    Copyable,
    ExplicitlyCopyable,
    Defaultable,
    CollectionElement,
    CollectionElementNew,
    SizedByteableCollectionElement,
    StringableCollectionElement,
    EqualityComparableCollectionElement,
    ComparableCollectionElement,
    RepresentableCollectionElement,
    BoolableKeyElement,
    BoolableCollectionElement,
)
from builtin.simd import (
    Scalar,
    Int8,
    UInt8,
    Int16,
    UInt16,
    Int32,
    UInt32,
    Int64,
    UInt64,
    BFloat16,
    Float16,
    Float32,
    Float64,
    SIMD,
)
from builtin.type_aliases import AnyTrivialRegType

from collections import KeyElement, List
from collections.string import (
    String,
    ord,
    chr,
    ascii,
    atol,
    atof,
    isdigit,
    isupper,
    islower,
    isprintable,
)
<<<<<<< HEAD
from memory import UnsafePointer, Reference, AddressSpace
from utils import Byteable, StringRef, Formattable, Formatter, StringSlice
=======
from memory import Reference, AddressSpace
from utils import Formattable, Formatter
>>>>>>> 466664de
<|MERGE_RESOLUTION|>--- conflicted
+++ resolved
@@ -132,10 +132,5 @@
     islower,
     isprintable,
 )
-<<<<<<< HEAD
-from memory import UnsafePointer, Reference, AddressSpace
-from utils import Byteable, StringRef, Formattable, Formatter, StringSlice
-=======
 from memory import Reference, AddressSpace
-from utils import Formattable, Formatter
->>>>>>> 466664de
+from utils import Byteable, Formattable, Formatter
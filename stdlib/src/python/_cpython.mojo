--- conflicted
+++ resolved
@@ -291,14 +291,7 @@
 
 
 fn _py_get_version(lib: DLHandle) -> StringRef:
-<<<<<<< HEAD
-    return StringRef(lib.call["Py_GetVersion", UnsafePointer[c_char]]())
-=======
-    var version_string = lib.get_function[fn () -> UnsafePointer[c_char]](
-        "Py_GetVersion"
-    )()
-    return StringRef(ptr=version_string)
->>>>>>> 13d997ed
+    return StringRef(ptr=lib.call["Py_GetVersion", UnsafePointer[c_char]]())
 
 
 fn _py_finalize(lib: DLHandle):

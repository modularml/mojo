# ===----------------------------------------------------------------------=== #
# Copyright (c) 2024, Modular Inc. All rights reserved.
#
# Licensed under the Apache License v2.0 with LLVM Exceptions:
# https://llvm.org/LICENSE.txt
#
# Unless required by applicable law or agreed to in writing, software
# distributed under the License is distributed on an "AS IS" BASIS,
# WITHOUT WARRANTIES OR CONDITIONS OF ANY KIND, either express or implied.
# See the License for the specific language governing permissions and
# limitations under the License.
# ===----------------------------------------------------------------------=== #
"""
Mojo bindings functions and types from the CPython C API.

Documentation for these functions can be found online at:
  <https://docs.python.org/3/c-api/stable.html#contents-of-limited-api>
"""

from collections import InlineArray, Optional
from os import abort, getenv, setenv
from os.path import dirname
from pathlib import Path
from sys import external_call
from sys.arg import argv
from sys.ffi import (
    DLHandle,
    OpaquePointer,
    c_char,
    c_int,
    c_long,
    c_size_t,
    c_ssize_t,
    c_uint,
)

from memory import UnsafePointer
from python._bindings import PyMojoObject, Pythonable, Typed_initproc
from python.python import _get_global_python_itf

from utils import StringRef, StringSlice

# ===-----------------------------------------------------------------------===#
# Raw Bindings
# ===-----------------------------------------------------------------------===#

# https://github.com/python/cpython/blob/d45225bd66a8123e4a30314c627f2586293ba532/Include/compile.h#L7
alias Py_single_input = 256
alias Py_file_input = 257
alias Py_eval_input = 258
alias Py_func_type_input = 345

alias Py_tp_dealloc = 52
alias Py_tp_init = 60
alias Py_tp_methods = 64
alias Py_tp_new = 65
alias Py_tp_repr = 66

alias Py_TPFLAGS_DEFAULT = 0

alias Py_ssize_t = c_ssize_t

# TODO(MOCO-1138):
#   This should be a C ABI function pointer, not a Mojo ABI function.
alias PyCFunction = fn (PyObjectPtr, PyObjectPtr) -> PyObjectPtr
"""[Reference](https://docs.python.org/3/c-api/structures.html#c.PyCFunction).
"""

alias METH_VARARGS = 0x1

alias destructor = fn (PyObjectPtr) -> None

alias reprfunc = fn (PyObjectPtr) -> PyObjectPtr

alias initproc = fn (PyObjectPtr, PyObjectPtr, PyObjectPtr) -> c_int
alias newfunc = fn (PyObjectPtr, PyObjectPtr, PyObjectPtr) -> PyObjectPtr


# GIL
@value
@register_passable("trivial")
struct PyGILState_STATE:
    """Represents the state of the Python Global Interpreter Lock (GIL).

    Notes:
        This struct is used to store and manage the state of the GIL, which is
        crucial for thread-safe operations in Python. [Reference](
        https://github.com/python/cpython/blob/d45225bd66a8123e4a30314c627f2586293ba532/Include/pystate.h#L76
        ).
    """

    var current_state: c_int
    """The current state of the GIL."""

    alias PyGILState_LOCKED = c_int(0)
    alias PyGILState_UNLOCKED = c_int(1)


struct PyThreadState:
    """Opaque struct."""

    pass


@value
@register_passable("trivial")
struct PyKeysValuePair:
    """Represents a key-value pair in a Python dictionary iteration.

    This struct is used to store the result of iterating over a Python dictionary,
    containing the key, value, current position, and success status of the iteration.
    """

    var key: PyObjectPtr
    """The key of the current dictionary item."""
    var value: PyObjectPtr
    """The value of the current dictionary item."""
    var position: c_int
    """The current position in the dictionary iteration."""
    var success: Bool
    """Indicates whether the iteration was successful."""


@value
@register_passable("trivial")
struct PyObjectPtr:
    """Equivalent to `PyObject*` in C.

    It is crucial that this type has the same size and alignment as `PyObject*`
    for FFI ABI correctness.

    This struct provides methods for initialization, null checking,
    equality comparison, and conversion to integer representation.
    """

    # ===-------------------------------------------------------------------===#
    # Fields
    # ===-------------------------------------------------------------------===#

    var unsized_obj_ptr: UnsafePointer[PyObject]

    """Raw pointer to the underlying PyObject struct instance.

    It is not valid to read or write a `PyObject` directly from this pointer.

    This is because `PyObject` is an "unsized" or "incomplete" type: typically,
    any allocation containing a `PyObject` contains additional fields holding
    information specific to that Python object instance, e.g. containing its
    "true" value.

    The value behind this pointer is only safe to interact with directly when
    it has been downcasted to a concrete Python object type backing struct, in
    a context where the user has ensured the object value is of that type.
    """

    # ===-------------------------------------------------------------------===#
    # Life cycle methods
    # ===-------------------------------------------------------------------===#

    @always_inline
    fn __init__(out self):
        """Initialize a null PyObjectPtr."""
        self.unsized_obj_ptr = UnsafePointer[PyObject]()

    # ===-------------------------------------------------------------------===#
    # Operator dunders
    # ===-------------------------------------------------------------------===#

    fn __eq__(self, rhs: PyObjectPtr) -> Bool:
        """Compare two PyObjectPtr for equality.

        Args:
            rhs: The right-hand side PyObjectPtr to compare.

        Returns:
            Bool: True if the pointers are equal, False otherwise.
        """
        return int(self.unsized_obj_ptr) == int(rhs.unsized_obj_ptr)

    fn __ne__(self, rhs: PyObjectPtr) -> Bool:
        """Compare two PyObjectPtr for inequality.

        Args:
            rhs: The right-hand side PyObjectPtr to compare.

        Returns:
            Bool: True if the pointers are not equal, False otherwise.
        """
        return not (self == rhs)

    # ===-------------------------------------------------------------------===#
    # Methods
    # ===-------------------------------------------------------------------===#

    fn try_cast_to_mojo_value[
        T: AnyType,
    ](
        owned self,
        # TODO: Make this part of the trait bound
        expected_type_name: StringLiteral,
    ) -> Optional[UnsafePointer[T]]:
        var cpython = _get_global_python_itf().cpython()
        var type = cpython.Py_TYPE(self)
        var type_name = PythonObject(cpython.PyType_GetName(type))

        # FIXME(MSTDL-978):
        #   Improve this check. We should do something conceptually equivalent
        #   to:
        #       type == T.python_type_object
        #   where:
        #       trait Pythonable:
        #           var python_type_object: PyTypeObject
        if type_name == PythonObject(expected_type_name):
            return self.unchecked_cast_to_mojo_value[T]()
        else:
            return None

    fn unchecked_cast_to_mojo_object[
        T: AnyType
    ](owned self) -> UnsafePointer[PyMojoObject[T]]:
        """Assume that this Python object contains a wrapped Mojo value."""
        return self.unsized_obj_ptr.bitcast[PyMojoObject[T]]()

    fn unchecked_cast_to_mojo_value[T: AnyType](owned self) -> UnsafePointer[T]:
        var mojo_obj_ptr = self.unchecked_cast_to_mojo_object[T]()

        # TODO(MSTDL-950): Should use something like `addr_of!`
        return UnsafePointer[T].address_of(mojo_obj_ptr[].mojo_value)

    fn is_null(self) -> Bool:
        """Check if the pointer is null.

        Returns:
            Bool: True if the pointer is null, False otherwise.
        """
        return int(self.unsized_obj_ptr) == 0

    # TODO: Consider removing this and inlining int(p.value) into callers
    fn _get_ptr_as_int(self) -> Int:
        """Get the pointer value as an integer.

        Returns:
            Int: The integer representation of the pointer.
        """
        return int(self.unsized_obj_ptr)


@value
@register_passable
struct PythonVersion:
    """Represents a Python version with major, minor, and patch numbers."""

    var major: Int
    """The major version number."""
    var minor: Int
    """The minor version number."""
    var patch: Int
    """The patch version number."""

    @implicit
    fn __init__(out self, version: StringRef):
        """Initialize a PythonVersion object from a version string.

        Args:
            version: A string representing the Python version (e.g., "3.9.5").

        The version string is parsed to extract major, minor, and patch numbers.
        If parsing fails for any component, it defaults to -1.
        """
        var version_string = String(version)
        var components = InlineArray[Int, 3](-1)
        var start = 0
        var next_idx = 0
        var i = 0
        while next_idx < len(version_string) and i < 3:
            if version_string[next_idx] == "." or (
                version_string[next_idx] == " " and i == 2
            ):
                var c = version_string[start:next_idx]
                try:
                    components[i] = atol(c)
                except:
                    components[i] = -1
                i += 1
                start = next_idx + 1
            next_idx += 1
        self = PythonVersion(components[0], components[1], components[2])


fn _py_get_version(lib: DLHandle) -> StringRef:
    return StringRef(ptr=lib.call["Py_GetVersion", UnsafePointer[c_char]]())


fn _py_finalize(lib: DLHandle):
    lib.call["Py_Finalize"]()


@value
struct PyMethodDef:
    """Represents a Python method definition. This struct is used to define
    methods for Python modules or types.

    Notes:
        [Reference](
        https://docs.python.org/3/c-api/structures.html#c.PyMethodDef
        ).
    """

    # ===-------------------------------------------------------------------===#
    # Fields
    # ===-------------------------------------------------------------------===#

    var method_name: UnsafePointer[c_char]
    """A pointer to the name of the method as a C string.

    Notes:
        called `ml_name` in CPython.
    """

    # TODO(MSTDL-887): Support keyword-argument only methods
    var method_impl: PyCFunction
    """A function pointer to the implementation of the method."""

    var method_flags: c_int
    """Flags indicating how the method should be called. [Reference](
    https://docs.python.org/3/c-api/structures.html#c.PyMethodDef)."""

    var method_docstring: UnsafePointer[c_char]
    """A pointer to the docstring for the method as a C string."""

    # ===-------------------------------------------------------------------===#
    # Life cycle methods
    # ===-------------------------------------------------------------------===#

    fn __init__(out self):
        """Constructs a zero initialized PyModuleDef.

        This is suitable for use terminating an array of PyMethodDef values.
        """
        self.method_name = UnsafePointer[c_char]()
        self.method_impl = _null_fn_ptr[PyCFunction]()
        self.method_flags = 0
        self.method_docstring = UnsafePointer[c_char]()

    fn __init__(out self, *, other: Self):
        """Explicitly construct a deep copy of the provided value.

        Args:
            other: The value to copy.
        """
        self = other

    @staticmethod
    fn function[
        func: fn (PyObjectPtr, PyObjectPtr) -> PyObjectPtr,
        func_name: StringLiteral,
        docstring: StringLiteral = "",
    ]() -> Self:
        """Create a PyMethodDef for a function.

        Parameters:
            func: The function to wrap.
            func_name: The name of the function.
            docstring: The docstring for the function.
        """
        # TODO(MSTDL-896):
        #   Support a way to get the name of the function from its parameter
        #   type, similar to `get_linkage_name()`?

        return PyMethodDef(
            func_name.unsafe_cstr_ptr(),
            func,
            METH_VARARGS,
            docstring.unsafe_cstr_ptr(),
        )


fn _null_fn_ptr[T: AnyTrivialRegType]() -> T:
    return __mlir_op.`pop.pointer.bitcast`[_type=T](
        __mlir_attr.`#interp.pointer<0> : !kgen.pointer<none>`
    )


struct PyTypeObject:
    """The opaque C structure of the objects used to describe types.

    Notes:
        [Reference](https://docs.python.org/3/c-api/type.html#c.PyTypeObject).
    """

    # TODO(MSTDL-877):
    #   Fill this out based on
    #   https://docs.python.org/3/c-api/typeobj.html#pytypeobject-definition
    pass


@value
@register_passable("trivial")
struct PyType_Spec:
    """Structure defining a type's behavior.

    Notes:
        [Reference](https://docs.python.org/3/c-api/type.html#c.PyType_Spec).
    """

    var name: UnsafePointer[c_char]
    var basicsize: c_int
    var itemsize: c_int
    var flags: c_uint
    var slots: UnsafePointer[PyType_Slot]


@value
@register_passable("trivial")
struct PyType_Slot:
    """Structure defining optional functionality of a type, containing a slot ID
    and a value pointer.

    Notes:
        [Reference](https://docs.python.org/3/c-api/type.html#c.PyType_Slot).
    """

    var slot: c_int
    var pfunc: OpaquePointer

    @staticmethod
    fn tp_new(func: newfunc) -> Self:
        return PyType_Slot(Py_tp_new, rebind[OpaquePointer](func))

    @staticmethod
    fn tp_init(func: Typed_initproc) -> Self:
        return PyType_Slot(Py_tp_init, rebind[OpaquePointer](func))

    @staticmethod
    fn tp_dealloc(func: destructor) -> Self:
        return PyType_Slot(Py_tp_dealloc, rebind[OpaquePointer](func))

    @staticmethod
    fn tp_methods(methods: UnsafePointer[PyMethodDef]) -> Self:
        return PyType_Slot(Py_tp_methods, rebind[OpaquePointer](methods))

    @staticmethod
    fn tp_repr(func: reprfunc) -> Self:
        return PyType_Slot(Py_tp_repr, rebind[OpaquePointer](func))

    @staticmethod
    fn null() -> Self:
        return PyType_Slot {slot: 0, pfunc: OpaquePointer()}


@value
struct PyObject(Stringable, Representable, Writable):
    """All object types are extensions of this type. This is a type which
    contains the information Python needs to treat a pointer to an object as an
    object. In a normal “release” build, it contains only the object's reference
    count and a pointer to the corresponding type object. Nothing is actually
    declared to be a PyObject, but every pointer to a Python object can be cast
    to a PyObject.

    Notes:
        [Reference](https://docs.python.org/3/c-api/structures.html#c.PyObject).
    """

    var object_ref_count: Int
    var object_type: UnsafePointer[PyTypeObject]

    fn __init__(out self):
        self.object_ref_count = 0
        self.object_type = UnsafePointer[PyTypeObject]()

    @no_inline
    fn __str__(self) -> String:
        """Get the PyModuleDef_Base as a string.

        Returns:
            A string representation.
        """

        return String.write(self)

    @no_inline
    fn __repr__(self) -> String:
        """Get the `PyObject` as a string. Returns the same `String` as
        `__str__`.

        Returns:
            A string representation.
        """
        return str(self)

    # ===-------------------------------------------------------------------===#
    # Methods
    # ===-------------------------------------------------------------------===#

    fn write_to[W: Writer](self, mut writer: W):
        """Formats to the provided Writer.

        Parameters:
            W: A type conforming to the Writable trait.

        Args:
            writer: The object to write to.
        """

        writer.write("PyObject(")
        writer.write("object_ref_count=", self.object_ref_count, ",")
        writer.write("object_type=", self.object_type)
        writer.write(")")


# Mojo doesn't have macros, so we define it here for ease.
struct PyModuleDef_Base(Stringable, Representable, Writable):
    """PyModuleDef_Base.

    Notes:
        [Reference 1](
        https://github.com/python/cpython/blob/833c58b81ebec84dc24ef0507f8c75fe723d9f66/Include/moduleobject.h#L39
        ). [Reference 2](
        https://pyo3.rs/main/doc/pyo3/ffi/struct.pymoduledef_base
        ). `PyModuleDef_HEAD_INIT` defaults all of its members, [Reference 3](
        https://github.com/python/cpython/blob/833c58b81ebec84dc24ef0507f8c75fe723d9f66/Include/moduleobject.h#L60
        ).
    """

    var object_base: PyObject
    """The initial segment of every `PyObject` in CPython."""

    # TODO(MOCO-1138): This is a C ABI function pointer, not Mojo a function.
    alias _init_fn_type = fn () -> UnsafePointer[PyObject]
    """The function used to re-initialize the module."""
    var init_fn: Self._init_fn_type

    var index: Py_ssize_t
    """The module's index into its interpreter's modules_by_index cache."""

    var dict_copy: UnsafePointer[PyObject]
    """A copy of the module's __dict__ after the first time it was loaded."""

    # ===------------------------------------------------------------------=== #
    # Life cycle methods
    # ===------------------------------------------------------------------=== #

    fn __init__(out self):
        self.object_base = PyObject()
        self.init_fn = _null_fn_ptr[Self._init_fn_type]()
        self.index = 0
        self.dict_copy = UnsafePointer[PyObject]()

    fn __moveinit__(out self, owned existing: Self):
        self.object_base = existing.object_base
        self.init_fn = existing.init_fn
        self.index = existing.index
        self.dict_copy = existing.dict_copy

    # ===-------------------------------------------------------------------===#
    # Trait implementations
    # ===-------------------------------------------------------------------===#

    @no_inline
    fn __str__(self) -> String:
        """Get the PyModuleDef_Base as a string.

        Returns:
            A string representation.
        """

        return String.write(self)

    @no_inline
    fn __repr__(self) -> String:
        """Get the PyMdouleDef_Base as a string. Returns the same `String` as
        `__str__`.

        Returns:
            A string representation.
        """
        return str(self)

    # ===-------------------------------------------------------------------===#
    # Methods
    # ===-------------------------------------------------------------------===#

    fn write_to[W: Writer](self, mut writer: W):
        """Formats to the provided Writer.

        Parameters:
            W: A type conforming to the Writable trait.

        Args:
            writer: The object to write to.
        """

        writer.write("PyModuleDef_Base(")
        writer.write("object_base=", self.object_base, ",")
        writer.write("init_fn=<unprintable>", ",")
        writer.write("index=", self.index, ",")
        writer.write("dict_copy=", self.dict_copy)
        writer.write(")")


@value
struct PyModuleDef_Slot:
    """[Reference](
    https://docs.python.org/3/c-api/module.html#c.PyModuleDef_Slot).
    """

    var slot: c_int
    var value: OpaquePointer


struct PyModuleDef(Stringable, Representable, Writable):
    """The Python module definition structs that holds all of the information
    needed to create a module.

    Notes:
        [Reference](https://docs.python.org/3/c-api/module.html#c.PyModuleDef).
    """

    var base: PyModuleDef_Base

    var name: UnsafePointer[c_char]
    """[Reference](https://docs.python.org/3/c-api/structures.html#c.PyMethodDef
    )."""

    var docstring: UnsafePointer[c_char]
    """Points to the contents of the docstring for the module."""

    var size: Py_ssize_t

    var methods: UnsafePointer[PyMethodDef]
    """A pointer to a table of module-level functions.  Can be null if there
    are no functions present."""

    var slots: UnsafePointer[PyModuleDef_Slot]

    # TODO(MOCO-1138): These are C ABI function pointers, not Mojo functions.
    alias _visitproc_fn_type = fn (PyObjectPtr, OpaquePointer) -> c_int
    alias _traverse_fn_type = fn (
        PyObjectPtr, Self._visitproc_fn_type, OpaquePointer
    ) -> c_int
    var traverse_fn: Self._traverse_fn_type

    alias _clear_fn_type = fn (PyObjectPtr) -> c_int
    var clear_fn: Self._clear_fn_type

    alias _free_fn_type = fn (OpaquePointer) -> OpaquePointer
    var free_fn: Self._free_fn_type

    @implicit
    fn __init__(out self, name: String):
        self.base = PyModuleDef_Base()
        self.name = name.unsafe_cstr_ptr()
        self.docstring = UnsafePointer[c_char]()
        # means that the module does not support sub-interpreters
        self.size = -1
        self.methods = UnsafePointer[PyMethodDef]()
        self.slots = UnsafePointer[PyModuleDef_Slot]()

        self.slots = UnsafePointer[PyModuleDef_Slot]()
        self.traverse_fn = _null_fn_ptr[Self._traverse_fn_type]()
        self.clear_fn = _null_fn_ptr[Self._clear_fn_type]()
        self.free_fn = _null_fn_ptr[Self._free_fn_type]()

    fn __moveinit__(out self, owned existing: Self):
        self.base = existing.base^
        self.name = existing.name
        self.docstring = existing.docstring
        self.size = existing.size
        self.methods = existing.methods
        self.slots = existing.slots
        self.traverse_fn = existing.traverse_fn
        self.clear_fn = existing.clear_fn
        self.free_fn = existing.free_fn

    # ===-------------------------------------------------------------------===#
    # Trait implementations
    # ===-------------------------------------------------------------------===#

    @no_inline
    fn __str__(self) -> String:
        """Get the PyModuleDefe as a string.

        Returns:
            A string representation.
        """

        return String.write(self)

    @no_inline
    fn __repr__(self) -> String:
        """Get the PyMdouleDef as a string. Returns the same `String` as
        `__str__`.

        Returns:
            A string representation.
        """
        return str(self)

    # ===-------------------------------------------------------------------===#
    # Methods
    # ===-------------------------------------------------------------------===#

    fn write_to[W: Writer](self, mut writer: W):
        """Formats to the provided Writer.

        Parameters:
            W: A type conforming to the Writable trait.

        Args:
            writer: The object to write to.
        """

        writer.write("PyModuleDef(")
        writer.write("base=", self.base, ",")
        writer.write("name=", self.name, ",")
        writer.write("docstring=", self.docstring, ",")
        writer.write("size=", self.size, ",")
        writer.write("methods=", self.methods, ",")
        writer.write("slots=", self.slots, ",")
        writer.write("traverse_fn=<unprintable>", ",")
        writer.write("clear_fn=<unprintable>", ",")
        writer.write("free_fn=<unprintable>")
        writer.write(")")


@value
struct CPython:
    """Handle to the CPython interpreter present in the current process."""

    # ===-------------------------------------------------------------------===#
    # Fields
    # ===-------------------------------------------------------------------===#

    var lib: DLHandle
    """The handle to the CPython shared library."""
    var dict_type: PyObjectPtr
    """The type object for Python dictionaries."""
    var logging_enabled: Bool
    """Whether logging is enabled."""
    var version: PythonVersion
    """The version of the Python runtime."""
    var total_ref_count: UnsafePointer[Int]
    """The total reference count of all Python objects."""
    var init_error: StringRef
    """An error message if initialization failed."""

    # ===-------------------------------------------------------------------===#
    # Life cycle methods
    # ===-------------------------------------------------------------------===#

    fn __init__(out self):
        var logging_enabled = getenv("MODULAR_CPYTHON_LOGGING") == "ON"
        if logging_enabled:
            print("CPython init")
            print("MOJO_PYTHON:", getenv("MOJO_PYTHON"))
            print("MOJO_PYTHON_LIBRARY:", getenv("MOJO_PYTHON_LIBRARY"))

        # Add directory of target file to top of sys.path to find python modules
        var file_dir = dirname(argv()[0])
        if Path(file_dir).is_dir() or file_dir == "":
            var python_path = getenv("PYTHONPATH")
            # A leading `:` will put the current dir at the top of sys.path.
            # If we're doing `mojo run main.mojo` or `./main`, the returned
            # `dirname` will be an empty string.
            if file_dir == "" and not python_path:
                file_dir = ":"
            if python_path:
                _ = setenv("PYTHONPATH", file_dir + ":" + python_path)
            else:
                _ = setenv("PYTHONPATH", file_dir)

        # TODO(MOCO-772) Allow raises to propagate through function pointers
        # and make this initialization a raising function.
        self.init_error = external_call[
            "KGEN_CompilerRT_Python_SetPythonPath", UnsafePointer[c_char]
        ]()

        var python_lib = getenv("MOJO_PYTHON_LIBRARY")

        if logging_enabled:
            print("PYTHONEXECUTABLE:", getenv("PYTHONEXECUTABLE"))
            print("libpython selected:", python_lib)

        self.lib = DLHandle(python_lib)
        self.total_ref_count = UnsafePointer[Int].alloc(1)
        self.dict_type = PyObjectPtr()
        self.logging_enabled = logging_enabled
        if not self.init_error:
            if not self.lib.check_symbol("Py_Initialize"):
                self.init_error = "compatible Python library not found"
            self.lib.call["Py_Initialize"]()
            self.version = PythonVersion(_py_get_version(self.lib))
        else:
            self.version = PythonVersion(0, 0, 0)

    fn __del__(owned self):
        pass

    @staticmethod
    fn destroy(mut existing: CPython):
        if existing.logging_enabled:
            print("CPython destroy")
            var remaining_refs = existing.total_ref_count.take_pointee()
            print("Number of remaining refs:", remaining_refs)
            # Technically not necessary since we're working with register
            # passable types, by it's good practice to re-initialize the
            # pointer after a consuming move.
            existing.total_ref_count.init_pointee_move(remaining_refs)
        _py_finalize(existing.lib)
        existing.lib.close()
        existing.total_ref_count.free()

    fn check_init_error(self) raises:
        """Used for entry points that initialize Python on first use, will
        raise an error if one occurred when initializing the global CPython.
        """
        if self.init_error:
            var error = String(self.init_error)
            var mojo_python = getenv("MOJO_PYTHON")
            var python_lib = getenv("MOJO_PYTHON_LIBRARY")
            var python_exe = getenv("PYTHONEXECUTABLE")
            if mojo_python:
                error += "\nMOJO_PYTHON: " + mojo_python
            if python_lib:
                error += "\nMOJO_PYTHON_LIBRARY: " + python_lib
            if python_exe:
                error += "\npython executable: " + python_exe
            error += "\n\nMojo/Python interop error, troubleshooting docs at:"
            error += "\n    https://modul.ar/fix-python\n"
            raise error

    # ===-------------------------------------------------------------------===#
    # Logging
    # ===-------------------------------------------------------------------===#

    @always_inline
    fn log[*Ts: Writable](self, *args: *Ts):
        """If logging is enabled, print the given arguments as a log message.

        Parameters:
            Ts: The argument types.

        Arguments:
            args: The arguments to log.
        """
        if not self.logging_enabled:
            return

        # TODO(MOCO-358):
        #   Once Mojo argument splatting is supported, this should just
        #   be: `print(*args)`
        @parameter
        fn print_arg[T: Writable](arg: T):
            print(arg, sep="", end="", flush=False)

        args.each[print_arg]()

        print(flush=True)

    # ===-------------------------------------------------------------------===#
    # Reference count management
    # ===-------------------------------------------------------------------===#

    fn _inc_total_rc(mut self):
        var v = self.total_ref_count.take_pointee()
        self.total_ref_count.init_pointee_move(v + 1)

    fn _dec_total_rc(mut self):
        var v = self.total_ref_count.take_pointee()
        self.total_ref_count.init_pointee_move(v - 1)

    fn Py_IncRef(mut self, ptr: PyObjectPtr):
        """[Reference](
        https://docs.python.org/3/c-api/refcounting.html#c.Py_IncRef).
        """

        self.log(ptr._get_ptr_as_int(), " INCREF refcnt:", self._Py_REFCNT(ptr))

        self.lib.call["Py_IncRef"](ptr)
        self._inc_total_rc()

    fn Py_DecRef(mut self, ptr: PyObjectPtr):
        """[Reference](
        https://docs.python.org/3/c-api/refcounting.html#c.Py_DecRef).
        """

        self.log(ptr._get_ptr_as_int(), " DECREF refcnt:", self._Py_REFCNT(ptr))
        self.lib.call["Py_DecRef"](ptr)
        self._dec_total_rc()

    # This function assumes a specific way PyObjectPtr is implemented, namely
    # that the refcount has offset 0 in that structure. That generally doesn't
    # have to always be the case - but often it is and it's convenient for
    # debugging. We shouldn't rely on this function anywhere - its only purpose
    # is debugging.
    fn _Py_REFCNT(mut self, ptr: PyObjectPtr) -> Int:
        if ptr._get_ptr_as_int() == 0:
            return -1
        # NOTE:
        #   The "obvious" way to write this would be:
        #       return ptr.unsized_obj_ptr[].object_ref_count
        #   However, that is not valid, because, as the name suggest, a PyObject
        #   is an "unsized" or "incomplete" type, meaning that a pointer to an
        #   instance of that type doesn't point at the entire allocation of the
        #   underlying "concrete" object instance.
        #
        #   To avoid concerns about whether that's UB or not in Mojo, this
        #   this by just assumes the first field will be the ref count, and
        #   treats the object pointer "as if" it was a pointer to just the first
        #   field.
        # TODO(MSTDL-950): Should use something like `addr_of!`
        return ptr.unsized_obj_ptr.bitcast[Int]()[]

    # ===-------------------------------------------------------------------===#
    # Python GIL and threading
    # ===-------------------------------------------------------------------===#

    fn PyGILState_Ensure(mut self) -> PyGILState_STATE:
        """[Reference](
        https://docs.python.org/3/c-api/init.html#c.PyGILState_Ensure).
        """
        return self.lib.call["PyGILState_Ensure", PyGILState_STATE]()

    fn PyGILState_Release(mut self, state: PyGILState_STATE):
        """[Reference](
        https://docs.python.org/3/c-api/init.html#c.PyGILState_Release).
        """
        self.lib.call["PyGILState_Release"](state)

    fn PyEval_SaveThread(mut self) -> UnsafePointer[PyThreadState]:
        """[Reference](
        https://docs.python.org/3/c-api/init.html#c.PyEval_SaveThread).
        """

        return self.lib.call[
            "PyEval_SaveThread", UnsafePointer[PyThreadState]
        ]()

    fn PyEval_RestoreThread(mut self, state: UnsafePointer[PyThreadState]):
        """[Reference](
        https://docs.python.org/3/c-api/init.html#c.PyEval_RestoreThread).
        """
        self.lib.call["PyEval_RestoreThread"](state)

    # ===-------------------------------------------------------------------===#
    # Python Dict operations
    # ===-------------------------------------------------------------------===#

    fn PyDict_New(mut self) -> PyObjectPtr:
        """[Reference](
        https://docs.python.org/3/c-api/dict.html#c.PyDict_New).
        """

        var r = self.lib.call["PyDict_New", PyObjectPtr]()

        self.log(
            r._get_ptr_as_int(),
            " NEWREF PyDict_New, refcnt:",
            self._Py_REFCNT(r),
        )

        self._inc_total_rc()
        return r

    # int PyDict_SetItem(PyObject *p, PyObject *key, PyObject *val)
    fn PyDict_SetItem(
        mut self, dict_obj: PyObjectPtr, key: PyObjectPtr, value: PyObjectPtr
    ) -> c_int:
        """[Reference](
        https://docs.python.org/3/c-api/dict.html#c.PyDict_SetItem).
        """

        var r = self.lib.call["PyDict_SetItem", c_int](dict_obj, key, value)

        self.log(
            "PyDict_SetItem, key: ",
            key._get_ptr_as_int(),
            " value: ",
            value._get_ptr_as_int(),
        )

        return r

    fn PyDict_GetItemWithError(
        mut self, dict_obj: PyObjectPtr, key: PyObjectPtr
    ) -> PyObjectPtr:
        """[Reference](
        https://docs.python.org/3/c-api/dict.html#c.PyDict_GetItemWithError).
        """

        var r = self.lib.call["PyDict_GetItemWithError", PyObjectPtr](
            dict_obj, key
        )
        self.log("PyDict_GetItemWithError, key: ", key._get_ptr_as_int())
        return r

    fn PyDict_Check(mut self, maybe_dict: PyObjectPtr) -> Bool:
        """[Reference](
        https://docs.python.org/3/c-api/dict.html#c.PyDict_Check).
        """

        var my_type = self.PyObject_Type(maybe_dict)
        var my_type_as_int = my_type._get_ptr_as_int()
        var dict_type = self.PyDict_Type()
        var result = my_type_as_int == dict_type._get_ptr_as_int()
        self.Py_DecRef(my_type)
        return result

    fn PyDict_Type(mut self) -> PyObjectPtr:
        """[Reference](
        https://docs.python.org/3/c-api/dict.html#c.PyDict_Type).
        """
        if self.dict_type.is_null():
            self.dict_type = self.lib.call["PyDict_Type", PyObjectPtr]()
        return self.dict_type

    # int PyDict_Next(PyObject *p, Py_ssize_t *ppos, PyObject **pkey, PyObject **pvalue)
    fn PyDict_Next(
        mut self, dictionary: PyObjectPtr, p: Int
    ) -> PyKeysValuePair:
        """[Reference](
        https://docs.python.org/3/c-api/dict.html#c.PyDict_Next).
        """
        var key = PyObjectPtr()
        var value = PyObjectPtr()
        var v = p
        var position = UnsafePointer[Int].address_of(v)
        var result = self.lib.call["PyDict_Next", c_int](
            dictionary,
            position,
            UnsafePointer.address_of(key),
            UnsafePointer.address_of(value),
        )

        self.log(
            dictionary._get_ptr_as_int(),
            " NEWREF PyDict_Next",
            dictionary._get_ptr_as_int(),
            "refcnt:",
            self._Py_REFCNT(dictionary),
            " key: ",
            key._get_ptr_as_int(),
            ", refcnt(key):",
            self._Py_REFCNT(key),
            "value:",
            value._get_ptr_as_int(),
            "refcnt(value)",
            self._Py_REFCNT(value),
        )

        _ = v
        return PyKeysValuePair {
            key: key,
            value: value,
            position: position.take_pointee(),
            success: result == 1,
        }

    # ===-------------------------------------------------------------------===#
    # Python Module operations
    # ===-------------------------------------------------------------------===#

    fn PyImport_ImportModule(
        mut self,
        name: StringRef,
    ) -> PyObjectPtr:
        """[Reference](
        https://docs.python.org/3/c-api/import.html#c.PyImport_ImportModule).
        """

        var r = self.lib.call["PyImport_ImportModule", PyObjectPtr](name.data)

        self.log(
            r._get_ptr_as_int(),
            " NEWREF PyImport_ImportModule, str:",
            name,
            ", refcnt:",
            self._Py_REFCNT(r),
        )

        self._inc_total_rc()
        return r

    fn PyImport_AddModule(mut self, name: StringRef) -> PyObjectPtr:
        """[Reference](
        https://docs.python.org/3/c-api/import.html#c.PyImport_AddModule).
        """
        return self.lib.call["PyImport_AddModule", PyObjectPtr](
            name.unsafe_ptr().bitcast[c_char]()
        )

    fn PyModule_Create(
        mut self,
        name: String,
    ) -> PyObjectPtr:
        """[Reference](
        https://docs.python.org/3/c-api/module.html#c.PyModule_Create).
        """

        # TODO: See https://docs.python.org/3/c-api/module.html#c.PyModule_Create
        # and https://github.com/pybind/pybind11/blob/a1d00916b26b187e583f3bce39cd59c3b0652c32/include/pybind11/pybind11.h#L1326
        # for what we want to do essentially here.
        var module_def_ptr = UnsafePointer[PyModuleDef].alloc(1)
        var module_def = PyModuleDef(name)
        module_def_ptr.init_pointee_move(module_def^)

        # TODO: set gil stuff
        # Note: Python automatically calls https://docs.python.org/3/c-api/module.html#c.PyState_AddModule
        # after the caller imports said module.

        # TODO: it would be nice to programatically call a CPython API to get the value here
        # but I think it's only defined via the `PYTHON_API_VERSION` macro that ships with Python.
        # if this mismatches with the user's Python, then a `RuntimeWarning` is emitted according to the
        # docs.
        var module_api_version = 1013
        return self.lib.call["PyModule_Create2", PyObjectPtr](
            module_def_ptr, module_api_version
        )

    fn PyModule_AddFunctions(
        mut self,
        mod: PyObjectPtr,
        functions: UnsafePointer[PyMethodDef],
    ) -> c_int:
        """[Reference](
        https://docs.python.org/3/c-api/module.html#c.PyModule_AddFunctions).
        """
        return self.lib.call["PyModule_AddFunctions", c_int](mod, functions)

    fn PyModule_AddObjectRef(
        mut self,
        module: PyObjectPtr,
        name: UnsafePointer[c_char],
        value: PyObjectPtr,
    ) -> c_int:
        """[Reference](
        https://docs.python.org/3/c-api/module.html#c.PyModule_AddObjectRef).
        """

        return self.lib.call["PyModule_AddObjectRef", c_int](
            module, name, value
        )

    fn PyModule_GetDict(mut self, name: PyObjectPtr) -> PyObjectPtr:
        """[Reference](
        https://docs.python.org/3/c-api/module.html#c.PyModule_GetDict).
        """
        return self.lib.call["PyModule_GetDict", PyObjectPtr](name)

    # ===-------------------------------------------------------------------===#
    # Python Type operations
    # ===-------------------------------------------------------------------===#

    fn Py_TYPE(mut self, ob_raw: PyObjectPtr) -> UnsafePointer[PyTypeObject]:
        """Get the PyTypeObject field of a Python object."""

        # Note:
        #   The `Py_TYPE` function is a `static` function in the C API, so
        #   we can't call it directly. Instead we reproduce its (trivial)
        #   behavior here.
        # TODO(MSTDL-977):
        #   Investigate doing this without hard-coding private API details.

        # TODO(MSTDL-950): Should use something like `addr_of!`
        return ob_raw.unsized_obj_ptr[].object_type

    fn PyType_GetName(
        mut self, type: UnsafePointer[PyTypeObject]
    ) -> PyObjectPtr:
        return self.lib.call["PyType_GetName", PyObjectPtr](type)

    fn PyType_FromSpec(
        mut self, spec: UnsafePointer[PyType_Spec]
    ) -> PyObjectPtr:
        """[Reference](
        https://docs.python.org/3/c-api/type.html#c.PyType_FromSpec).
        """
        return self.lib.call["PyType_FromSpec", PyObjectPtr](spec)

    fn PyType_GenericAlloc(
        mut self,
        type: UnsafePointer[PyTypeObject],
        nitems: Py_ssize_t,
    ) -> PyObjectPtr:
        return self.lib.call["PyType_GenericAlloc", PyObjectPtr](type, nitems)

    # ===-------------------------------------------------------------------===#
    # Python Evaluation
    # ===-------------------------------------------------------------------===#

    fn PyRun_SimpleString(mut self, strref: StringRef) -> Bool:
        """Executes the given Python code.

        Args:
            strref: The python code to execute.

        Returns:
            `True` if the code executed successfully or `False` if the code
            raised an exception.

        Notes:
            [Reference](
            https://docs.python.org/3/c-api/veryhigh.html#c.PyRun_SimpleString).
        """
        return (
            self.lib.call["PyRun_SimpleString", c_int](strref.unsafe_ptr()) == 0
        )

    fn PyRun_String(
        mut self,
        strref: StringRef,
        globals: PyObjectPtr,
        locals: PyObjectPtr,
        run_mode: Int,
    ) -> PyObjectPtr:
        """[Reference](
        https://docs.python.org/3/c-api/veryhigh.html#c.PyRun_String).
        """
        var result = self.lib.call["PyRun_String", PyObjectPtr](
            strref.unsafe_ptr(), Int32(run_mode), globals, locals
        )

        self.log(
            result._get_ptr_as_int(),
            " NEWREF PyRun_String, str:",
            strref,
            ", ptr: ",
            result._get_ptr_as_int(),
            ", refcnt:",
            self._Py_REFCNT(result),
        )

        self._inc_total_rc()
        return result

    fn PyEval_EvalCode(
        mut self,
        co: PyObjectPtr,
        globals: PyObjectPtr,
        locals: PyObjectPtr,
    ) -> PyObjectPtr:
        """[Reference](
        https://docs.python.org/3/c-api/veryhigh.html#c.PyEval_EvalCode).
        """
        var result = self.lib.call["PyEval_EvalCode", PyObjectPtr](
            co, globals, locals
        )
        self._inc_total_rc()
        return result

    fn PyEval_GetBuiltins(mut self) -> PyObjectPtr:
        """[Reference](
        https://docs.python.org/3/c-api/reflection.html#c.PyEval_GetBuiltins).
        """
        return self.lib.call["PyEval_GetBuiltins", PyObjectPtr]()

    fn Py_CompileString(
        mut self,
        strref: StringRef,
        filename: StringRef,
        compile_mode: Int,
    ) -> PyObjectPtr:
        """[Reference](
        https://docs.python.org/3/c-api/veryhigh.html#c.Py_CompileString).
        """

        var r = self.lib.call["Py_CompileString", PyObjectPtr](
            strref.unsafe_ptr(), filename.unsafe_ptr(), Int32(compile_mode)
        )
        self._inc_total_rc()
        return r

    # ===-------------------------------------------------------------------===#
    # Python Object operations
    # ===-------------------------------------------------------------------===#

    fn Py_Is(
        mut self,
        rhs: PyObjectPtr,
        lhs: PyObjectPtr,
    ) -> Bool:
        """[Reference](
        https://docs.python.org/3/c-api/structures.html#c.Py_Is).
        """

        if self.version.minor >= 10:
            # int Py_Is(PyObject *x, PyObject *y)
            return self.lib.call["Py_Is", c_int](rhs, lhs) > 0
        else:
            return rhs == lhs

    fn PyObject_Type(mut self, obj: PyObjectPtr) -> PyObjectPtr:
        """[Reference](
        https://docs.python.org/3/c-api/object.html#c.PyObject_Type).
        """

        var p = self.lib.call["PyObject_Type", PyObjectPtr](obj)
        self._inc_total_rc()
        return p

    fn PyObject_Str(mut self, obj: PyObjectPtr) -> PyObjectPtr:
        """[Reference](
        https://docs.python.org/3/c-api/object.html#c.PyObject_Str).
        """

        var p = self.lib.call["PyObject_Str", PyObjectPtr](obj)
        self._inc_total_rc()
        return p

    fn PyObject_GetItem(
        mut self, obj: PyObjectPtr, key: PyObjectPtr
    ) -> PyObjectPtr:
        """[Reference](
        https://docs.python.org/3/c-api/object.html#c.PyObject_GetItem).
        """

        var r = self.lib.call["PyObject_GetItem", PyObjectPtr](obj, key)

        self.log(
            r._get_ptr_as_int(),
            " NEWREF PyObject_GetItem, key:",
            key._get_ptr_as_int(),
            ", refcnt:",
            self._Py_REFCNT(r),
            ", parent obj:",
            obj._get_ptr_as_int(),
        )

        self._inc_total_rc()
        return r

    fn PyObject_SetItem(
        mut self, obj: PyObjectPtr, key: PyObjectPtr, value: PyObjectPtr
    ) -> c_int:
        """[Reference](
        https://docs.python.org/3/c-api/object.html#c.PyObject_SetItem).
        """

        var r = self.lib.call["PyObject_SetItem", c_int](obj, key, value)

        self.log(
            "PyObject_SetItem result:",
            r,
            ", key:",
            key._get_ptr_as_int(),
            ", value:",
            value._get_ptr_as_int(),
            ", parent obj:",
            obj._get_ptr_as_int(),
        )
        return r

    fn PyObject_HasAttrString(
        mut self,
        obj: PyObjectPtr,
        name: StringRef,
    ) -> Int:
        var r = self.lib.get_function[
            fn (PyObjectPtr, UnsafePointer[UInt8]) -> Int
        ]("PyObject_HasAttrString")(obj, name.data)
        return r

    fn PyObject_GetAttrString(
        mut self,
        obj: PyObjectPtr,
        name: StringRef,
    ) -> PyObjectPtr:
        """[Reference](
        https://docs.python.org/3/c-api/object.html#c.PyObject_GetAttrString).
        """

        var r = self.lib.call["PyObject_GetAttrString", PyObjectPtr](
            obj, name.data
        )

        self.log(
            r._get_ptr_as_int(),
            " NEWREF PyObject_GetAttrString, str:",
            name,
            ", refcnt:",
            self._Py_REFCNT(r),
            ", parent obj:",
            obj._get_ptr_as_int(),
        )

        self._inc_total_rc()
        return r

    fn PyObject_SetAttrString(
        mut self, obj: PyObjectPtr, name: StringRef, new_value: PyObjectPtr
    ) -> c_int:
        """[Reference](
        https://docs.python.org/3/c-api/object.html#c.PyObject_SetAttrString).
        """

        var r = self.lib.call["PyObject_SetAttrString", c_int](
            obj, name.data, new_value
        )

        self.log(
            "PyObject_SetAttrString str:",
            name,
            ", parent obj:",
            obj._get_ptr_as_int(),
            ", new value:",
            new_value._get_ptr_as_int(),
            " new value ref count: ",
            self._Py_REFCNT(new_value),
        )

        return r

    fn PyObject_CallObject(
        mut self,
        callable_obj: PyObjectPtr,
        args: PyObjectPtr,
    ) -> PyObjectPtr:
        """[Reference](
        https://docs.python.org/3/c-api/call.html#c.PyObject_CallObject).
        """

        var r = self.lib.call["PyObject_CallObject", PyObjectPtr](
            callable_obj, args
        )

        self.log(
            r._get_ptr_as_int(),
            " NEWREF PyObject_CallObject, refcnt:",
            self._Py_REFCNT(r),
            ", callable obj:",
            callable_obj._get_ptr_as_int(),
        )

        self._inc_total_rc()
        return r

    fn PyObject_Call(
        mut self,
        callable_obj: PyObjectPtr,
        args: PyObjectPtr,
        kwargs: PyObjectPtr,
    ) -> PyObjectPtr:
        """[Reference](
        https://docs.python.org/3/c-api/call.html#c.PyObject_Call).
        """

        var r = self.lib.call["PyObject_Call", PyObjectPtr](
            callable_obj, args, kwargs
        )

        self.log(
            r._get_ptr_as_int(),
            " NEWREF PyObject_Call, refcnt:",
            self._Py_REFCNT(r),
            ", callable obj:",
            callable_obj._get_ptr_as_int(),
        )

        self._inc_total_rc()
        return r

    fn PyObject_IsTrue(mut self, obj: PyObjectPtr) -> c_int:
        """[Reference](
        https://docs.python.org/3/c-api/object.html#c.PyObject_IsTrue).
        """
        return self.lib.call["PyObject_IsTrue", c_int](obj)

    fn PyObject_Length(mut self, obj: PyObjectPtr) -> Int:
        """[Reference](
        https://docs.python.org/3/c-api/object.html#c.PyObject_Length).
        """
        return int(self.lib.call["PyObject_Length", Int](obj))

    fn PyObject_Hash(mut self, obj: PyObjectPtr) -> Int:
        """[Reference](
        https://docs.python.org/3/c-api/object.html#c.PyObject_Hash).
        """
        return int(self.lib.call["PyObject_Hash", Int](obj))

    fn PyObject_GetIter(
<<<<<<< HEAD
        inout self, traversable_py_object: PyObjectPtr
=======
        mut self, traversablePyObject: PyObjectPtr
>>>>>>> fd5cd6e7
    ) -> PyObjectPtr:
        """[Reference](
        https://docs.python.org/3/c-api/object.html#c.PyObject_GetIter).
        """
        var iterator = self.lib.call["PyObject_GetIter", PyObjectPtr](
            traversable_py_object
        )

        self.log(
            iterator._get_ptr_as_int(),
            " NEWREF PyObject_GetIter, refcnt:",
            self._Py_REFCNT(iterator),
            "referencing ",
            traversable_py_object._get_ptr_as_int(),
            "refcnt of traversable: ",
            self._Py_REFCNT(traversable_py_object),
        )

        self._inc_total_rc()
        return iterator

    # ===-------------------------------------------------------------------===#
    # Python Tuple operations
    # ===-------------------------------------------------------------------===#

    fn PyTuple_New(mut self, count: Int) -> PyObjectPtr:
        """[Reference](
        https://docs.python.org/3/c-api/tuple.html#c.PyTuple_New).
        """

        var r = self.lib.call["PyTuple_New", PyObjectPtr](count)

        self.log(
            r._get_ptr_as_int(),
            " NEWREF PyTuple_New, refcnt:",
            self._Py_REFCNT(r),
            ", tuple size:",
            count,
        )

        self._inc_total_rc()
        return r

    fn PyTuple_GetItem(
        mut self, tuple: PyObjectPtr, pos: Py_ssize_t
    ) -> PyObjectPtr:
        """[Reference](
        https://docs.python.org/3/c-api/tuple.html#c.PyTuple_GetItem).
        """
        return self.lib.call["PyTuple_GetItem", PyObjectPtr](tuple, pos)

    fn PyTuple_SetItem(
        mut self, tuple_obj: PyObjectPtr, index: Int, element: PyObjectPtr
    ) -> c_int:
        """[Reference](
        https://docs.python.org/3/c-api/tuple.html#c.PyTuple_SetItem).
        """

        # PyTuple_SetItem steals the reference - the element object will be
        # destroyed along with the tuple
        self._dec_total_rc()
        return self.lib.call["PyTuple_SetItem", c_int](
            tuple_obj, index, element
        )

    # ===-------------------------------------------------------------------===#
    # Python List operations
    # ===-------------------------------------------------------------------===#

    fn PyList_New(mut self, length: Int) -> PyObjectPtr:
        """[Reference](
        https://docs.python.org/3/c-api/list.html#c.PyList_New).
        """

        var r = self.lib.call["PyList_New", PyObjectPtr](length)

        self.log(
            r._get_ptr_as_int(),
            " NEWREF PyList_New, refcnt:",
            self._Py_REFCNT(r),
            ", list size:",
            length,
        )

        self._inc_total_rc()
        return r

    fn PyList_SetItem(
        mut self, list_obj: PyObjectPtr, index: Int, value: PyObjectPtr
    ) -> PyObjectPtr:
        """[Reference](
        https://docs.python.org/3/c-api/list.html#c.PyList_SetItem).
        """

        # PyList_SetItem steals the reference - the element object will be
        # destroyed along with the list
        self._dec_total_rc()
        return self.lib.call["PyList_SetItem", PyObjectPtr](
            list_obj, index, value
        )

    fn PyList_GetItem(
        mut self, list_obj: PyObjectPtr, index: Int
    ) -> PyObjectPtr:
        """[Reference](
        https://docs.python.org/3/c-api/list.html#c.PyList_GetItem).
        """
        return self.lib.call["PyList_GetItem", PyObjectPtr](list_obj, index)

    # ===-------------------------------------------------------------------===#
    # Concrete Objects
    # ref: https://docs.python.org/3/c-api/concrete.html
    # ===-------------------------------------------------------------------===#

    fn Py_None(mut self) -> PyObjectPtr:
        """Get a None value, of type NoneType. [Reference](
        https://docs.python.org/3/c-api/none.html#c.Py_None)."""

        # Get pointer to the immortal `None` PyObject struct instance.
        # Note:
        #   The name of this global is technical a private part of the
        #   CPython API, but unfortunately the only stable ways to access it are
        #   macros.
        # TODO(MSTDL-977):
        #   Investigate doing this without hard-coding private API details.
        var ptr = self.lib.get_symbol[PyObject]("_Py_NoneStruct")

        if not ptr:
            abort("error: unable to get pointer to CPython `None` struct")

        return PyObjectPtr(ptr)

    # ===-------------------------------------------------------------------===#
    # Boolean Objects
    # ===-------------------------------------------------------------------===#

    fn PyBool_FromLong(mut self, value: c_long) -> PyObjectPtr:
        """[Reference](
        https://docs.python.org/3/c-api/bool.html#c.PyBool_FromLong).
        """

        var r = self.lib.call["PyBool_FromLong", PyObjectPtr](value)

        self.log(
            r._get_ptr_as_int(),
            " NEWREF PyBool_FromLong, refcnt:",
            self._Py_REFCNT(r),
            ", value:",
            value,
        )

        self._inc_total_rc()
        return r

    # ===-------------------------------------------------------------------===#
    # Integer Objects
    # ===-------------------------------------------------------------------===#

    fn PyLong_FromSsize_t(mut self, value: c_ssize_t) -> PyObjectPtr:
        """[Reference](
        https://docs.python.org/3/c-api/long.html#c.PyLong_FromSsize_t).
        """

        var r = self.lib.call["PyLong_FromSsize_t", PyObjectPtr](value)

        self.log(
            r._get_ptr_as_int(),
            " NEWREF PyLong_FromSsize_t, refcnt:",
            self._Py_REFCNT(r),
            ", value:",
            value,
        )

        self._inc_total_rc()
        return r

    fn PyLong_FromSize_t(mut self, value: c_size_t) -> PyObjectPtr:
        """[Reference](
        https://docs.python.org/3/c-api/long.html#c.PyLong_FromSize_t).
        """

        var r = self.lib.call["PyLong_FromSize_t", PyObjectPtr](value)

        self.log(
            r._get_ptr_as_int(),
            " NEWREF PyLong_FromSize_t, refcnt:",
            self._Py_REFCNT(r),
            ", value:",
            value,
        )

        self._inc_total_rc()
        return r

    fn PyLong_AsSsize_t(mut self, py_object: PyObjectPtr) -> c_ssize_t:
        """[Reference](
        https://docs.python.org/3/c-api/long.html#c.PyLong_AsSsize_t).
        """
        return self.lib.call["PyLong_AsSsize_t", c_ssize_t](py_object)

    # ===-------------------------------------------------------------------===#
    # Floating-Point Objects
    # ===-------------------------------------------------------------------===#

    fn PyFloat_FromDouble(mut self, value: Float64) -> PyObjectPtr:
        """[Reference](
        https://docs.python.org/3/c-api/float.html#c.PyFloat_FromDouble).
        """

        var r = self.lib.call["PyFloat_FromDouble", PyObjectPtr](value)

        self.log(
            r._get_ptr_as_int(),
            " NEWREF PyFloat_FromDouble, refcnt:",
            self._Py_REFCNT(r),
            ", value:",
            value,
        )

        self._inc_total_rc()
        return r

    fn PyFloat_AsDouble(mut self, py_object: PyObjectPtr) -> Float64:
        """[Reference](
        https://docs.python.org/3/c-api/float.html#c.PyFloat_AsDouble).
        """
        return self.lib.call["PyFloat_AsDouble", Float64](py_object)

    # ===-------------------------------------------------------------------===#
    # Unicode Objects
    # ===-------------------------------------------------------------------===#

    fn PyUnicode_DecodeUTF8(mut self, strref: StringRef) -> PyObjectPtr:
        """[Reference](
        https://docs.python.org/3/c-api/unicode.html#c.PyUnicode_DecodeUTF8).
        """

        var r = self.lib.call["PyUnicode_DecodeUTF8", PyObjectPtr](
            strref.unsafe_ptr().bitcast[Int8](),
            strref.length,
            "strict".unsafe_cstr_ptr(),
        )

        self.log(
            r._get_ptr_as_int(),
            " NEWREF PyUnicode_DecodeUTF8, refcnt:",
            self._Py_REFCNT(r),
            ", str:",
            strref,
        )

        self._inc_total_rc()
        return r

    fn PyUnicode_DecodeUTF8(mut self, strslice: StringSlice) -> PyObjectPtr:
        """[Reference](
        https://docs.python.org/3/c-api/unicode.html#c.PyUnicode_DecodeUTF8).
        """
        var r = self.lib.call["PyUnicode_DecodeUTF8", PyObjectPtr](
            strslice.unsafe_ptr().bitcast[Int8](),
            strslice.byte_length(),
            "strict".unsafe_cstr_ptr(),
        )

        self.log(
            r._get_ptr_as_int(),
            " NEWREF PyUnicode_DecodeUTF8, refcnt:",
            self._Py_REFCNT(r),
            ", str:",
            strslice,
        )

        self._inc_total_rc()
        return r

    fn PySlice_FromSlice(mut self, slice: Slice) -> PyObjectPtr:
        # Convert Mojo Slice to Python slice parameters
        # Note: Deliberately avoid using `span.indices()` here and instead pass
        # the Slice parameters directly to Python. Python's C implementation
        # already handles such conditions, allowing Python to apply its own slice
        # handling.
        var py_start = self.Py_None()
        var py_stop = self.Py_None()
        var py_step = self.Py_None()

        if slice.start:
            py_start = self.PyLong_FromSsize_t(c_ssize_t(slice.start.value()))
        if slice.end:
            py_stop = self.PyLong_FromSsize_t(c_ssize_t(slice.end.value()))
        if slice.end:
            py_step = self.PyLong_FromSsize_t(c_ssize_t(slice.step.value()))

        var py_slice = self.PySlice_New(py_start, py_stop, py_step)

        if py_start != self.Py_None():
            self.Py_DecRef(py_start)
        if py_stop != self.Py_None():
            self.Py_DecRef(py_stop)
        self.Py_DecRef(py_step)

        return py_slice

    fn PyUnicode_AsUTF8AndSize(mut self, py_object: PyObjectPtr) -> StringRef:
        """[Reference](
        https://docs.python.org/3/c-api/unicode.html#c.PyUnicode_AsUTF8AndSize).
        """

        var s = StringRef()
        s.data = self.lib.call[
            "PyUnicode_AsUTF8AndSize", UnsafePointer[c_char]
        ](py_object, UnsafePointer.address_of(s.length)).bitcast[UInt8]()
        return s

    # ===-------------------------------------------------------------------===#
    # Python Error operations
    # ===-------------------------------------------------------------------===#

    fn PyErr_Clear(mut self):
        """[Reference](
        https://docs.python.org/3/c-api/exceptions.html#c.PyErr_Clear).
        """
        self.lib.call["PyErr_Clear"]()

    fn PyErr_Occurred(mut self) -> Bool:
        """[Reference](
        https://docs.python.org/3/c-api/exceptions.html#c.PyErr_Occurred).
        """
        return not self.lib.call["PyErr_Occurred", PyObjectPtr]().is_null()

    fn PyErr_Fetch(mut self) -> PyObjectPtr:
        """[Reference](
        https://docs.python.org/3/c-api/exceptions.html#c.PyErr_Fetch).
        """
        var type = PyObjectPtr()
        var value = PyObjectPtr()
        var traceback = PyObjectPtr()

        self.lib.call["PyErr_Fetch"](
            UnsafePointer.address_of(type),
            UnsafePointer.address_of(value),
            UnsafePointer.address_of(traceback),
        )
        var r = value

        self.log(
            r._get_ptr_as_int(),
            " NEWREF PyErr_Fetch, refcnt:",
            self._Py_REFCNT(r),
        )

        self._inc_total_rc()
        _ = type
        _ = value
        _ = traceback
        return r

    fn PyErr_SetNone(mut self, type: PyObjectPtr):
        """[Reference](
        https://docs.python.org/3/c-api/exceptions.html#c.PyErr_SetNone).
        """
        self.lib.call["PyErr_SetNone"](type)

    fn PyErr_SetString(
        mut self,
        type: PyObjectPtr,
        message: UnsafePointer[c_char],
    ):
        """[Reference](
        https://docs.python.org/3/c-api/exceptions.html#c.PyErr_SetString).
        """
        self.lib.call["PyErr_SetString"](type, message)

    # ===-------------------------------------------------------------------===#
    # Python Error types
    # ===-------------------------------------------------------------------===#

    fn get_error_global(
        mut self,
        global_name: StringLiteral,
    ) -> PyObjectPtr:
        """Get a Python read-only reference to the specified global exception
        object.
        """

        # Get pointer to the immortal `global_name` PyObject struct
        # instance.
        var ptr = self.lib.get_symbol[PyObjectPtr](global_name)

        if not ptr:
            abort(
                "error: unable to get pointer to CPython `"
                + global_name
                + "` global"
            )

        return ptr[]

    # ===-------------------------------------------------------------------===#
    # Python Iterator operations
    # ===-------------------------------------------------------------------===#

    fn PyIter_Next(mut self, iterator: PyObjectPtr) -> PyObjectPtr:
        """[Reference](
        https://docs.python.org/3/c-api/iter.html#c.PyIter_Next).
        """

        var next_obj = self.lib.call["PyIter_Next", PyObjectPtr](iterator)

        self.log(
            next_obj._get_ptr_as_int(),
            " NEWREF PyIter_Next from ",
            iterator._get_ptr_as_int(),
            ", refcnt(obj):",
            self._Py_REFCNT(next_obj),
            "refcnt(iter)",
            self._Py_REFCNT(iterator),
        )

        if next_obj._get_ptr_as_int() != 0:
            self._inc_total_rc()
        return next_obj

    fn PyIter_Check(mut self, obj: PyObjectPtr) -> Bool:
        """[Reference](
        https://docs.python.org/3/c-api/iter.html#c.PyIter_Check).
        """
        return self.lib.call["PyIter_Check", c_int](obj) != 0

    fn PySequence_Check(mut self, obj: PyObjectPtr) -> Bool:
        """[Reference](
        https://docs.python.org/3/c-api/sequence.html#c.PySequence_Check).
        """
        return self.lib.call["PySequence_Check", c_int](obj) != 0

    # ===-------------------------------------------------------------------===#
    # Python Slice Creation
    # ===-------------------------------------------------------------------===#

    fn PySlice_New(
        mut self, start: PyObjectPtr, stop: PyObjectPtr, step: PyObjectPtr
    ) -> PyObjectPtr:
        """[Reference](
        https://docs.python.org/3/c-api/slice.html#c.PySlice_New).
        """
        var r = self.lib.call["PySlice_New", PyObjectPtr](start, stop, step)

        self.log(
            r._get_ptr_as_int(),
            " NEWREF PySlice_New, refcnt:",
            self._Py_REFCNT(r),
            ", start:",
            start._get_ptr_as_int(),
            ", stop:",
            stop._get_ptr_as_int(),
            ", step:",
            step._get_ptr_as_int(),
        )

        self._inc_total_rc()
        return r<|MERGE_RESOLUTION|>--- conflicted
+++ resolved
@@ -1478,11 +1478,7 @@
         return int(self.lib.call["PyObject_Hash", Int](obj))
 
     fn PyObject_GetIter(
-<<<<<<< HEAD
-        inout self, traversable_py_object: PyObjectPtr
-=======
-        mut self, traversablePyObject: PyObjectPtr
->>>>>>> fd5cd6e7
+        mut self, traversable_py_object: PyObjectPtr
     ) -> PyObjectPtr:
         """[Reference](
         https://docs.python.org/3/c-api/object.html#c.PyObject_GetIter).

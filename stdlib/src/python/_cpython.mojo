# ===----------------------------------------------------------------------=== #
# Copyright (c) 2024, Modular Inc. All rights reserved.
#
# Licensed under the Apache License v2.0 with LLVM Exceptions:
# https://llvm.org/LICENSE.txt
#
# Unless required by applicable law or agreed to in writing, software
# distributed under the License is distributed on an "AS IS" BASIS,
# WITHOUT WARRANTIES OR CONDITIONS OF ANY KIND, either express or implied.
# See the License for the specific language governing permissions and
# limitations under the License.
# ===----------------------------------------------------------------------=== #
"""
Mojo bindings functions and types from the CPython C API.

Documentation for these functions can be found online at:
  <https://docs.python.org/3/c-api/stable.html#contents-of-limited-api>
"""

from collections import InlineArray
from os import getenv, setenv, abort
from os.path import dirname
from pathlib import Path
from sys import external_call
from sys.arg import argv
<<<<<<< HEAD
from sys.ffi import DLHandle, c_char, c_int, c_uint, OpaquePointer, c_char_ptr
=======
from sys.ffi import (
    DLHandle,
    OpaquePointer,
    c_char,
    c_int,
    c_long,
    c_size_t,
    c_ssize_t,
    c_uint,
)
>>>>>>> c1665f23

from python.python import _get_global_python_itf
from python._bindings import Typed_initproc

from memory import UnsafePointer

from utils import StringRef


# ===-----------------------------------------------------------------------===#
# Raw Bindings
# ===-----------------------------------------------------------------------===#

# https://github.com/python/cpython/blob/d45225bd66a8123e4a30314c627f2586293ba532/Include/compile.h#L7
alias Py_single_input = 256
alias Py_file_input = 257
alias Py_eval_input = 258
alias Py_func_type_input = 345

alias Py_tp_dealloc = 52
alias Py_tp_init = 60
alias Py_tp_methods = 64
alias Py_tp_new = 65

alias Py_TPFLAGS_DEFAULT = 0

# TODO(MSTDL-892): Change this to alias ffi.C_ssize_t
alias Py_ssize_t = Int

# Ref: https://docs.python.org/3/c-api/structures.html#c.PyCFunction
# TODO(MOCO-1138):
#   This should be a C ABI function pointer, not a Mojo ABI function.
alias PyCFunction = fn (PyObjectPtr, PyObjectPtr) -> PyObjectPtr

alias METH_VARARGS = 0x1

alias destructor = fn (PyObjectPtr) -> None

alias initproc = fn (PyObjectPtr, PyObjectPtr, PyObjectPtr) -> c_int
alias newfunc = fn (PyObjectPtr, PyObjectPtr, PyObjectPtr) -> PyObjectPtr


# GIL
@value
@register_passable("trivial")
struct PyGILState_STATE:
    var current_state: c_int

    alias PyGILState_LOCKED = c_int(0)
    alias PyGILState_UNLOCKED = c_int(1)


struct PyThreadState:
    """Opaque struct."""

    pass


@value
@register_passable("trivial")
struct PyKeyValuePair:
    var key: PyObjectPtr
    var value: PyObjectPtr
    var position: c_int
    var success: Bool


@value
@register_passable("trivial")
struct PyObjectPtr:
    var value: UnsafePointer[Int8]

    @always_inline
    fn __init__(inout self):
        self.value = UnsafePointer[Int8]()

    fn is_null(self) -> Bool:
        return int(self.value) == 0

    fn __eq__(self, rhs: PyObjectPtr) -> Bool:
        return int(self.value) == int(rhs.value)

    fn __ne__(self, rhs: PyObjectPtr) -> Bool:
        return not (self == rhs)

    # TODO: Consider removing this and inlining int(p.value) into callers
    fn _get_ptr_as_int(self) -> Int:
        return int(self.value)


@value
@register_passable
struct PythonVersion:
    var major: Int
    var minor: Int
    var patch: Int

    fn __init__(inout self, version: StringRef):
        var version_string = String(version)
        var components = InlineArray[Int, 3](-1)
        var start = 0
        var next_idx = 0
        var i = 0
        while next_idx < len(version_string) and i < 3:
            if version_string[next_idx] == "." or (
                version_string[next_idx] == " " and i == 2
            ):
                var c = version_string[start:next_idx]
                try:
                    components[i] = atol(c)
                except:
                    components[i] = -1
                i += 1
                start = next_idx + 1
            next_idx += 1
        self = PythonVersion(components[0], components[1], components[2])


fn _py_get_version(lib: DLHandle) -> StringRef:
    var version_string = lib.get_function[fn () -> UnsafePointer[c_char]](
        "Py_GetVersion"
    )()
    return StringRef(version_string)


fn _py_finalize(lib: DLHandle):
    lib.get_function[fn () -> None]("Py_Finalize")()


# Ref https://docs.python.org/3/c-api/structures.html#c.PyMethodDef
@value
struct PyMethodDef:
    # ===-------------------------------------------------------------------===#
    # Fields
    # ===-------------------------------------------------------------------===#

    var method_name: UnsafePointer[c_char]  # called ml_name in CPython

    # TODO(MSTDL-887): Support keyword-argument only methods
    # Pointer to the function to call
    var method_impl: PyCFunction

    # Flags bits indicating how the call should be constructed.
    # See https://docs.python.org/3/c-api/structures.html#c.PyMethodDef for the various calling conventions
    var method_flags: c_int

    # Points to the contents of the docstring for the module.
    var method_docstring: UnsafePointer[c_char]

    # ===-------------------------------------------------------------------===#
    # Life cycle methods
    # ===-------------------------------------------------------------------===#

    fn __init__(inout self):
        """Constructs a zero initialized PyModuleDef.

        This is suitable for use terminating an array of PyMethodDef values.
        """
        self.method_name = UnsafePointer[c_char]()
        self.method_impl = _null_fn_ptr[PyCFunction]()
        self.method_flags = 0
        self.method_docstring = UnsafePointer[c_char]()

    fn __init__(inout self, *, other: Self):
        """Explicitly construct a deep copy of the provided value.

        Args:
            other: The value to copy.
        """
        self = other

    @staticmethod
    fn function[
        func: fn (PyObjectPtr, PyObjectPtr) -> PyObjectPtr,
        func_name: StringLiteral,
        docstring: StringLiteral = "",
    ]() -> Self:
        # TODO(MSTDL-896):
        #   Support a way to get the name of the function from its parameter
        #   type, similar to `get_linkage_name()`?

        return PyMethodDef(
            c_char_ptr(func_name), func, METH_VARARGS, c_char_ptr(docstring)
        )


fn _null_fn_ptr[T: AnyTrivialRegType]() -> T:
    return __mlir_op.`pop.pointer.bitcast`[_type=T](
        __mlir_attr.`#interp.pointer<0> : !kgen.pointer<none>`
    )


struct PyTypeObject:
    # TODO(MSTDL-877):
    #   Fill this out based on
    #   https://docs.python.org/3/c-api/typeobj.html#pytypeobject-definition
    pass


@value
@register_passable("trivial")
struct PyType_Spec:
    var name: UnsafePointer[c_char]
    var basicsize: c_int
    var itemsize: c_int
    var flags: c_uint
    var slots: UnsafePointer[PyType_Slot]


@value
@register_passable("trivial")
struct PyType_Slot:
    var slot: c_int
    var pfunc: OpaquePointer

    @staticmethod
    fn tp_new(func: newfunc) -> Self:
        return PyType_Slot(Py_tp_new, rebind[OpaquePointer](func))

    @staticmethod
    fn tp_init(func: Typed_initproc) -> Self:
        return PyType_Slot(Py_tp_init, rebind[OpaquePointer](func))

    @staticmethod
    fn tp_dealloc(func: destructor) -> Self:
        return PyType_Slot(Py_tp_dealloc, rebind[OpaquePointer](func))

    @staticmethod
    fn tp_methods(methods: UnsafePointer[PyMethodDef]) -> Self:
        return PyType_Slot(Py_tp_methods, rebind[OpaquePointer](methods))

    @staticmethod
    fn null() -> Self:
        return PyType_Slot {slot: 0, pfunc: OpaquePointer()}


@value
struct PyObject(Stringable, Representable, Formattable):
    var object_ref_count: Int
    # FIXME: should we use `PyObjectPtr`?  I don't think so!
    var object_type: UnsafePointer[PyTypeObject]
    # var object_type: PyObjectPtr

    fn __init__(inout self):
        self.object_ref_count = 0
        self.object_type = UnsafePointer[PyTypeObject]()

    @no_inline
    fn __str__(self) -> String:
        """Get the PyModuleDef_Base as a string.

        Returns:
            A string representation.
        """

        return String.format_sequence(self)

    @no_inline
    fn __repr__(self) -> String:
        """Get the `PyObject` as a string. Returns the same `String` as `__str__`.

        Returns:
            A string representation.
        """
        return str(self)

    # ===-------------------------------------------------------------------===#
    # Methods
    # ===-------------------------------------------------------------------===#

    fn format_to(self, inout writer: Formatter):
        """
        Formats to the provided formatter.

        Args:
            writer: The formatter to write to.
        """

        writer.write("PyObject(")
        writer.write("object_ref_count=", self.object_ref_count, ",")
        writer.write("object_type=", self.object_type)
        writer.write(")")


# Ref: https://github.com/python/cpython/blob/833c58b81ebec84dc24ef0507f8c75fe723d9f66/Include/moduleobject.h#L39
# Ref2: https://pyo3.rs/main/doc/pyo3/ffi/struct.pymoduledef_base
# Mojo doesn't have macros, so we define it here for ease.
# Note: `PyModuleDef_HEAD_INIT` defaults all of its members, see https://github.com/python/cpython/blob/833c58b81ebec84dc24ef0507f8c75fe723d9f66/Include/moduleobject.h#L60
struct PyModuleDef_Base(Stringable, Representable, Formattable):
    # The initial segment of every `PyObject` in CPython
    var object_base: PyObject

    # The function used to re-initialize the module.
    # TODO(MOCO-1138): This is a C ABI function pointer, not Mojo a function.
    alias _init_fn_type = fn () -> UnsafePointer[PyObject]
    var init_fn: Self._init_fn_type

    # The module's index into its interpreter's modules_by_index cache.
    var index: Py_ssize_t

    # A copy of the module's __dict__ after the first time it was loaded.
    var dict_copy: UnsafePointer[PyObject]

    # ===------------------------------------------------------------------=== #
    # Life cycle methods
    # ===------------------------------------------------------------------=== #

    fn __init__(inout self):
        self.object_base = PyObject()
        self.init_fn = _null_fn_ptr[Self._init_fn_type]()
        self.index = 0
        self.dict_copy = UnsafePointer[PyObject]()

    fn __moveinit__(inout self, owned existing: Self):
        self.object_base = existing.object_base
        self.init_fn = existing.init_fn
        self.index = existing.index
        self.dict_copy = existing.dict_copy

    # ===-------------------------------------------------------------------===#
    # Trait implementations
    # ===-------------------------------------------------------------------===#

    @no_inline
    fn __str__(self) -> String:
        """Get the PyModuleDef_Base as a string.

        Returns:
            A string representation.
        """

        return String.format_sequence(self)

    @no_inline
    fn __repr__(self) -> String:
        """Get the PyMdouleDef_Base as a string. Returns the same `String` as `__str__`.

        Returns:
            A string representation.
        """
        return str(self)

    # ===-------------------------------------------------------------------===#
    # Methods
    # ===-------------------------------------------------------------------===#

    fn format_to(self, inout writer: Formatter):
        """
        Formats to the provided formatter.

        Args:
            writer: The formatter to write to.
        """

        writer.write("PyModuleDef_Base(")
        writer.write("object_base=", self.object_base, ",")
        writer.write("init_fn=<unprintable>", ",")
        writer.write("index=", self.index, ",")
        writer.write("dict_copy=", self.dict_copy)
        writer.write(")")


# Ref: https://docs.python.org/3/c-api/module.html#c.PyModuleDef_Slot
@value
struct PyModuleDef_Slot:
    var slot: c_int
    var value: OpaquePointer


# Ref: https://docs.python.org/3/c-api/module.html#c.PyModuleDef
struct PyModuleDef(Stringable, Representable, Formattable):
    # The Python module definition structs that holds all of the information needed
    # to create a module.  Typically, there is a 1:1 correspondence beteeen a `PyMethodDef`
    # and a module.
    var base: PyModuleDef_Base

    # See https://docs.python.org/3/c-api/structures.html#c.PyMethodDef
    var name: UnsafePointer[c_char]

    # Points to the contents of the docstring for the module.
    var docstring: UnsafePointer[c_char]

    var size: Py_ssize_t

    # A pointer to a table of module-level functions.  Can be null if there
    # are no functions present.
    var methods: UnsafePointer[PyMethodDef]

    var slots: UnsafePointer[PyModuleDef_Slot]

    # TODO(MOCO-1138): These are C ABI function pointers, not Mojo functions.
    alias _visitproc_fn_type = fn (PyObjectPtr, OpaquePointer) -> c_int
    alias _traverse_fn_type = fn (
        PyObjectPtr, Self._visitproc_fn_type, OpaquePointer
    ) -> c_int
    var traverse_fn: Self._traverse_fn_type

    alias _clear_fn_type = fn (PyObjectPtr) -> c_int
    var clear_fn: Self._clear_fn_type

    alias _free_fn_type = fn (OpaquePointer) -> OpaquePointer
    var free_fn: Self._free_fn_type

    fn __init__(inout self, name: String):
        self.base = PyModuleDef_Base()
        self.name = c_char_ptr(name)
        self.docstring = UnsafePointer[c_char]()
        # means that the module does not support sub-interpreters
        self.size = -1
        self.methods = UnsafePointer[PyMethodDef]()
        self.slots = UnsafePointer[PyModuleDef_Slot]()

        self.slots = UnsafePointer[PyModuleDef_Slot]()
        self.traverse_fn = _null_fn_ptr[Self._traverse_fn_type]()
        self.clear_fn = _null_fn_ptr[Self._clear_fn_type]()
        self.free_fn = _null_fn_ptr[Self._free_fn_type]()

    fn __moveinit__(inout self, owned existing: Self):
        self.base = existing.base^
        self.name = existing.name
        self.docstring = existing.docstring
        self.size = existing.size
        self.methods = existing.methods
        self.slots = existing.slots
        self.traverse_fn = existing.traverse_fn
        self.clear_fn = existing.clear_fn
        self.free_fn = existing.free_fn

    # ===-------------------------------------------------------------------===#
    # Trait implementations
    # ===-------------------------------------------------------------------===#

    @no_inline
    fn __str__(self) -> String:
        """Get the PyModuleDefe as a string.

        Returns:
            A string representation.
        """

        return String.format_sequence(self)

    @no_inline
    fn __repr__(self) -> String:
        """Get the PyMdouleDef as a string. Returns the same `String` as `__str__`.

        Returns:
            A string representation.
        """
        return str(self)

    # ===-------------------------------------------------------------------===#
    # Methods
    # ===-------------------------------------------------------------------===#

    fn format_to(self, inout writer: Formatter):
        """
        Formats to the provided formatter.

        Args:
            writer: The formatter to write to.
        """

        writer.write("PyModuleDef(")
        writer.write("base=", self.base, ",")
        writer.write("name=", self.name, ",")
        writer.write("docstring=", self.docstring, ",")
        writer.write("size=", self.size, ",")
        writer.write("methods=", self.methods, ",")
        writer.write("slots=", self.slots, ",")
        writer.write("traverse_fn=<unprintable>", ",")
        writer.write("clear_fn=<unprintable>", ",")
        writer.write("free_fn=<unprintable>")
        writer.write(")")


struct CPython:
    # ===-------------------------------------------------------------------===#
    # Fields
    # ===-------------------------------------------------------------------===#

    var lib: DLHandle
    var dict_type: PyObjectPtr
    var logging_enabled: Bool
    var version: PythonVersion
    var total_ref_count: UnsafePointer[Int]
    var init_error: StringRef

    # ===-------------------------------------------------------------------===#
    # Life cycle methods
    # ===-------------------------------------------------------------------===#

    fn __init__(inout self):
        var logging_enabled = getenv("MODULAR_CPYTHON_LOGGING") == "ON"
        if logging_enabled:
            print("CPython init")
            print("MOJO_PYTHON:", getenv("MOJO_PYTHON"))
            print("MOJO_PYTHON_LIBRARY:", getenv("MOJO_PYTHON_LIBRARY"))

        # Add directory of target file to top of sys.path to find python modules
        var file_dir = dirname(argv()[0])
        if Path(file_dir).is_dir() or file_dir == "":
            var python_path = getenv("PYTHONPATH")
            # A leading `:` will put the current dir at the top of sys.path.
            # If we're doing `mojo run main.mojo` or `./main`, the returned
            # `dirname` will be an empty string.
            if file_dir == "" and not python_path:
                file_dir = ":"
            if python_path:
                _ = setenv("PYTHONPATH", file_dir + ":" + python_path)
            else:
                _ = setenv("PYTHONPATH", file_dir)

        # TODO(MOCO-772) Allow raises to propagate through function pointers
        # and make this initialization a raising function.
        self.init_error = external_call[
            "KGEN_CompilerRT_Python_SetPythonPath",
            UnsafePointer[c_char],
        ]()

        var python_lib = getenv("MOJO_PYTHON_LIBRARY")

        if logging_enabled:
            print("PYTHONEXECUTABLE:", getenv("PYTHONEXECUTABLE"))
            print("libpython selected:", python_lib)

        self.lib = DLHandle(python_lib)
        self.total_ref_count = UnsafePointer[Int].alloc(1)
        self.dict_type = PyObjectPtr()
        self.logging_enabled = logging_enabled
        if not self.init_error:
            if not self.lib.check_symbol("Py_Initialize"):
                self.init_error = "compatible Python library not found"
            self.lib.get_function[fn () -> None]("Py_Initialize")()
            self.version = PythonVersion(_py_get_version(self.lib))
            _ = self.Py_None()
            _ = self.PyDict_Type()
        else:
            self.version = PythonVersion(0, 0, 0)

    fn __del__(owned self):
        pass

    fn __copyinit__(inout self, existing: Self):
        self.lib = existing.lib
        self.dict_type = existing.dict_type
        self.logging_enabled = existing.logging_enabled
        self.version = existing.version
        self.total_ref_count = existing.total_ref_count
        self.init_error = existing.init_error

    @staticmethod
    fn destroy(inout existing: CPython):
        if existing.logging_enabled:
            print("CPython destroy")
            var remaining_refs = existing.total_ref_count.take_pointee()
            print("Number of remaining refs:", remaining_refs)
            # Technically not necessary since we're working with register
            # passable types, by it's good practice to re-initialize the
            # pointer after a consuming move.
            existing.total_ref_count.init_pointee_move(remaining_refs)
        _py_finalize(existing.lib)
        existing.lib.close()
        existing.total_ref_count.free()

    fn check_init_error(self) raises:
        """Used for entry points that initialize Python on first use, will
        raise an error if one occurred when initializing the global CPython.
        """
        if self.init_error:
            var error: String = self.init_error
            var mojo_python = getenv("MOJO_PYTHON")
            var python_lib = getenv("MOJO_PYTHON_LIBRARY")
            var python_exe = getenv("PYTHONEXECUTABLE")
            if mojo_python:
                error += "\nMOJO_PYTHON: " + mojo_python
            if python_lib:
                error += "\nMOJO_PYTHON_LIBRARY: " + python_lib
            if python_exe:
                error += "\npython executable: " + python_exe
            error += "\n\nMojo/Python interop error, troubleshooting docs at:"
            error += "\n    https://modul.ar/fix-python\n"
            raise error

    # ===-------------------------------------------------------------------===#
    # Logging
    # ===-------------------------------------------------------------------===#

    @always_inline
    fn log[*Ts: Formattable](self, *args: *Ts):
        """If logging is enabled, print the given arguments as a log message.

        Parameters:
            Ts: The argument types.

        Arguments:
            args: The arguments to log.
        """
        if not self.logging_enabled:
            return

        # TODO(MOCO-358):
        #   Once Mojo argument splatting is supported, this should just
        #   be: `print(*args)`
        @parameter
        fn print_arg[T: Formattable](arg: T):
            print(arg, sep="", end="", flush=False)

        args.each[print_arg]()

        print(flush=True)

    # ===-------------------------------------------------------------------===#
    # Reference count management
    # ===-------------------------------------------------------------------===#

    fn _inc_total_rc(inout self):
        var v = self.total_ref_count.take_pointee()
        self.total_ref_count.init_pointee_move(v + 1)

    fn _dec_total_rc(inout self):
        var v = self.total_ref_count.take_pointee()
        self.total_ref_count.init_pointee_move(v - 1)

    fn Py_IncRef(inout self, ptr: PyObjectPtr):
        self.log(ptr._get_ptr_as_int(), " INCREF refcnt:", self._Py_REFCNT(ptr))

        self.lib.get_function[fn (PyObjectPtr) -> None]("Py_IncRef")(ptr)
        self._inc_total_rc()

    fn Py_DecRef(inout self, ptr: PyObjectPtr):
        self.log(ptr._get_ptr_as_int(), " DECREF refcnt:", self._Py_REFCNT(ptr))

        self.lib.get_function[fn (PyObjectPtr) -> None]("Py_DecRef")(ptr)
        self._dec_total_rc()

    # This function assumes a specific way PyObjectPtr is implemented, namely
    # that the refcount has offset 0 in that structure. That generally doesn't
    # have to always be the case - but often it is and it's convenient for
    # debugging. We shouldn't rely on this function anywhere - its only purpose
    # is debugging.
    fn _Py_REFCNT(inout self, ptr: PyObjectPtr) -> Int:
        if ptr._get_ptr_as_int() == 0:
            return -1
        return int(ptr.value.load())

    # ===-------------------------------------------------------------------===#
    # Python GIL and threading
    # ===-------------------------------------------------------------------===#

    fn PyGILState_Ensure(inout self) -> PyGILState_STATE:
        return self.lib.get_function[fn () -> PyGILState_STATE](
            "PyGILState_Ensure"
        )()

    fn PyGILState_Release(inout self, state: PyGILState_STATE):
        self.lib.get_function[fn (PyGILState_STATE) -> None](
            "PyGILState_Release"
        )(state)

    fn PyEval_SaveThread(inout self) -> UnsafePointer[PyThreadState]:
        return self.lib.get_function[fn () -> UnsafePointer[PyThreadState]](
            "PyEval_SaveThread"
        )()

    fn PyEval_RestoreThread(inout self, state: UnsafePointer[PyThreadState]):
        self.lib.get_function[fn (UnsafePointer[PyThreadState]) -> None](
            "PyEval_RestoreThread"
        )(state)

    # ===-------------------------------------------------------------------===#
    # Python Dict operations
    # ===-------------------------------------------------------------------===#

    fn PyDict_New(inout self) -> PyObjectPtr:
        var r = self.lib.get_function[fn () -> PyObjectPtr]("PyDict_New")()

        self.log(
            r._get_ptr_as_int(),
            " NEWREF PyDict_New, refcnt:",
            self._Py_REFCNT(r),
        )

        self._inc_total_rc()
        return r

    # int PyDict_SetItem(PyObject *p, PyObject *key, PyObject *val)
    # ref: https://docs.python.org/3/c-api/dict.html#c.PyDict_SetItem
    fn PyDict_SetItem(
        inout self, dict_obj: PyObjectPtr, key: PyObjectPtr, value: PyObjectPtr
    ) -> c_int:
        var r = self.lib.get_function[
            fn (PyObjectPtr, PyObjectPtr, PyObjectPtr) -> c_int
        ](StringRef("PyDict_SetItem"))(dict_obj, key, value)

        self.log(
            "PyDict_SetItem, key: ",
            key._get_ptr_as_int(),
            " value: ",
            value._get_ptr_as_int(),
        )

        return r

    fn PyDict_GetItemWithError(
        inout self, dict_obj: PyObjectPtr, key: PyObjectPtr
    ) -> PyObjectPtr:
        var result = self.lib.get_function[
            fn (PyObjectPtr, PyObjectPtr) -> PyObjectPtr
        ](StringRef("PyDict_GetItemWithError"))(dict_obj, key)

        self.log("PyDict_GetItemWithError, key: ", key._get_ptr_as_int())

        return result

    fn PyDict_Check(inout self, maybe_dict: PyObjectPtr) -> Bool:
        var my_type = self.PyObject_Type(maybe_dict)
        var my_type_as_int = my_type._get_ptr_as_int()
        var dict_type = self.PyDict_Type()
        var result = my_type_as_int == dict_type._get_ptr_as_int()
        self.Py_DecRef(my_type)
        return result

    fn PyDict_Type(inout self) -> PyObjectPtr:
        if self.dict_type.is_null():
            self.dict_type = self.lib.get_function[PyObjectPtr]("PyDict_Type")
        return self.dict_type

    # int PyDict_Next(PyObject *p, Py_ssize_t *ppos, PyObject **pkey, PyObject **pvalue)
    # ref: https://docs.python.org/3/c-api/dict.html#c.PyDict_Next
    fn PyDict_Next(
        inout self, dictionary: PyObjectPtr, p: Int
    ) -> PyKeyValuePair:
        var key = UnsafePointer[Int8]()
        var value = UnsafePointer[Int8]()
        var v = p
        var position = UnsafePointer[Int].address_of(v)
        var value_ptr = UnsafePointer[UnsafePointer[Int8]].address_of(value)
        var key_ptr = UnsafePointer[UnsafePointer[Int8]].address_of(key)
        var result = self.lib.get_function[
            fn (
                PyObjectPtr,
                UnsafePointer[Int],
                UnsafePointer[UnsafePointer[Int8]],
                UnsafePointer[UnsafePointer[Int8]],
            ) -> c_int
        ]("PyDict_Next")(
            dictionary,
            position,
            key_ptr,
            value_ptr,
        )

        self.log(
            dictionary._get_ptr_as_int(),
            " NEWREF PyDict_Next",
            dictionary._get_ptr_as_int(),
            "refcnt:",
            self._Py_REFCNT(dictionary),
            " key: ",
            PyObjectPtr {value: key}._get_ptr_as_int(),
            ", refcnt(key):",
            self._Py_REFCNT(key),
            "value:",
            PyObjectPtr {value: value}._get_ptr_as_int(),
            "refcnt(value)",
            self._Py_REFCNT(value),
        )

        _ = v
        return PyKeyValuePair {
            key: key,
            value: value,
            position: position.take_pointee(),
            success: result == 1,
        }

    # ===-------------------------------------------------------------------===#
    # Python Module operations
    # ===-------------------------------------------------------------------===#

    fn PyImport_ImportModule(
        inout self,
        name: StringRef,
    ) -> PyObjectPtr:
        var r = self.lib.get_function[fn (UnsafePointer[UInt8]) -> PyObjectPtr](
            "PyImport_ImportModule"
        )(name.data)

        self.log(
            r._get_ptr_as_int(),
            " NEWREF PyImport_ImportModule, str:",
            name,
            ", refcnt:",
            self._Py_REFCNT(r),
        )

        self._inc_total_rc()
        return r

    fn PyImport_AddModule(inout self, name: StringRef) -> PyObjectPtr:
        var value = self.lib.get_function[
            fn (UnsafePointer[UInt8]) -> UnsafePointer[Int8]
        ]("PyImport_AddModule")(name.data)
        return PyObjectPtr {value: value}

    fn PyModule_Create(
        inout self,
        name: String,
    ) -> PyObjectPtr:
        # TODO: See https://docs.python.org/3/c-api/module.html#c.PyModule_Create
        # and https://github.com/pybind/pybind11/blob/a1d00916b26b187e583f3bce39cd59c3b0652c32/include/pybind11/pybind11.h#L1326
        # for what we want to do essentially here.
        var module_def_ptr = UnsafePointer[PyModuleDef].alloc(1)
        var module_def = PyModuleDef(name)
        module_def_ptr.init_pointee_move(module_def^)

        var create_module_fn = self.lib.get_function[
            fn (UnsafePointer[PyModuleDef], Int) -> PyObjectPtr
        ]("PyModule_Create2")

        # TODO: set gil stuff
        # Note: Python automatically calls https://docs.python.org/3/c-api/module.html#c.PyState_AddModule
        # after the caller imports said module.

        # TODO: it would be nice to programatically call a CPython API to get the value here
        # but I think it's only defined via the `PYTHON_API_VERSION` macro that ships with Python.
        # if this mismatches with the user's Python, then a `RuntimeWarning` is emitted according to the
        # docs.
        var module_api_version = 1013
        return create_module_fn(module_def_ptr, module_api_version)

    # int PyModule_AddFunctions(PyObject *module, PyMethodDef *functions)
    # ref: https://docs.python.org/3/c-api/module.html#c.PyModule_AddFunctions
    fn PyModule_AddFunctions(
        inout self,
        mod: PyObjectPtr,
        functions: UnsafePointer[PyMethodDef],
    ) -> c_int:
        var add_functions_fn = self.lib.get_function[
            fn (PyObjectPtr, UnsafePointer[PyMethodDef]) -> c_int
        ]("PyModule_AddFunctions")

        return add_functions_fn(mod, functions)

    fn PyModule_AddObjectRef(
        inout self,
        module: PyObjectPtr,
        name: UnsafePointer[c_char],
        value: PyObjectPtr,
    ) -> c_int:
        var func = self.lib.get_function[
            fn (PyObjectPtr, UnsafePointer[c_char], PyObjectPtr) -> c_int
        ]("PyModule_AddObjectRef")

        return func(module, name, value)

    fn PyModule_GetDict(inout self, name: PyObjectPtr) -> PyObjectPtr:
        var value = self.lib.get_function[fn (PyObjectPtr) -> PyObjectPtr](
            "PyModule_GetDict"
        )(name.value)
        return value

    # ===-------------------------------------------------------------------===#
    # Python Type operations
    # ===-------------------------------------------------------------------===#

    fn PyType_FromSpec(
        inout self, spec: UnsafePointer[PyType_Spec]
    ) -> PyObjectPtr:
        var func = self.lib.get_function[
            fn (UnsafePointer[PyType_Spec]) -> PyObjectPtr
        ]("PyType_FromSpec")

        return func(spec)

    # ===-------------------------------------------------------------------===#
    # Python Evaluation
    # ===-------------------------------------------------------------------===#

    # int PyRun_SimpleString(const char *command)
    # ref: https://docs.python.org/3/c-api/veryhigh.html#c.PyRun_SimpleString
    fn PyRun_SimpleString(inout self, strref: StringRef) -> Bool:
        """Executes the given Python code.

        Args:
            strref: The python code to execute.

        Returns:
            `True` if the code executed successfully or `False` if the code
            raised an exception.
        """
        var status = self.lib.get_function[fn (UnsafePointer[UInt8]) -> c_int](
            StringRef("PyRun_SimpleString")
        )(strref.data)
        # PyRun_SimpleString returns 0 on success and -1 if an exception was
        # raised.
        return status == 0

    fn PyRun_String(
        inout self,
        strref: StringRef,
        globals: PyObjectPtr,
        locals: PyObjectPtr,
        run_mode: Int,
    ) -> PyObjectPtr:
        var result = PyObjectPtr(
            self.lib.get_function[
                fn (
                    UnsafePointer[UInt8], Int32, PyObjectPtr, PyObjectPtr
                ) -> UnsafePointer[Int8]
            ]("PyRun_String")(strref.data, Int32(run_mode), globals, locals)
        )

        self.log(
            result._get_ptr_as_int(),
            " NEWREF PyRun_String, str:",
            strref,
            ", ptr: ",
            result._get_ptr_as_int(),
            ", refcnt:",
            self._Py_REFCNT(result),
        )

        self._inc_total_rc()
        return result

    fn PyEval_EvalCode(
        inout self,
        co: PyObjectPtr,
        globals: PyObjectPtr,
        locals: PyObjectPtr,
    ) -> PyObjectPtr:
        var result = PyObjectPtr(
            self.lib.get_function[
                fn (
                    PyObjectPtr, PyObjectPtr, PyObjectPtr
                ) -> UnsafePointer[Int8]
            ]("PyEval_EvalCode")(co, globals, locals)
        )
        self._inc_total_rc()
        return result

    fn PyEval_GetBuiltins(inout self) -> PyObjectPtr:
        return self.lib.get_function[fn () -> PyObjectPtr](
            "PyEval_GetBuiltins"
        )()

    fn Py_CompileString(
        inout self,
        strref: StringRef,
        filename: StringRef,
        compile_mode: Int,
    ) -> PyObjectPtr:
        var r = self.lib.get_function[
            fn (
                UnsafePointer[UInt8], UnsafePointer[UInt8], Int32
            ) -> PyObjectPtr
        ]("Py_CompileString")(strref.data, filename.data, Int32(compile_mode))
        self._inc_total_rc()
        return r

    # ===-------------------------------------------------------------------===#
    # Python Object operations
    # ===-------------------------------------------------------------------===#

    # int Py_Is(PyObject *x, PyObject *y)
    # ref: https://docs.python.org/3/c-api/structures.html#c.Py_Is
    fn Py_Is(
        inout self,
        rhs: PyObjectPtr,
        lhs: PyObjectPtr,
    ) -> Bool:
        if self.version.minor >= 10:
            var r = self.lib.get_function[
                fn (PyObjectPtr, PyObjectPtr) -> c_int
            ]("Py_Is")(rhs, lhs)
            return r > 0
        else:
            return rhs == lhs

    fn PyObject_Type(inout self, obj: PyObjectPtr) -> PyObjectPtr:
        var f = self.lib.get_function[fn (PyObjectPtr) -> PyObjectPtr](
            "PyObject_Type"
        )
        self._inc_total_rc()
        return f(obj)

    fn PyObject_Str(inout self, obj: PyObjectPtr) -> PyObjectPtr:
        var f = self.lib.get_function[fn (PyObjectPtr) -> PyObjectPtr](
            "PyObject_Str"
        )
        self._inc_total_rc()
        return f(obj)

    fn PyObject_GetItem(
        inout self, obj: PyObjectPtr, key: PyObjectPtr
    ) -> PyObjectPtr:
        var r = self.lib.get_function[
            fn (PyObjectPtr, PyObjectPtr) -> PyObjectPtr
        ]("PyObject_GetItem")(obj, key)

        self.log(
            r._get_ptr_as_int(),
            " NEWREF PyObject_GetItem, key:",
            key._get_ptr_as_int(),
            ", refcnt:",
            self._Py_REFCNT(r),
            ", parent obj:",
            obj._get_ptr_as_int(),
        )

        self._inc_total_rc()
        return r

    fn PyObject_SetItem(
        inout self, obj: PyObjectPtr, key: PyObjectPtr, value: PyObjectPtr
    ) -> c_int:
        var r = self.lib.get_function[
            fn (PyObjectPtr, PyObjectPtr, PyObjectPtr) -> c_int
        ]("PyObject_SetItem")(obj, key, value)

        self.log(
            "PyObject_SetItem result:",
            r,
            ", key:",
            key._get_ptr_as_int(),
            ", value:",
            value._get_ptr_as_int(),
            ", parent obj:",
            obj._get_ptr_as_int(),
        )

        return r

    fn PyObject_GetAttrString(
        inout self,
        obj: PyObjectPtr,
        name: StringRef,
    ) -> PyObjectPtr:
        var r = self.lib.get_function[
            fn (PyObjectPtr, UnsafePointer[UInt8]) -> PyObjectPtr
        ]("PyObject_GetAttrString")(obj, name.data)

        self.log(
            r._get_ptr_as_int(),
            " NEWREF PyObject_GetAttrString, str:",
            name,
            ", refcnt:",
            self._Py_REFCNT(r),
            ", parent obj:",
            obj._get_ptr_as_int(),
        )

        self._inc_total_rc()
        return r

    # int PyObject_SetAttrString(PyObject *o, const char *attr_name, PyObject *v)
    # ref: https://docs.python.org/3/c-api/object.html#c.PyObject_SetAttrString
    fn PyObject_SetAttrString(
        inout self, obj: PyObjectPtr, name: StringRef, new_value: PyObjectPtr
    ) -> c_int:
        var r = self.lib.get_function[
            fn (PyObjectPtr, UnsafePointer[UInt8], PyObjectPtr) -> c_int
        ]("PyObject_SetAttrString")(obj, name.data, new_value)

        self.log(
            "PyObject_SetAttrString str:",
            name,
            ", parent obj:",
            obj._get_ptr_as_int(),
            ", new value:",
            new_value._get_ptr_as_int(),
            " new value ref count: ",
            self._Py_REFCNT(new_value),
        )

        return r

    fn PyObject_CallObject(
        inout self,
        callable_obj: PyObjectPtr,
        args: PyObjectPtr,
    ) -> PyObjectPtr:
        var r = self.lib.get_function[
            fn (PyObjectPtr, PyObjectPtr) -> PyObjectPtr
        ]("PyObject_CallObject")(callable_obj, args)

        self.log(
            r._get_ptr_as_int(),
            " NEWREF PyObject_CallObject, refcnt:",
            self._Py_REFCNT(r),
            ", callable obj:",
            callable_obj._get_ptr_as_int(),
        )

        self._inc_total_rc()
        return r

    fn PyObject_Call(
        inout self,
        callable_obj: PyObjectPtr,
        args: PyObjectPtr,
        kwargs: PyObjectPtr,
    ) -> PyObjectPtr:
        var r = self.lib.get_function[
            fn (PyObjectPtr, PyObjectPtr, PyObjectPtr) -> PyObjectPtr
        ]("PyObject_Call")(callable_obj, args, kwargs)

        self.log(
            r._get_ptr_as_int(),
            " NEWREF PyObject_Call, refcnt:",
            self._Py_REFCNT(r),
            ", callable obj:",
            callable_obj._get_ptr_as_int(),
        )

        self._inc_total_rc()
        return r

    # int PyObject_IsTrue(PyObject *o)
    # ref: https://docs.python.org/3/c-api/object.html#c.PyObject_IsTrue
    fn PyObject_IsTrue(
        inout self,
        obj: PyObjectPtr,
    ) -> c_int:
        return self.lib.get_function[fn (PyObjectPtr) -> c_int](
            "PyObject_IsTrue"
        )(obj)

    fn PyObject_Length(
        inout self,
        obj: PyObjectPtr,
    ) -> Int:
        return int(
            self.lib.get_function[fn (PyObjectPtr) -> Int]("PyObject_Length")(
                obj
            )
        )

    fn PyObject_Hash(inout self, obj: PyObjectPtr) -> Int:
        return int(
            self.lib.get_function[fn (PyObjectPtr) -> Int]("PyObject_Hash")(obj)
        )

    fn PyObject_GetIter(
        inout self, traversablePyObject: PyObjectPtr
    ) -> PyObjectPtr:
        var iter = self.lib.get_function[fn (PyObjectPtr) -> PyObjectPtr](
            "PyObject_GetIter"
        )(traversablePyObject)

        self.log(
            iter._get_ptr_as_int(),
            " NEWREF PyObject_GetIter, refcnt:",
            self._Py_REFCNT(iter),
            "referencing ",
            traversablePyObject._get_ptr_as_int(),
            "refcnt of traversable: ",
            self._Py_REFCNT(traversablePyObject),
        )

        self._inc_total_rc()
        return iter

    # ===-------------------------------------------------------------------===#
    # Python Tuple operations
    # ===-------------------------------------------------------------------===#

    fn PyTuple_New(inout self, count: Int) -> PyObjectPtr:
        var r = self.lib.get_function[fn (Int) -> PyObjectPtr](
            StringRef("PyTuple_New")
        )(count)

        self.log(
            r._get_ptr_as_int(),
            " NEWREF PyTuple_New, refcnt:",
            self._Py_REFCNT(r),
            ", tuple size:",
            count,
        )

        self._inc_total_rc()
        return r

    fn PyTuple_GetItem(
        inout self, tuple: PyObjectPtr, pos: Py_ssize_t
    ) -> PyObjectPtr:
        return self.lib.get_function[
            fn (PyObjectPtr, Py_ssize_t) -> PyObjectPtr
        ]("PyTuple_GetItem")(tuple, pos)

    # int PyTuple_SetItem(PyObject *p, Py_ssize_t pos, PyObject *o)
    # ref: https://docs.python.org/3/c-api/tuple.html#c.PyTuple_SetItem
    fn PyTuple_SetItem(
        inout self,
        tuple_obj: PyObjectPtr,
        index: Int,
        element: PyObjectPtr,
    ) -> c_int:
        # PyTuple_SetItem steals the reference - the element object will be
        # destroyed along with the tuple
        self._dec_total_rc()
        return self.lib.get_function[
            fn (PyObjectPtr, Int, PyObjectPtr) -> c_int
        ](StringRef("PyTuple_SetItem"))(tuple_obj, index, element)

    # ===-------------------------------------------------------------------===#
    # Python List operations
    # ===-------------------------------------------------------------------===#

    fn PyList_New(inout self, length: Int) -> PyObjectPtr:
        var r = self.lib.get_function[fn (Int) -> PyObjectPtr]("PyList_New")(
            length
        )

        self.log(
            r._get_ptr_as_int(),
            " NEWREF PyList_New, refcnt:",
            self._Py_REFCNT(r),
            ", list size:",
            length,
        )

        self._inc_total_rc()
        return r

    fn PyList_SetItem(
        inout self, list_obj: PyObjectPtr, index: Int, value: PyObjectPtr
    ) -> PyObjectPtr:
        # PyList_SetItem steals the reference - the element object will be
        # destroyed along with the list
        self._dec_total_rc()
        return self.lib.get_function[
            fn (PyObjectPtr, Int, PyObjectPtr) -> PyObjectPtr
        ]("PyList_SetItem")(list_obj, index, value)

    fn PyList_GetItem(
        inout self, list_obj: PyObjectPtr, index: Int
    ) -> PyObjectPtr:
        return self.lib.get_function[fn (PyObjectPtr, Int) -> PyObjectPtr](
            "PyList_GetItem"
        )(list_obj, index)

    # ===-------------------------------------------------------------------===#
    # Concrete Objects
    # ref: https://docs.python.org/3/c-api/concrete.html
    # ===-------------------------------------------------------------------===#

    # The None Object
    # ref: https://docs.python.org/3/c-api/none.html

    # PyObject *Py_None
    # https://docs.python.org/3/c-api/none.html#c.Py_None
    fn Py_None(inout self) -> PyObjectPtr:
        """Get a None value, of type NoneType."""

        # Get pointer to the immortal `None` PyObject struct instance.
        # Note:
        #   The name of this global is technical a private part of the
        #   CPython API, but unfortunately the only stable ways to access it are
        #   macros.
        ptr = self.lib.get_symbol[c_char]("_Py_NoneStruct")

        if not ptr:
            abort("error: unable to get pointer to CPython `None` struct")

        return PyObjectPtr(ptr)

    # Boolean Objects
    # ref: https://docs.python.org/3/c-api/bool.html

    # PyObject *PyBool_FromLong(long v)
    # ref: https://docs.python.org/3/c-api/bool.html#c.PyBool_FromLong
    fn PyBool_FromLong(inout self, value: c_long) -> PyObjectPtr:
        r = self.lib.get_function[fn (c_long) -> PyObjectPtr](
            "PyBool_FromLong"
        )(value)

        self.log(
            r._get_ptr_as_int(),
            " NEWREF PyBool_FromLong, refcnt:",
            self._Py_REFCNT(r),
            ", value:",
            value,
        )

        self._inc_total_rc()
        return r

    # Integer Objects
    # ref: https://docs.python.org/3/c-api/long.html

    # PyObject *PyLong_FromSsize_t(Py_ssize_t v)
    # ref: https://docs.python.org/3/c-api/long.html#c.PyLong_FromSsize_t
    fn PyLong_FromSsize_t(inout self, value: c_ssize_t) -> PyObjectPtr:
        r = self.lib.get_function[fn (c_ssize_t) -> PyObjectPtr](
            "PyLong_FromSsize_t"
        )(value)

        self.log(
            r._get_ptr_as_int(),
            " NEWREF PyLong_FromSsize_t, refcnt:",
            self._Py_REFCNT(r),
            ", value:",
            value,
        )

        self._inc_total_rc()
        return r

    # PyObject *PyLong_FromSize_t(Py_ssize_t v)
    # ref: https://docs.python.org/3/c-api/long.html#c.PyLong_FromSize_t
    fn PyLong_FromSize_t(inout self, value: c_size_t) -> PyObjectPtr:
        r = self.lib.get_function[fn (c_size_t) -> PyObjectPtr](
            "PyLong_FromSize_t"
        )(value)

        self.log(
            r._get_ptr_as_int(),
            " NEWREF PyLong_FromSize_t, refcnt:",
            self._Py_REFCNT(r),
            ", value:",
            value,
        )

        self._inc_total_rc()
        return r

    # Py_ssize_t PyLong_AsSsize_t(PyObject *pylong)
    # ref: https://docs.python.org/3/c-api/long.html#c.PyLong_AsSsize_t
    fn PyLong_AsSsize_t(inout self, py_object: PyObjectPtr) -> c_ssize_t:
        return self.lib.get_function[fn (PyObjectPtr) -> c_ssize_t](
            "PyLong_AsSsize_t"
        )(py_object)

    # Floating-Point Objects
    # ref: https://docs.python.org/3/c-api/float.html

    # PyObject *PyFloat_FromDouble(double v)¶
    # ref: https://docs.python.org/3/c-api/float.html#c.PyFloat_FromDouble
    fn PyFloat_FromDouble(inout self, value: Float64) -> PyObjectPtr:
        r = self.lib.get_function[fn (Float64) -> PyObjectPtr](
            "PyFloat_FromDouble"
        )(value)

        self.log(
            r._get_ptr_as_int(),
            " NEWREF PyFloat_FromDouble, refcnt:",
            self._Py_REFCNT(r),
            ", value:",
            value,
        )

        self._inc_total_rc()
        return r

    # double PyFloat_AsDouble(PyObject *pyfloat)
    # ref: https://docs.python.org/3/c-api/float.html#c.PyFloat_AsDouble
    fn PyFloat_AsDouble(inout self, py_object: PyObjectPtr) -> Float64:
        return self.lib.get_function[fn (PyObjectPtr) -> Float64](
            "PyFloat_AsDouble"
        )(py_object)

    # Unicode Objects
    # https://docs.python.org/3/c-api/unicode.html

    # PyObject *PyUnicode_DecodeUTF8(const char *str, Py_ssize_t size, const char *errors)
    # ref: https://docs.python.org/3/c-api/unicode.html#c.PyUnicode_DecodeUTF8
    fn PyUnicode_DecodeUTF8(inout self, strref: StringRef) -> PyObjectPtr:
        r = self.lib.get_function[
            fn (
                UnsafePointer[c_char],
                c_ssize_t,
                UnsafePointer[c_char],
            ) -> PyObjectPtr
<<<<<<< HEAD
        ](StringRef("PyUnicode_DecodeUTF8"))(
            strref.data, strref.length, c_char_ptr("strict")
=======
        ]("PyUnicode_DecodeUTF8")(
            strref.data.bitcast[Int8](),
            strref.length,
            "strict".unsafe_cstr_ptr(),
>>>>>>> c1665f23
        )

        self.log(
            r._get_ptr_as_int(),
            " NEWREF PyUnicode_DecodeUTF8, refcnt:",
            self._Py_REFCNT(r),
            ", str:",
            strref,
        )

        self._inc_total_rc()
        return r

    # const char *PyUnicode_AsUTF8AndSize(PyObject *unicode, Py_ssize_t *size)
    # ref: https://docs.python.org/3/c-api/unicode.html#c.PyUnicode_AsUTF8AndSize
    fn PyUnicode_AsUTF8AndSize(inout self, py_object: PyObjectPtr) -> StringRef:
        s = StringRef()
        s.data = self.lib.get_function[
            fn (PyObjectPtr, UnsafePointer[c_ssize_t]) -> UnsafePointer[c_char]
        ]("PyUnicode_AsUTF8AndSize")(
            py_object, UnsafePointer.address_of(s.length)
        ).bitcast[
            UInt8
        ]()
        return s

    # ===-------------------------------------------------------------------===#
    # Python Error operations
    # ===-------------------------------------------------------------------===#

    fn PyErr_Clear(inout self):
        self.lib.get_function[fn () -> None]("PyErr_Clear")()

    fn PyErr_Occurred(inout self) -> Bool:
        var value = self.lib.get_function[fn () -> PyObjectPtr](
            "PyErr_Occurred"
        )()
        return not value.is_null()

    fn PyErr_Fetch(inout self) -> PyObjectPtr:
        var type = UnsafePointer[Int8]()
        var value = UnsafePointer[Int8]()
        var traceback = UnsafePointer[Int8]()

        var type_ptr = UnsafePointer[UnsafePointer[Int8]].address_of(type)
        var value_ptr = UnsafePointer[UnsafePointer[Int8]].address_of(value)
        var traceback_ptr = UnsafePointer[UnsafePointer[Int8]].address_of(
            traceback
        )
        var func = self.lib.get_function[
            fn (
                UnsafePointer[UnsafePointer[Int8]],
                UnsafePointer[UnsafePointer[Int8]],
                UnsafePointer[UnsafePointer[Int8]],
            ) -> None
        ]("PyErr_Fetch")(type_ptr, value_ptr, traceback_ptr)
        var r = PyObjectPtr {value: value}

        self.log(
            r._get_ptr_as_int(),
            " NEWREF PyErr_Fetch, refcnt:",
            self._Py_REFCNT(r),
        )

        self._inc_total_rc()
        _ = type
        _ = value
        _ = traceback
        return r

    fn PyErr_SetNone(
        inout self,
        type: PyObjectPtr,
    ):
        var func = self.lib.get_function[fn (PyObjectPtr) -> None](
            "PyErr_SetNone"
        )

        return func(type)

    fn PyErr_SetString(
        inout self,
        type: PyObjectPtr,
        message: UnsafePointer[c_char],
    ):
        self.lib.get_function[fn (PyObjectPtr, UnsafePointer[c_char]) -> None](
            "PyErr_SetString"
        )(type, message)

    # ===-------------------------------------------------------------------===#
    # Python Error types
    # ===-------------------------------------------------------------------===#

    fn get_error_global(
        inout self,
        global_name: StringLiteral,
    ) -> PyObjectPtr:
        """Get a Python borrowed reference to the specified global exception object.
        """

        # Get pointer to the immortal `global_name` PyObject struct
        # instance.
        var ptr: UnsafePointer[PyObjectPtr] = self.lib.get_symbol[PyObjectPtr](
            global_name
        )

        if not ptr:
            abort(
                "error: unable to get pointer to CPython `"
                + global_name
                + "` global"
            )

        return ptr[]

    # ===-------------------------------------------------------------------===#
    # Python Iterator operations
    # ===-------------------------------------------------------------------===#

    fn PyIter_Next(inout self, iterator: PyObjectPtr) -> PyObjectPtr:
        var next_obj = self.lib.get_function[fn (PyObjectPtr) -> PyObjectPtr](
            "PyIter_Next"
        )(iterator)

        self.log(
            next_obj._get_ptr_as_int(),
            " NEWREF PyIter_Next from ",
            iterator._get_ptr_as_int(),
            ", refcnt(obj):",
            self._Py_REFCNT(next_obj),
            "refcnt(iter)",
            self._Py_REFCNT(iterator),
        )

        if next_obj._get_ptr_as_int() != 0:
            self._inc_total_rc()
        return next_obj

    # int PyIter_Check(PyObject *o)
    # ref: https://docs.python.org/3/c-api/iter.html#c.PyIter_Check
    fn PyIter_Check(inout self, obj: PyObjectPtr) -> Bool:
        var follows_iter_protocol = self.lib.get_function[
            fn (PyObjectPtr) -> c_int
        ]("PyIter_Check")(obj)
        return follows_iter_protocol != 0

    # int PySequence_Check(PyObject *o)
    # https://docs.python.org/3/c-api/sequence.html#c.PySequence_Check
    fn PySequence_Check(inout self, obj: PyObjectPtr) -> Bool:
        var follows_seq_protocol = self.lib.get_function[
            fn (PyObjectPtr) -> c_int
        ]("PySequence_Check")(obj)
        return follows_seq_protocol != 0<|MERGE_RESOLUTION|>--- conflicted
+++ resolved
@@ -23,9 +23,6 @@
 from pathlib import Path
 from sys import external_call
 from sys.arg import argv
-<<<<<<< HEAD
-from sys.ffi import DLHandle, c_char, c_int, c_uint, OpaquePointer, c_char_ptr
-=======
 from sys.ffi import (
     DLHandle,
     OpaquePointer,
@@ -35,8 +32,8 @@
     c_size_t,
     c_ssize_t,
     c_uint,
+    c_char_ptr,
 )
->>>>>>> c1665f23
 
 from python.python import _get_global_python_itf
 from python._bindings import Typed_initproc
@@ -1413,15 +1410,10 @@
                 c_ssize_t,
                 UnsafePointer[c_char],
             ) -> PyObjectPtr
-<<<<<<< HEAD
-        ](StringRef("PyUnicode_DecodeUTF8"))(
-            strref.data, strref.length, c_char_ptr("strict")
-=======
         ]("PyUnicode_DecodeUTF8")(
             strref.data.bitcast[Int8](),
             strref.length,
-            "strict".unsafe_cstr_ptr(),
->>>>>>> c1665f23
+            c_char_ptr("strict"),
         )
 
         self.log(

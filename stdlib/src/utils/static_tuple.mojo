--- conflicted
+++ resolved
@@ -18,13 +18,7 @@
 from utils import StaticTuple
 ```
 """
-<<<<<<< HEAD
-from collections._index_normalization import normalize_index
-from sys.intrinsics import _type_is_eq
 from memory.maybe_uninitialized import UnsafeMaybeUninitialized
-=======
-
->>>>>>> 02c57b48
 from memory import UnsafePointer
 
 # ===----------------------------------------------------------------------===#
@@ -237,333 +231,4 @@
             UnsafePointer.address_of(tmp.array).address, idx.value
         )
         UnsafePointer(ptr)[] = val
-<<<<<<< HEAD
-        self = tmp
-
-
-# ===----------------------------------------------------------------------===#
-# Array
-# ===----------------------------------------------------------------------===#
-
-
-@value
-struct InlineArray[
-    ElementType: CollectionElementNew,
-    size: Int,
-    *,
-    run_destructors: Bool = False,
-](Sized, Movable, Copyable, ExplicitlyCopyable):
-    """A fixed-size sequence of size homogeneous elements where size is a constant expression.
-
-    Parameters:
-        ElementType: The type of the elements in the array.
-        size: The size of the array.
-        run_destructors: Whether to run destructors on the elements.  Defaults to False for *backwards compatibility* reasons only.  Eventually this will default to `True` and/or the parameter will be removed to unconditionally run destructors on the elements.
-    """
-
-    # Fields
-    alias type = __mlir_type[
-        `!pop.array<`, size.value, `, `, Self.ElementType, `>`
-    ]
-    var _array: Self.type
-    """The underlying storage for the array."""
-
-    # ===------------------------------------------------------------------===#
-    # Life cycle methods
-    # ===------------------------------------------------------------------===#
-
-    @always_inline
-    fn __init__(inout self):
-        """This constructor will always cause a compile time error if used.
-        It is used to steer users away from uninitialized memory.
-        """
-        constrained[
-            False,
-            (
-                "Initialize with either a variadic list of arguments, a default"
-                " fill element or pass the keyword argument"
-                " 'unsafe_uninitialized'."
-            ),
-        ]()
-        self._array = __mlir_op.`kgen.undef`[_type = Self.type]()
-
-    fn __init__(
-        inout self,
-        *,
-        owned unsafe_assume_initialized: InlineArray[
-            UnsafeMaybeUninitialized[Self.ElementType], Self.size
-        ],
-    ):
-        """Constructs an `InlineArray` from an `InlineArray` of `UnsafeMaybeUninitialized`.
-
-        Calling this function assumes that all elements in the input array are initialized.
-
-        If the elements of the input array are not initialized, the behavior is undefined,
-        even  if `ElementType` is valid *for every possible bit pattern* (e.g. `Int` or `Float`).
-
-        Args:
-            unsafe_assume_initialized: The array of `UnsafeMaybeUninitialized` elements.
-        """
-
-        self._array = __mlir_op.`kgen.undef`[_type = Self.type]()
-
-        for i in range(Self.size):
-            unsafe_assume_initialized[i].unsafe_ptr().move_pointee_into(
-                self.unsafe_ptr() + i
-            )
-
-    @always_inline
-    fn __init__(inout self, *, unsafe_uninitialized: Bool):
-        """Create an InlineArray with uninitialized memory.
-
-        Note that this is highly unsafe and should be used with caution.
-
-        We recommend to use the `InlineList` instead if all the objects
-        are not available when creating the array.
-
-        If despite those workarounds, one still needs an uninitialized array,
-        it is possible with:
-
-        ```mojo
-        var uninitialized_array = InlineArray[Int, 10](unsafe_uninitialized=True)
-        ```
-
-        Args:
-            unsafe_uninitialized: A boolean to indicate if the array should be initialized.
-                Always set to `True` (it's not actually used inside the constructor).
-        """
-        _static_tuple_construction_checks[size]()
-        self._array = __mlir_op.`kgen.undef`[_type = Self.type]()
-
-    @always_inline
-    fn __init__(inout self, fill: Self.ElementType):
-        """Constructs an empty array where each element is the supplied `fill`.
-
-        Args:
-            fill: The element to fill each index.
-        """
-        _static_tuple_construction_checks[size]()
-        self._array = __mlir_op.`kgen.undef`[_type = Self.type]()
-
-        @parameter
-        for i in range(size):
-            var ptr = UnsafePointer.address_of(self.unsafe_get(i))
-            ptr.init_pointee_explicit_copy(fill)
-
-    @always_inline
-    fn __init__(inout self, owned *elems: Self.ElementType):
-        """Constructs an array given a set of arguments.
-
-        Args:
-            elems: The element types.
-        """
-
-        self = Self(storage=elems^)
-
-    @always_inline("nodebug")
-    fn __init__(
-        inout self,
-        *,
-        owned storage: VariadicListMem[Self.ElementType, _],
-    ):
-        """Construct an array from a low-level internal representation.
-
-        Args:
-            storage: The variadic list storage to construct from.
-        """
-
-        debug_assert(len(storage) == size, "Elements must be of length size")
-        _static_tuple_construction_checks[size]()
-        self._array = __mlir_op.`kgen.undef`[_type = Self.type]()
-
-        # Move each element into the array storage.
-        @parameter
-        for i in range(size):
-            var eltref: Reference[
-                Self.ElementType, __lifetime_of(self)
-            ] = self.unsafe_get(i)
-            UnsafePointer.address_of(storage[i]).move_pointee_into(
-                UnsafePointer[Self.ElementType].address_of(eltref[])
-            )
-
-        # Mark the elements as already destroyed.
-        storage._is_owned = False
-
-    fn __init__(inout self, *, other: Self):
-        """Explicitly copy the provided value.
-
-        Args:
-            other: The value to copy.
-        """
-
-        self = Self(unsafe_uninitialized=True)
-
-        for idx in range(size):
-            var ptr = self.unsafe_ptr() + idx
-
-            ptr.init_pointee_explicit_copy(other[idx])
-
-    fn __copyinit__(inout self, other: Self):
-        """Copy construct the array.
-
-        Args:
-            other: The array to copy.
-        """
-
-        self = Self(other=other)
-
-    fn __del__(owned self):
-        """Deallocate the array."""
-
-        @parameter
-        if Self.run_destructors:
-
-            @parameter
-            for idx in range(size):
-                var ptr = self.unsafe_ptr() + idx
-                ptr.destroy_pointee()
-
-    # ===------------------------------------------------------------------===#
-    # Operator dunders
-    # ===------------------------------------------------------------------===#
-
-    @always_inline("nodebug")
-    fn __getitem__(
-        ref [_]self: Self, idx: Int
-    ) -> ref [__lifetime_of(self)] Self.ElementType:
-        """Get a `Reference` to the element at the given index.
-
-        Args:
-            idx: The index of the item.
-
-        Returns:
-            A reference to the item at the given index.
-        """
-        var normalized_index = normalize_index["InlineArray"](idx, self)
-
-        return self.unsafe_get(normalized_index)
-
-    @always_inline("nodebug")
-    fn __getitem__[
-        idx: Int,
-    ](ref [_]self: Self) -> ref [__lifetime_of(self)] Self.ElementType:
-        """Get a `Reference` to the element at the given index.
-
-        Parameters:
-            idx: The index of the item.
-
-        Returns:
-            A reference to the item at the given index.
-        """
-        constrained[-size <= idx < size, "Index must be within bounds."]()
-
-        var normalized_idx = idx
-
-        @parameter
-        if idx < 0:
-            normalized_idx += size
-
-        return self.unsafe_get(normalized_idx)
-
-    # ===------------------------------------------------------------------=== #
-    # Trait implementations
-    # ===------------------------------------------------------------------=== #
-
-    @always_inline("nodebug")
-    fn __len__(self) -> Int:
-        """Returns the length of the array. This is a known constant value.
-
-        Returns:
-            The size of the array.
-        """
-        return size
-
-    # ===------------------------------------------------------------------===#
-    # Methods
-    # ===------------------------------------------------------------------===#
-
-    @always_inline("nodebug")
-    fn unsafe_get(
-        ref [_]self: Self, idx: Int
-    ) -> ref [__lifetime_of(self)] Self.ElementType:
-        """Get a reference to an element of self without checking index bounds.
-
-        Users should opt for `__getitem__` instead of this method as it is
-        unsafe.
-
-        Note that there is no wraparound for negative indices. Using negative
-        indices is considered undefined behavior.
-
-        Args:
-            idx: The index of the element to get.
-
-        Returns:
-            A reference to the element at the given index.
-        """
-        var idx_as_int = index(idx)
-        debug_assert(
-            0 <= idx_as_int < size,
-            (
-                "Index must be within bounds when using"
-                " `InlineArray.unsafe_get()`."
-            ),
-        )
-        var ptr = __mlir_op.`pop.array.gep`(
-            UnsafePointer.address_of(self._array).address,
-            idx_as_int.value,
-        )
-        return UnsafePointer(ptr)[]
-
-    @always_inline
-    fn unsafe_ptr(self) -> UnsafePointer[Self.ElementType]:
-        """Get an `UnsafePointer` to the underlying array.
-
-        That pointer is unsafe but can be used to read or write to the array.
-        Be careful when using this. As opposed to a pointer to a `List`,
-        this pointer becomes invalid when the `InlineArray` is moved.
-
-        Make sure to refresh your pointer every time the `InlineArray` is moved.
-
-        Returns:
-            An `UnsafePointer` to the underlying array.
-        """
-        return UnsafePointer.address_of(self._array).bitcast[Self.ElementType]()
-
-    @always_inline
-    fn __contains__[
-        T: EqualityComparableCollectionElement, //
-    ](self, value: T) -> Bool:
-        """Verify if a given value is present in the array.
-
-        ```mojo
-        from utils import InlineArray
-        var x = InlineArray[Int, 3](1,2,3)
-        if 3 in x: print("x contains 3")
-        ```
-
-        Parameters:
-            T: The type of the elements in the array. Must implement the
-              traits `EqualityComparable` and `CollectionElement`.
-
-        Args:
-            value: The value to find.
-
-        Returns:
-            True if the value is contained in the array, False otherwise.
-        """
-        constrained[
-            _type_is_eq[T, Self.ElementType](),
-            "T must be equal to Self.ElementType",
-        ]()
-
-        @parameter
-        for i in range(size):
-            if (
-                rebind[Reference[T, __lifetime_of(self)]](Reference(self[i]))[]
-                == value
-            ):
-                return True
-        return False
-=======
-        self = tmp
->>>>>>> 02c57b48
+        self = tmp
--- conflicted
+++ resolved
@@ -315,7 +315,7 @@
 
         @parameter
         for i in range(size):
-            var ptr = self.unsafe_get(i)
+            var ptr = self._get_reference_unsafe(i)
             initialize_pointee_copy(UnsafePointer[Self.ElementType](ptr), fill)
 
     @always_inline
@@ -331,18 +331,63 @@
 
         @parameter
         for i in range(size):
-<<<<<<< HEAD
-            var ref = self.unsafe_get(i)
-=======
             var eltref = self._get_reference_unsafe(i)
->>>>>>> 32e7c06b
             initialize_pointee_move(
                 UnsafePointer[Self.ElementType](eltref), elems[i]
             )
 
-<<<<<<< HEAD
+    # ===------------------------------------------------------------------===#
+    # Operator dunders
+    # ===------------------------------------------------------------------===#
+
+    @always_inline("nodebug")
+    fn __getitem__[
+        IndexerType: Indexer,
+    ](self: Reference[Self, _, _], index: IndexerType) -> ref [
+        self.lifetime
+    ] Self.ElementType:
+        """Get a `Reference` to the element at the given index.
+
+        Parameters:
+            IndexerType: The inferred type of an indexer argument.
+
+        Args:
+            index: The index of the item.
+
+        Returns:
+            A reference to the item at the given index.
+        """
+        var normalized_index = normalize_index["InlineArray"](index, self[])
+
+        return self[]._get_reference_unsafe(normalized_index)[]
+
+    @always_inline("nodebug")
+    fn __getitem__[
+        IntableType: Intable,
+        index: IntableType,
+    ](self: Reference[Self, _, _]) -> ref [self.lifetime] Self.ElementType:
+        """Get a `Reference` to the element at the given index.
+
+        Parameters:
+            IntableType: The inferred type of an intable argument.
+            index: The index of the item.
+
+        Returns:
+            A reference to the item at the given index.
+        """
+        alias i = int(index)
+        constrained[-size <= i < size, "Index must be within bounds."]()
+
+        var normalized_idx = i
+
+        @parameter
+        if i < 0:
+            normalized_idx += size
+
+        return self[]._get_reference_unsafe(normalized_idx)[]
+
     # ===------------------------------------------------------------------=== #
-    # Trait Interfaces
+    # Trait implementations
     # ===------------------------------------------------------------------=== #
 
     @always_inline("nodebug")
@@ -354,9 +399,13 @@
         """
         return size
 
-    @always_inline("nodebug")
-    fn unsafe_get[
-        IndexerType: Indexer,
+    # ===------------------------------------------------------------------===#
+    # Methods
+    # ===------------------------------------------------------------------===#
+
+    @always_inline("nodebug")
+    fn _get_reference_unsafe[
+        IndexerType: Indexer
     ](self: Reference[Self, _, _], idx: IndexerType) -> Reference[
         Self.ElementType, self.is_mutable, self.lifetime
     ]:
@@ -390,105 +439,6 @@
         )
         return UnsafePointer(ptr)[]
 
-=======
->>>>>>> 32e7c06b
-    # ===------------------------------------------------------------------===#
-    # Operator dunders
-    # ===------------------------------------------------------------------===#
-
-    @always_inline("nodebug")
-<<<<<<< HEAD
-    fn __refitem__[
-        IndexerType: Indexer,
-    ](self: Reference[Self, _, _], index: IndexerType) -> Reference[
-        Self.ElementType, self.is_mutable, self.lifetime
-    ]:
-=======
-    fn __getitem__[
-        IntableType: Intable,
-    ](self: Reference[Self, _, _], index: IntableType) -> ref [
-        self.lifetime
-    ] Self.ElementType:
->>>>>>> 32e7c06b
-        """Get a `Reference` to the element at the given index.
-
-        Parameters:
-            IndexerType: The inferred type of an indexer argument.
-
-        Args:
-            index: The index of the item.
-
-        Returns:
-            A reference to the item at the given index.
-        """
-        var normalized_index = normalize_index["InlineArray"](index, self[])
-
-<<<<<<< HEAD
-        return self[].unsafe_get(normalized_index)
-=======
-        return self[]._get_reference_unsafe(normalized_idx)[]
->>>>>>> 32e7c06b
-
-    @always_inline("nodebug")
-    fn __getitem__[
-        IntableType: Intable,
-        index: IntableType,
-    ](self: Reference[Self, _, _]) -> ref [self.lifetime] Self.ElementType:
-        """Get a `Reference` to the element at the given index.
-
-        Parameters:
-            IntableType: The inferred type of an intable argument.
-            index: The index of the item.
-
-        Returns:
-            A reference to the item at the given index.
-        """
-        alias i = int(index)
-        constrained[-size <= i < size, "Index must be within bounds."]()
-
-        var normalized_idx = i
-
-        @parameter
-        if i < 0:
-            normalized_idx += size
-
-<<<<<<< HEAD
-        return self[].unsafe_get(normalized_idx)
-=======
-        return self[]._get_reference_unsafe(normalized_idx)[]
-
-    # ===------------------------------------------------------------------=== #
-    # Trait implementations
-    # ===------------------------------------------------------------------=== #
-
-    @always_inline("nodebug")
-    fn __len__(self) -> Int:
-        """Returns the length of the array. This is a known constant value.
-
-        Returns:
-            The size of the array.
-        """
-        return size
-
-    # ===------------------------------------------------------------------===#
-    # Methods
-    # ===------------------------------------------------------------------===#
-
-    @always_inline("nodebug")
-    fn _get_reference_unsafe(
-        self: Reference[Self, _, _], index: Int
-    ) -> Reference[Self.ElementType, self.is_mutable, self.lifetime]:
-        """Get a reference to an element of self without checking index bounds.
-
-        Users should opt for `__getitem__` instead of this method.
-        """
-        var ptr = __mlir_op.`pop.array.gep`(
-            UnsafePointer.address_of(self[]._array).address,
-            index.value,
-        )
-        return UnsafePointer(ptr)[]
->>>>>>> 32e7c06b
-
     @always_inline
     fn unsafe_ptr(self) -> UnsafePointer[Self.ElementType]:
         """Get an `UnsafePointer` to the underlying array.

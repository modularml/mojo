# ===----------------------------------------------------------------------=== #
# Copyright (c) 2024, Modular Inc. All rights reserved.
#
# Licensed under the Apache License v2.0 with LLVM Exceptions:
# https://llvm.org/LICENSE.txt
#
# Unless required by applicable law or agreed to in writing, software
# distributed under the License is distributed on an "AS IS" BASIS,
# WITHOUT WARRANTIES OR CONDITIONS OF ANY KIND, either express or implied.
# See the License for the specific language governing permissions and
# limitations under the License.
# ===----------------------------------------------------------------------=== #
"""Implements StaticTuple, a statically-sized uniform container.

You can import these APIs from the `utils` package. For example:

```mojo
from utils import StaticTuple
```
"""
from collections._index_normalization import normalize_index
from sys.intrinsics import _type_is_eq

from memory import UnsafePointer

# ===----------------------------------------------------------------------===#
# Utilities
# ===----------------------------------------------------------------------===#


@always_inline
fn _set_array_elem[
    index: Int,
    size: Int,
    type: AnyTrivialRegType,
](
    val: type,
    ref [_]array: __mlir_type[`!pop.array<`, size.value, `, `, type, `>`],
):
    """Sets the array element at position `index` with the value `val`.

    Parameters:
        index: the position to replace the value at.
        size: the size of the array.
        type: the element type of the array

    Args:
        val: the value to set.
        array: the array which is captured by reference.
    """
    var ptr = __mlir_op.`pop.array.gep`(
        UnsafePointer.address_of(array).address, index.value
    )
    UnsafePointer(ptr)[] = val


@always_inline
fn _create_array[
    size: Int, type: AnyTrivialRegType
](lst: VariadicList[type]) -> __mlir_type[
    `!pop.array<`, size.value, `, `, type, `>`
]:
    """Sets the array element at position `index` with the value `val`.

    Parameters:
        size: the size of the array.
        type: the element type of the array

    Args:
        lst: the list of values to set.

    Returns:
        The array with values filled from the input list.
    """
    debug_assert(size == len(lst), "mismatch in the number of elements")

    if len(lst) == 1:
        return __mlir_op.`pop.array.repeat`[
            _type = __mlir_type[`!pop.array<`, size.value, `, `, type, `>`]
        ](lst[0])

    else:
        var array = __mlir_op.`kgen.undef`[
            _type = __mlir_type[`!pop.array<`, size.value, `, `, type, `>`]
        ]()

        @parameter
        for idx in range(size):
            _set_array_elem[idx, size, type](lst[idx], array)

        return array


# ===----------------------------------------------------------------------===#
# StaticTuple
# ===----------------------------------------------------------------------===#


fn _static_tuple_construction_checks[size: Int]():
    """Checks if the properties in `StaticTuple` are valid.

    Validity right now is just ensuring the number of elements is > 0.

    Parameters:
      size: The number of elements.
    """
    constrained[size > 0, "number of elements in `StaticTuple` must be > 0"]()


@value
@register_passable("trivial")
struct StaticTuple[element_type: AnyTrivialRegType, size: Int](Sized):
    """A statically sized tuple type which contains elements of homogeneous types.

    Parameters:
        element_type: The type of the elements in the tuple.
        size: The size of the tuple.
    """

    alias type = __mlir_type[
        `!pop.array<`, size.value, `, `, Self.element_type, `>`
    ]
    var array: Self.type
    """The underlying storage for the static tuple."""

    @always_inline
    fn __init__(inout self):
        """Constructs an empty (undefined) tuple."""
        _static_tuple_construction_checks[size]()
        self.array = __mlir_op.`kgen.undef`[_type = Self.type]()

    @always_inline
    fn __init__(inout self, *elems: Self.element_type):
        """Constructs a static tuple given a set of arguments.

        Args:
            elems: The element types.
        """
        _static_tuple_construction_checks[size]()
        self.array = _create_array[size](elems)

    @always_inline
    fn __init__(inout self, values: VariadicList[Self.element_type]):
        """Creates a tuple constant using the specified values.

        Args:
            values: The list of values.
        """
        _static_tuple_construction_checks[size]()
        self.array = _create_array[size, Self.element_type](values)

    fn __init__(inout self, *, other: Self):
        """Explicitly copy the provided StaticTuple.

        Args:
            other: The StaticTuple to copy.
        """
        self.array = other.array

    @always_inline("nodebug")
    fn __len__(self) -> Int:
        """Returns the length of the array. This is a known constant value.

        Returns:
            The size of the list.
        """
        return size

    @always_inline("nodebug")
    fn __getitem__[index: Int](self) -> Self.element_type:
        """Returns the value of the tuple at the given index.

        Parameters:
            index: The index into the tuple.

        Returns:
            The value at the specified position.
        """
        constrained[index < size]()
        var val = __mlir_op.`pop.array.get`[
            _type = Self.element_type,
            index = index.value,
        ](self.array)
        return val

    @always_inline("nodebug")
    fn __setitem__[index: Int](inout self, val: Self.element_type):
        """Stores a single value into the tuple at the specified index.

        Parameters:
            index: The index into the tuple.

        Args:
            val: The value to store.
        """
        constrained[index < size]()
        var tmp = self
        _set_array_elem[index, size, Self.element_type](val, tmp.array)
        self = tmp

    @always_inline("nodebug")
    fn __getitem__(self, idx: Int) -> Self.element_type:
        """Returns the value of the tuple at the given dynamic index.

        Args:
            idx: The index into the tuple.

        Returns:
            The value at the specified position.
        """
        debug_assert(idx < size, "index must be within bounds")
        # Copy the array so we can get its address, because we can't take the
        # address of 'self' in a non-mutating method.
        var arrayCopy = self.array
        var ptr = __mlir_op.`pop.array.gep`(
            UnsafePointer.address_of(arrayCopy).address, idx.value
        )
        var result = UnsafePointer(ptr)[]
        _ = arrayCopy
        return result

    @always_inline("nodebug")
    fn __setitem__(inout self, idx: Int, val: Self.element_type):
        """Stores a single value into the tuple at the specified dynamic index.

        Args:
            idx: The index into the tuple.
            val: The value to store.
        """
        debug_assert(idx < size, "index must be within bounds")
        var tmp = self
        var ptr = __mlir_op.`pop.array.gep`(
            UnsafePointer.address_of(tmp.array).address, idx.value
        )
        UnsafePointer(ptr)[] = val
        self = tmp


# ===----------------------------------------------------------------------===#
# Array
# ===----------------------------------------------------------------------===#


@value
struct InlineArray[
    ElementType: CollectionElementNew,
    size: Int,
](Sized, Movable, Copyable, ExplicitlyCopyable):
    """A fixed-size sequence of size homogeneous elements where size is a constant expression.

    Parameters:
        ElementType: The type of the elements in the array.
        size: The size of the array.
    """

    # Fields
    alias type = __mlir_type[
        `!pop.array<`, size.value, `, `, Self.ElementType, `>`
    ]
    var _array: Self.type
    """The underlying storage for the array."""

    # ===------------------------------------------------------------------===#
    # Life cycle methods
    # ===------------------------------------------------------------------===#

    @always_inline
    fn __init__(inout self):
        """This constructor will always cause a compile time error if used.
        It is used to steer users away from uninitialized memory.
        """
        # TODO: Allow this constructor only if the type is `UnsafeMaybeUninitialized`
        # and remove the `InlineArray.unsafe_uninitialized()` static method.
        constrained[
            False,
            (
                "Initialize with either a variadic list of arguments, a default"
                " fill element or pass the keyword argument"
                " 'unsafe_uninitialized'."
            ),
        ]()
        self._array = __mlir_op.`kgen.undef`[_type = Self.type]()

    fn __init__(
        inout self,
        *,
        owned unsafe_assume_initialized: InlineArray[
            UnsafeMaybeUninitialized[Self.ElementType], Self.size
        ],
    ):
        """Constructs an `InlineArray` from an `InlineArray` of `UnsafeMaybeUninitialized`.

<<<<<<< HEAD
        Calling this function assumes that all elements in the input array are initialized.

        If the elements of the input array are not initialized, the behavior is undefined,
        even  if `ElementType` is valid *for every possible bit pattern* (e.g. `Int` or `Float`).

        Args:
            unsafe_assume_initialized: The array of `UnsafeMaybeUninitialized` elements.
        """

        self._array = __mlir_op.`kgen.undef`[_type = Self.type]()

        for i in range(Self.size):
            self._get_maybe_uninitialized(i)[].move_from(
                unsafe_assume_initialized[i]
            )

    @staticmethod
    fn unsafe_uninitialized() -> (
        InlineArray[UnsafeMaybeUninitialized[Self.ElementType], Self.size]
    ):
        """Constructs an uninitialized array.

        You can use it to construct an array without initializing its elements. It returns
        an array of `UnsafeMaybeUninitialized` elements.

        Usage:
=======
        Note that this is highly unsafe and should be used with caution.

        We recommend to use the `InlineList` instead if all the objects
        are not available when creating the array.

        If despite those workarounds, one still needs an uninitialized array,
        it is possible with:

>>>>>>> 1d9605fe
        ```mojo
        var arr = InlineArray[Int, 3].unsafe_uninitialized()
        arr[0].write(42)
        ...
        ```

<<<<<<< HEAD
        Returns:
            An uninitialized array.
=======
        Args:
            unsafe_uninitialized: A boolean to indicate if the array should be initialized.
                Always set to `True` (it's not actually used inside the constructor).
>>>>>>> 1d9605fe
        """
        # Note that we rely on return value optimization here to avoid a call to `__moveinit__`, which
        # is not allowed for `UnsafeMaybeUninitialized`.
        return InlineArray[
            UnsafeMaybeUninitialized[Self.ElementType], Self.size
        ](_unsafe_uninitialized=True)

    @doc_private
    fn __init__(inout self, *, _unsafe_uninitialized: Bool):
        _static_tuple_construction_checks[size]()
        self._array = __mlir_op.`kgen.undef`[_type = Self.type]()

    @always_inline
    fn __init__(inout self, fill: Self.ElementType):
        """Constructs an empty array where each element is the supplied `fill`.

        Args:
            fill: The element to fill each index.
        """
        _static_tuple_construction_checks[size]()
        self._array = __mlir_op.`kgen.undef`[_type = Self.type]()

        @parameter
        for i in range(size):
            var ptr = UnsafePointer.address_of(self._get_reference_unsafe(i)[])
            ptr.initialize_pointee_explicit_copy(fill)

    @always_inline
    fn __init__(inout self, owned *elems: Self.ElementType):
        """Constructs an array given a set of arguments.

        Args:
            elems: The element types.
        """

        self = Self(storage=elems^)

    @always_inline("nodebug")
    fn __init__(
        inout self,
        *,
        owned storage: VariadicListMem[Self.ElementType, _, _],
    ):
        """Construct an array from a low-level internal representation.

        Args:
            storage: The variadic list storage to construct from.
        """

        debug_assert(len(storage) == size, "Elements must be of length size")
        _static_tuple_construction_checks[size]()
        self._array = __mlir_op.`kgen.undef`[_type = Self.type]()

        # Move each element into the array storage.
        @parameter
        for i in range(size):
            var eltref = self._get_reference_unsafe(i)
            UnsafePointer.address_of(storage[i]).move_pointee_into(
                UnsafePointer[Self.ElementType].address_of(eltref[])
            )

        # Mark the elements as already destroyed.
        storage._is_owned = False

    fn __init__(inout self, *, other: Self):
        """Explicitly copy the provided value.

        Args:
            other: The value to copy.
        """

        self = Self(unsafe_uninitialized=True)

        for idx in range(size):
            var ptr = self.unsafe_ptr() + idx

            ptr.initialize_pointee_explicit_copy(other[idx])

    # ===------------------------------------------------------------------===#
    # Operator dunders
    # ===------------------------------------------------------------------===#

    @always_inline("nodebug")
    fn __getitem__(
        ref [_]self: Self, idx: Int
    ) -> ref [__lifetime_of(self)] Self.ElementType:
        """Get a `Reference` to the element at the given index.

        Args:
            idx: The index of the item.

        Returns:
            A reference to the item at the given index.
        """
        var normalized_index = normalize_index["InlineArray"](idx, self)

        return self._get_reference_unsafe(normalized_index)[]

    @always_inline("nodebug")
    fn __getitem__[
        idx: Int,
    ](ref [_]self: Self) -> ref [__lifetime_of(self)] Self.ElementType:
        """Get a `Reference` to the element at the given index.

        Parameters:
            idx: The index of the item.

        Returns:
            A reference to the item at the given index.
        """
        constrained[-size <= idx < size, "Index must be within bounds."]()

        var normalized_idx = idx

        @parameter
        if idx < 0:
            normalized_idx += size

        return self._get_reference_unsafe(normalized_idx)[]

    # ===------------------------------------------------------------------=== #
    # Trait implementations
    # ===------------------------------------------------------------------=== #

    @always_inline("nodebug")
    fn __len__(self) -> Int:
        """Returns the length of the array. This is a known constant value.

        Returns:
            The size of the array.
        """
        return size

    # ===------------------------------------------------------------------===#
    # Methods
    # ===------------------------------------------------------------------===#

    @always_inline("nodebug")
    fn _get_reference_unsafe(
        ref [_]self: Self, idx: Int
    ) -> Reference[Self.ElementType, __lifetime_of(self)]:
        """Get a reference to an element of self without checking index bounds.

        Users should opt for `__getitem__` instead of this method as it is
        unsafe.

        Note that there is no wraparound for negative indices. Using negative
        indices is considered undefined behavior.

        Args:
            idx: The index of the element to get.

        Returns:
            A reference to the element at the given index.
        """
        var idx_as_int = index(idx)
        debug_assert(
            0 <= idx_as_int < size,
            (
                "Index must be within bounds when using"
                " `InlineArray.unsafe_get()`."
            ),
        )
        var ptr = __mlir_op.`pop.array.gep`(
            UnsafePointer.address_of(self._array).address,
            idx_as_int.value,
        )
        return UnsafePointer(ptr)[]

    @always_inline
    fn unsafe_ptr(self) -> UnsafePointer[Self.ElementType]:
        """Get an `UnsafePointer` to the underlying array.

        That pointer is unsafe but can be used to read or write to the array.
        Be careful when using this. As opposed to a pointer to a `List`,
        this pointer becomes invalid when the `InlineArray` is moved.

        Make sure to refresh your pointer every time the `InlineArray` is moved.

        Returns:
            An `UnsafePointer` to the underlying array.
        """
        return UnsafePointer.address_of(self._array).bitcast[Self.ElementType]()

    @always_inline
    fn __contains__[
        T: EqualityComparableCollectionElement, //
    ](self, value: T) -> Bool:
        """Verify if a given value is present in the array.

        ```mojo
        from utils import InlineArray
        var x = InlineArray[Int, 3](1,2,3)
        if 3 in x: print("x contains 3")
        ```

        Parameters:
            T: The type of the elements in the array. Must implement the
              traits `EqualityComparable` and `CollectionElement`.

        Args:
            value: The value to find.

        Returns:
            True if the value is contained in the array, False otherwise.
        """
        constrained[
            _type_is_eq[T, Self.ElementType](),
            "T must be equal to Self.ElementType",
        ]()

        # TODO: use @parameter for soon once it stabilizes a bit
        for i in range(size):
            if (
                rebind[Reference[T, __lifetime_of(self)]](Reference(self[i]))[]
                == value
            ):
                return True
        return False<|MERGE_RESOLUTION|>--- conflicted
+++ resolved
@@ -20,7 +20,7 @@
 """
 from collections._index_normalization import normalize_index
 from sys.intrinsics import _type_is_eq
-
+from memory.maybe_uninitialized import UnsafeMaybeUninitialized
 from memory import UnsafePointer
 
 # ===----------------------------------------------------------------------===#
@@ -290,7 +290,6 @@
     ):
         """Constructs an `InlineArray` from an `InlineArray` of `UnsafeMaybeUninitialized`.
 
-<<<<<<< HEAD
         Calling this function assumes that all elements in the input array are initialized.
 
         If the elements of the input array are not initialized, the behavior is undefined,
@@ -303,8 +302,8 @@
         self._array = __mlir_op.`kgen.undef`[_type = Self.type]()
 
         for i in range(Self.size):
-            self._get_maybe_uninitialized(i)[].move_from(
-                unsafe_assume_initialized[i]
+            unsafe_assume_initialized[i].unsafe_ptr().move_pointee_into(
+                self.unsafe_ptr() + i
             )
 
     @staticmethod
@@ -317,30 +316,14 @@
         an array of `UnsafeMaybeUninitialized` elements.
 
         Usage:
-=======
-        Note that this is highly unsafe and should be used with caution.
-
-        We recommend to use the `InlineList` instead if all the objects
-        are not available when creating the array.
-
-        If despite those workarounds, one still needs an uninitialized array,
-        it is possible with:
-
->>>>>>> 1d9605fe
         ```mojo
         var arr = InlineArray[Int, 3].unsafe_uninitialized()
         arr[0].write(42)
         ...
         ```
 
-<<<<<<< HEAD
         Returns:
             An uninitialized array.
-=======
-        Args:
-            unsafe_uninitialized: A boolean to indicate if the array should be initialized.
-                Always set to `True` (it's not actually used inside the constructor).
->>>>>>> 1d9605fe
         """
         # Note that we rely on return value optimization here to avoid a call to `__moveinit__`, which
         # is not allowed for `UnsafeMaybeUninitialized`.
@@ -412,7 +395,7 @@
             other: The value to copy.
         """
 
-        self = Self(unsafe_uninitialized=True)
+        self._array = __mlir_op.`kgen.undef`[_type = Self.type]()
 
         for idx in range(size):
             var ptr = self.unsafe_ptr() + idx

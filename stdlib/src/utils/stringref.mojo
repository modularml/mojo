# ===----------------------------------------------------------------------=== #
# Copyright (c) 2024, Modular Inc. All rights reserved.
#
# Licensed under the Apache License v2.0 with LLVM Exceptions:
# https://llvm.org/LICENSE.txt
#
# Unless required by applicable law or agreed to in writing, software
# distributed under the License is distributed on an "AS IS" BASIS,
# WITHOUT WARRANTIES OR CONDITIONS OF ANY KIND, either express or implied.
# See the License for the specific language governing permissions and
# limitations under the License.
# ===----------------------------------------------------------------------=== #
"""Implements the StringRef class.
"""

from collections.string import _atol, _isspace
from hashlib._hasher import _HashableWithHasher, _Hasher
<<<<<<< HEAD
from memory import UnsafePointer, pack_bits
=======
from sys import simdwidthof
from sys.ffi import c_char

from bit import count_trailing_zeros
from builtin.dtype import _uint_type_of_width
from memory import UnsafePointer, memcmp, pack_bits
>>>>>>> 5d3d4504
from memory.memory import _memcmp_impl_unconstrained

from utils import StringSlice
<<<<<<< HEAD
from sys.ffi import c_char
=======
>>>>>>> 5d3d4504

# ===----------------------------------------------------------------------=== #
# Utilities
# ===----------------------------------------------------------------------=== #


# ===----------------------------------------------------------------------===#
# StringRef
# ===----------------------------------------------------------------------===#


@value
@register_passable("trivial")
struct StringRef(
    AsBytes,
    Boolable,
    CollectionElement,
    CollectionElementNew,
    Comparable,
    Hashable,
    IntableRaising,
    Representable,
    Sized,
    Stringable,
    Writable,
    _HashableWithHasher,
):
    """
    Represent a constant reference to a string, i.e. a sequence of characters
    and a length, which need not be null terminated.
    """

    # Fields
    var data: UnsafePointer[UInt8]
    """A pointer to the beginning of the string data being referenced."""
    var length: Int
    """The length of the string being referenced."""

    # ===-------------------------------------------------------------------===#
    # Life cycle methods
    # ===-------------------------------------------------------------------===#

    @always_inline
    fn __init__(out self):
        """Construct a StringRef value with length zero."""
        self = StringRef(UnsafePointer[UInt8](), 0)

    @always_inline
    fn __init__(out self, *, other: Self):
        """Copy the object.

        Args:
            other: The value to copy.
        """
        self.data = other.data
        self.length = other.length

    @always_inline
    @implicit
    fn __init__(out self, str: StringLiteral):
        """Construct a StringRef value given a constant string.

        Args:
            str: The input constant string.
        """
        self = StringRef(str.unsafe_ptr(), len(str))

    @always_inline
    fn __init__(out self, ptr: UnsafePointer[c_char], len: Int):
        """Construct a StringRef value given a (potentially non-0 terminated
        string).

        The constructor takes a raw pointer and a length.

        Note that you should use the constructor from `UnsafePointer[UInt8]` instead
        as we are now storing the bytes as UInt8.
        See https://github.com/modularml/mojo/issues/2317 for more information.

        Args:
            ptr: UnsafePointer to the string.
            len: The length of the string.
        """

        self.data = ptr.bitcast[UInt8]()
        self.length = len

    @always_inline
    fn __init__(out self, *, ptr: UnsafePointer[UInt8]):
        """Construct a StringRef value given a null-terminated string.

        Args:
            ptr: UnsafePointer to the string.
        """

        var len = 0
        while ptr.load(len):
            len += 1

        self = StringRef(ptr, len)

    @always_inline
    @implicit
    fn __init__(out self, ptr: UnsafePointer[c_char]):
        """Construct a StringRef value given a null-terminated string.

        Note that you should use the constructor from `UnsafePointer[UInt8]` instead
        as we are now storing the bytes as UInt8.
        See https://github.com/modularml/mojo/issues/2317 for more information.

        Args:
            ptr: UnsafePointer to the string.
        """

        var len = 0
        while ptr.load(len):
            len += 1

        self = StringRef(ptr, len)

    # ===-------------------------------------------------------------------===#
    # Helper methods for slicing
    # ===-------------------------------------------------------------------===#
    # TODO: Move to slice syntax like str_ref[:42]

    fn take_front(self, num_bytes: Int = 1) -> Self:
        """Return a StringRef equal to 'self' but with only the first
        `num_bytes` elements remaining.  If `num_bytes` is greater than the
        length of the string, the entire string is returned.

        Args:
          num_bytes: The number of bytes to include.

        Returns:
          A new slice that starts with those bytes.
        """
        debug_assert(num_bytes >= 0, "num_bytes must be non-negative")
        if num_bytes >= self.length:
            return self
        return Self(self.data, num_bytes)

    fn take_back(self, num_bytes: Int = 1) -> Self:
        """Return a StringRef equal to 'self' but with only the last
        `num_bytes` elements remaining.  If `num_bytes` is greater than the
        length of the string, the entire string is returned.

        Args:
          num_bytes: The number of bytes to include.

        Returns:
          A new slice that ends with those bytes.
        """
        debug_assert(num_bytes >= 0, "num_bytes must be non-negative")
        if num_bytes >= self.length:
            return self
        return Self(self.data + (self.length - num_bytes), num_bytes)

    fn drop_front(self, num_bytes: Int = 1) -> Self:
        """Return a StringRef equal to 'self' but with the first
        `num_bytes` elements skipped.  If `num_bytes` is greater than the
        length of the string, an empty StringRef is returned.

        Args:
          num_bytes: The number of bytes to drop.

        Returns:
          A new slice with those bytes skipped.
        """
        debug_assert(num_bytes >= 0, "num_bytes must be non-negative")
        if num_bytes >= self.length:
            return StringRef()
        return Self(self.data + num_bytes, self.length - num_bytes)

    fn drop_back(self, num_bytes: Int = 1) -> Self:
        """Return a StringRef equal to 'self' but with the last `num_bytes`
        elements skipped.  If `num_bytes` is greater than the
        length of the string, the entire string is returned.

        Args:
          num_bytes: The number of bytes to include.

        Returns:
          A new slice ends earlier than those bytes.
        """
        debug_assert(num_bytes >= 0, "num_bytes must be non-negative")
        if num_bytes >= self.length:
            return StringRef()
        return Self(self.data, self.length - num_bytes)

    fn as_bytes(ref self) -> Span[Byte, __origin_of(self)]:
        """Returns a contiguous Span of the bytes owned by this string.

        Returns:
            A contiguous slice pointing to the bytes owned by this string.
        """
        return Span[Byte, __origin_of(self)](ptr=self.data, length=self.length)

    # ===-------------------------------------------------------------------===#
    # Operator dunders
    # ===-------------------------------------------------------------------===#

    @always_inline("nodebug")
    fn __getitem__(self, idx: Int) -> StringRef:
        """Get the string value at the specified position.

        Args:
          idx: The index position.

        Returns:
          The character at the specified position.
        """
        return StringRef {data: self.data + idx, length: 1}

    @always_inline
    fn __eq__(self, rhs: StringRef) -> Bool:
        """Compares two strings are equal.

        Args:
          rhs: The other string.

        Returns:
          True if the strings match and False otherwise.
        """
        return not (self != rhs)

    fn __contains__(self, substr: StringRef) -> Bool:
        """Returns True if the substring is contained within the current string.

        Args:
          substr: The substring to check.

        Returns:
          True if the string contains the substring.
        """
        alias S = StringSlice[StaticConstantOrigin]
        var s_slice = S(unsafe_from_utf8_strref=self)
        return s_slice.find(S(unsafe_from_utf8_strref=substr)) != -1

    @always_inline
    fn __ne__(self, rhs: StringRef) -> Bool:
        """Compares two strings are not equal.

        Args:
          rhs: The other string.

        Returns:
          True if the strings do not match and False otherwise.
        """
        return len(self) != len(rhs) or _memcmp_impl_unconstrained(
            self.data, rhs.data, len(self)
        )

    @always_inline
    fn __lt__(self, rhs: StringRef) -> Bool:
        """Compare this StringRef to the RHS using LT comparison.

        Args:
            rhs: The other StringRef to compare against.

        Returns:
            True if this string is strictly less than the RHS string and False
            otherwise.
        """
        var len1 = len(self)
        var len2 = len(rhs)
        return int(len1 < len2) > _memcmp_impl_unconstrained(
            self.data, rhs.data, min(len1, len2)
        )

    @always_inline
    fn __le__(self, rhs: StringRef) -> Bool:
        """Compare this StringRef to the RHS using LE comparison.

        Args:
            rhs: The other StringRef to compare against.

        Returns:
            True if this string is less than or equal to the RHS string and
            False otherwise.
        """
        return not (rhs < self)

    @always_inline
    fn __gt__(self, rhs: StringRef) -> Bool:
        """Compare this StringRef to the RHS using GT comparison.

        Args:
            rhs: The other StringRef to compare against.

        Returns:
            True if this string is strictly greater than the RHS string and
            False otherwise.
        """
        return rhs < self

    @always_inline
    fn __ge__(self, rhs: StringRef) -> Bool:
        """Compare this StringRef to the RHS using GE comparison.

        Args:
            rhs: The other StringRef to compare against.

        Returns:
            True if this string is greater than or equal to the RHS string and
            False otherwise.
        """
        return not (self < rhs)

    # ===-------------------------------------------------------------------===#
    # Trait implementations
    # ===-------------------------------------------------------------------===#

    @always_inline
    fn __bool__(self) -> Bool:
        """Checks if the string is empty or not.

        Returns:
          Returns True if the string is not empty and False otherwise.
        """
        return len(self) != 0

    fn __hash__(self) -> UInt:
        """Hash the underlying buffer using builtin hash.

        Returns:
            A 64-bit hash value. This value is _not_ suitable for cryptographic
            uses. Its intended usage is for data structures. See the `hash`
            builtin documentation for more details.
        """
        return hash(self.data, self.length)

    fn __hash__[H: _Hasher](self, inout hasher: H):
        """Updates hasher with the underlying bytes.

        Parameters:
            H: The hasher type.

        Args:
            hasher: The hasher instance.
        """
        hasher._update_with_bytes(self.data, self.length)

    fn __int__(self) raises -> Int:
        """Parses the given string as a base-10 integer and returns that value.

        For example, `int("19")` returns `19`. If the given string cannot be parsed
        as an integer value, an error is raised. For example, `int("hi")` raises an
        error.

        Returns:
            An integer value that represents the string, or otherwise raises.
        """
        var str_slice = StringSlice[ImmutableAnyOrigin](
            unsafe_from_utf8_strref=self
        )
        return _atol(str_slice)

    @always_inline
    fn __len__(self) -> Int:
        """Returns the length of the string.

        Returns:
          The length of the string.
        """
        return self.length

    @no_inline
    fn __str__(self) -> String:
        """Convert the string reference to a string.

        Returns:
            A new string.
        """
        return String.write(self)

    @no_inline
    fn __repr__(self) -> String:
        """Convert the string reference to a string.

        Returns:
            The String representation of the StringRef.
        """
        return String.write("StringRef(", repr(str(self)), ")")

    @no_inline
    fn write_to[W: Writer](self, inout writer: W):
        """
        Formats this StringRef to the provided Writer.

        Parameters:
            W: A type conforming to the Writable trait.

        Args:
            writer: The object to write to.
        """
        # SAFETY:
        #   Safe because our use of this Span does not outlive `self`.
        writer.write_bytes(
            Span[Byte, ImmutableAnyOrigin](
                ptr=self.unsafe_ptr(), length=len(self)
            )
        )

    fn __fspath__(self) -> String:
        """Return the file system path representation of the object.

        Returns:
          The file system path representation as a string.
        """
        return self.__str__()

    # ===-------------------------------------------------------------------===#
    # Methods
    # ===-------------------------------------------------------------------===#

    @always_inline
    fn unsafe_ptr(self) -> UnsafePointer[UInt8]:
        """Retrieves  a pointer to the underlying memory.

        Returns:
            The pointer to the underlying memory.
        """
        return self.data

    @always_inline
    fn empty(self) -> Bool:
        """Returns True if the StringRef has length = 0.

        Returns:
            Whether the stringref is empty.
        """
        return self.length == 0

    fn count(self, substr: StringRef) -> Int:
        """Return the number of non-overlapping occurrences of substring
        `substr` in the string.

        If sub is empty, returns the number of empty strings between characters
        which is the length of the string plus one.

        Args:
          substr: The substring to count.

        Returns:
          The number of occurrences of `substr`.
        """
        if not substr:
            return len(self) + 1

        var res = 0
        var offset = 0

        while True:
            alias S = StringSlice[StaticConstantOrigin]
            var pos = S(unsafe_from_utf8_strref=self).find(
                S(unsafe_from_utf8_strref=substr), offset
            )
            if pos == -1:
                break
            res += 1

            offset = pos + len(substr)

        return res

    fn _from_start(self, start: Int) -> StringRef:
        """Gets the StringRef pointing to the substring after the specified slice start position.

        If start is negative, it is interpreted as the number of characters
        from the end of the string to start at.

        Args:
            start: Starting index of the slice.

        Returns:
            A StringRef borrowed from the current string containing the
            characters of the slice starting at start.
        """

        var self_len = len(self)

        var abs_start: Int
        if start < 0:
            # Avoid out of bounds earlier than the start
            # len = 5, start = -3,  then abs_start == 2, i.e. a partial string
            # len = 5, start = -10, then abs_start == 0, i.e. the full string
            abs_start = max(self_len + start, 0)
        else:
            # Avoid out of bounds past the end
            # len = 5, start = 2,   then abs_start == 2, i.e. a partial string
            # len = 5, start = 8,   then abs_start == 5, i.e. an empty string
            abs_start = min(start, self_len)

        debug_assert(
            abs_start >= 0, "strref absolute start must be non-negative"
        )
        debug_assert(
            abs_start <= self_len,
            "strref absolute start must be less than source String len",
        )

        var data = self.data + abs_start
        var length = self_len - abs_start

        return StringRef(data, length)

    fn strip(self) -> StringRef:
        """Gets a StringRef with leading and trailing whitespaces removed.
        This only takes C spaces into account: " \\t\\n\\v\\f\\r".

        For example, `"  mojo  "` returns `"mojo"`.

        Returns:
            A StringRef with leading and trailing whitespaces removed.
        """
        var start: Int = 0
        var end: Int = len(self)
        var ptr = self.unsafe_ptr()
        while start < end and _isspace(ptr[start]):
            start += 1
        while end > start and _isspace(ptr[end - 1]):
            end -= 1
        return StringRef(ptr + start, end - start)

    fn split(self, delimiter: StringRef) raises -> List[StringRef]:
        """Split the StringRef by a delimiter.

        Args:
            delimiter: The StringRef to split on.

        Returns:
            A List of StringRefs containing the input split by the delimiter.

        Raises:
            Error if an empty delimiter is specified.
        """
        if not delimiter:
            raise Error("empty delimiter not allowed to be passed to split.")

        var output = List[StringRef]()
        var ptr = self.unsafe_ptr()

        var current_offset = 0
        alias S = StringSlice[StaticConstantOrigin]
        var self_slice = S(unsafe_from_utf8_strref=self)
        var delim_slice = S(unsafe_from_utf8_strref=delimiter)
        while True:
            var loc = self_slice.find(delim_slice, current_offset)
            # delimiter not found, so add the search slice from where we're currently at
            if loc == -1:
                output.append(
                    StringRef(ptr + current_offset, len(self) - current_offset)
                )
                break

            # We found a delimiter, so add the preceding string slice
            output.append(StringRef(ptr + current_offset, loc - current_offset))

            # Advance our search offset past the delimiter
            current_offset = loc + len(delimiter)
        return output

    fn startswith(
        self, prefix: StringRef, start: Int = 0, end: Int = -1
    ) -> Bool:
        """Checks if the StringRef starts with the specified prefix between start
        and end positions. Returns True if found and False otherwise.

        Args:
          prefix: The prefix to check.
          start: The start offset from which to check.
          end: The end offset from which to check.

        Returns:
          True if the self[start:end] is prefixed by the input prefix.
        """
        if end == -1:
            alias S = StringSlice[StaticConstantOrigin]
            var s = S(unsafe_from_utf8_strref=self)
            return s.find(S(unsafe_from_utf8_strref=prefix), start) == start
        return StringRef(self.unsafe_ptr() + start, end - start).startswith(
            prefix
        )

    fn endswith(self, suffix: StringRef, start: Int = 0, end: Int = -1) -> Bool:
        """Checks if the StringRef end with the specified suffix between start
        and end positions. Returns True if found and False otherwise.

        Args:
          suffix: The suffix to check.
          start: The start offset from which to check.
          end: The end offset from which to check.

        Returns:
          True if the self[start:end] is suffixed by the input suffix.
        """
        if len(suffix) > len(self):
            return False
        if end == -1:
            alias S = StringSlice[StaticConstantOrigin]
            return S(unsafe_from_utf8_strref=self).rfind(
                S(unsafe_from_utf8_strref=suffix), start
            ) + len(suffix) == len(self)
        return StringRef(self.unsafe_ptr() + start, end - start).endswith(
            suffix
        )<|MERGE_RESOLUTION|>--- conflicted
+++ resolved
@@ -15,23 +15,11 @@
 
 from collections.string import _atol, _isspace
 from hashlib._hasher import _HashableWithHasher, _Hasher
-<<<<<<< HEAD
-from memory import UnsafePointer, pack_bits
-=======
-from sys import simdwidthof
+from memory import UnsafePointer
+from memory.memory import _memcmp_impl_unconstrained
+
+from utils import StringSlice
 from sys.ffi import c_char
-
-from bit import count_trailing_zeros
-from builtin.dtype import _uint_type_of_width
-from memory import UnsafePointer, memcmp, pack_bits
->>>>>>> 5d3d4504
-from memory.memory import _memcmp_impl_unconstrained
-
-from utils import StringSlice
-<<<<<<< HEAD
-from sys.ffi import c_char
-=======
->>>>>>> 5d3d4504
 
 # ===----------------------------------------------------------------------=== #
 # Utilities

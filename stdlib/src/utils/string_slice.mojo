--- conflicted
+++ resolved
@@ -208,17 +208,12 @@
             return Self._S(unsafe_from_utf8_ptr=p, len=byte_len)
 
     @always_inline
-<<<<<<< HEAD
-    fn __hasmore__(self) -> Bool:
+    fn __has_next__(self) -> Bool:
         @parameter
         if forward:
             return self.index < self.length
         else:
             return self.index > 0
-=======
-    fn __has_next__(self) -> Bool:
-        return self.__len__() > 0
->>>>>>> cf570c36
 
     fn __len__(self) -> Int:
         alias S = Span[Byte, ImmutableAnyOrigin]

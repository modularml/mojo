# ===----------------------------------------------------------------------=== #
# Copyright (c) 2024, Modular Inc. All rights reserved.
#
# Licensed under the Apache License v2.0 with LLVM Exceptions:
# https://llvm.org/LICENSE.txt
#
# Unless required by applicable law or agreed to in writing, software
# distributed under the License is distributed on an "AS IS" BASIS,
# WITHOUT WARRANTIES OR CONDITIONS OF ANY KIND, either express or implied.
# See the License for the specific language governing permissions and
# limitations under the License.
# ===----------------------------------------------------------------------=== #

"""Implements the StringSlice type.

You can import these APIs from the `utils.string_slice` module. For example:

```mojo
from utils import StringSlice
```
"""

from bit import count_leading_zeros
<<<<<<< HEAD
from utils.span import Span, AsBytesRead, AsBytesWrite
from collections.string import _isspace
=======
from utils import Span
from collections.string import _isspace, _atol, _atof
>>>>>>> f840ba2b
from collections import List, Optional
from memory import memcmp, UnsafePointer
from sys import simdwidthof, bitwidthof

alias StaticString = StringSlice[StaticConstantOrigin]
"""An immutable static string slice."""


fn _count_utf8_continuation_bytes(span: Span[UInt8]) -> Int:
    alias sizes = (256, 128, 64, 32, 16, 8)
    var ptr = span.unsafe_ptr()
    var num_bytes = len(span)
    var amnt: Int = 0
    var processed = 0

    @parameter
    for i in range(len(sizes)):
        alias s = sizes.get[i, Int]()

        @parameter
        if simdwidthof[DType.uint8]() >= s:
            var rest = num_bytes - processed
            for _ in range(rest // s):
                var vec = (ptr + processed).load[width=s]()
                var comp = (vec & 0b1100_0000) == 0b1000_0000
                amnt += int(comp.cast[DType.uint8]().reduce_add())
                processed += s

    for i in range(num_bytes - processed):
        amnt += int((ptr[processed + i] & 0b1100_0000) == 0b1000_0000)

    return amnt


@always_inline
fn _unicode_codepoint_utf8_byte_length(c: Int) -> Int:
    debug_assert(
        0 <= c <= 0x10FFFF, "Value: ", c, " is not a valid Unicode code point"
    )
    alias sizes = SIMD[DType.int32, 4](0, 0b0111_1111, 0b0111_1111_1111, 0xFFFF)
    return int((sizes < c).cast[DType.uint8]().reduce_add())


fn _shift_unicode_to_utf8(ptr: UnsafePointer[UInt8], c: Int, num_bytes: Int):
    """Shift unicode to utf8 representation.

    ### Unicode (represented as UInt32 BE) to UTF-8 conversion:
    - 1: 00000000 00000000 00000000 0aaaaaaa -> 0aaaaaaa
        - a
    - 2: 00000000 00000000 00000aaa aabbbbbb -> 110aaaaa 10bbbbbb
        - (a >> 6)  | 0b11000000, b         | 0b10000000
    - 3: 00000000 00000000 aaaabbbb bbcccccc -> 1110aaaa 10bbbbbb 10cccccc
        - (a >> 12) | 0b11100000, (b >> 6)  | 0b10000000, c        | 0b10000000
    - 4: 00000000 000aaabb bbbbcccc ccdddddd -> 11110aaa 10bbbbbb 10cccccc
    10dddddd
        - (a >> 18) | 0b11110000, (b >> 12) | 0b10000000, (c >> 6) | 0b10000000,
        d | 0b10000000
    """
    if num_bytes == 1:
        ptr[0] = UInt8(c)
        return

    var shift = 6 * (num_bytes - 1)
    var mask = UInt8(0xFF) >> (num_bytes + 1)
    var num_bytes_marker = UInt8(0xFF) << (8 - num_bytes)
    ptr[0] = ((c >> shift) & mask) | num_bytes_marker
    for i in range(1, num_bytes):
        shift -= 6
        ptr[i] = ((c >> shift) & 0b0011_1111) | 0b1000_0000


@always_inline
fn _utf8_first_byte_sequence_length(b: UInt8) -> Int:
    """Get the length of the sequence starting with given byte. Do note that
    this does not work correctly if given a continuation byte."""
    debug_assert(
        (b & 0b1100_0000) != 0b1000_0000,
        (
            "Function `_utf8_first_byte_sequence_length()` does not work"
            " correctly if given a continuation byte."
        ),
    )
    var flipped = ~b
    return int(count_leading_zeros(flipped) + (flipped >> 7))


@always_inline("nodebug")
fn _utf8_byte_type(b: SIMD[DType.uint8, _], /) -> __type_of(b):
    """UTF-8 byte type.

    Returns:
        The byte type.

    Notes:

        - 0 -> ASCII byte.
        - 1 -> continuation byte.
        - 2 -> start of 2 byte long sequence.
        - 3 -> start of 3 byte long sequence.
        - 4 -> start of 4 byte long sequence.
    """
    return count_leading_zeros(~(b & UInt8(0b1111_0000)))


fn _is_newline_start(
    ptr: UnsafePointer[UInt8], read_ahead: Int = 1
) -> (Bool, Int):
    """Returns if the first item in the pointer is the start of
    a newline sequence, and its length.
    """
    # TODO add line and paragraph separator as StringLiteral
    # once Unicode escape sequences are accepted
    alias ` ` = UInt8(ord(" "))
    var rn = "\r\n"
    var next_line = List[UInt8](0xC2, 0x85)
    """TODO: \\x85"""
    var unicode_line_sep = List[UInt8](0xE2, 0x80, 0xA8)
    """TODO: \\u2028"""
    var unicode_paragraph_sep = List[UInt8](0xE2, 0x80, 0xA9)
    """TODO: \\u2029"""

    var val = _utf8_byte_type(ptr[0])
    if val == 0:
        if read_ahead > 1:
            if memcmp(ptr, rn.unsafe_ptr(), 2) == 0:
                return True, 2
            _ = rn
        return ptr[0] != ` ` and _isspace(ptr[0]), 1
    elif val == 2 and read_ahead > 1:
        var comp = memcmp(ptr, next_line.unsafe_ptr(), 2) == 0
        _ = next_line
        return comp, 2
    elif val == 3 and read_ahead > 2:
        var comp = (
            memcmp(ptr, unicode_line_sep.unsafe_ptr(), 3) == 0
            or memcmp(ptr, unicode_paragraph_sep.unsafe_ptr(), 3) == 0
        )
        _ = unicode_line_sep, unicode_paragraph_sep
        return comp, 3
    return False, 1


@value
struct _StringSliceIter[
    is_mutable: Bool, //,
    origin: Origin[is_mutable].type,
    forward: Bool = True,
]:
    """Iterator for StringSlice

    Parameters:
        is_mutable: Whether the slice is mutable.
        origin: The origin of the underlying string data.
        forward: The iteration direction. `False` is backwards.
    """

    var index: Int
    var continuation_bytes: Int
    var ptr: UnsafePointer[UInt8]
    var length: Int

    fn __init__(
        inout self, *, unsafe_pointer: UnsafePointer[UInt8], length: Int
    ):
        self.index = 0 if forward else length
        self.ptr = unsafe_pointer
        self.length = length
        alias S = Span[UInt8, StaticConstantOrigin]
        var s = S(unsafe_ptr=self.ptr, len=self.length)
        self.continuation_bytes = _count_utf8_continuation_bytes(s)

    fn __iter__(self) -> Self:
        return self

    fn __next__(inout self) -> StringSlice[origin]:
        @parameter
        if forward:
            var byte_len = 1
            if self.continuation_bytes > 0:
                var byte_type = _utf8_byte_type(self.ptr[self.index])
                if byte_type != 0:
                    byte_len = int(byte_type)
                    self.continuation_bytes -= byte_len - 1
            self.index += byte_len
            return StringSlice[origin](
                unsafe_from_utf8_ptr=self.ptr + (self.index - byte_len),
                len=byte_len,
            )
        else:
            var byte_len = 1
            if self.continuation_bytes > 0:
                var byte_type = _utf8_byte_type(self.ptr[self.index - 1])
                if byte_type != 0:
                    while byte_type == 1:
                        byte_len += 1
                        var b = self.ptr[self.index - byte_len]
                        byte_type = _utf8_byte_type(b)
                    self.continuation_bytes -= byte_len - 1
            self.index -= byte_len
            return StringSlice[origin](
                unsafe_from_utf8_ptr=self.ptr + self.index, len=byte_len
            )

    @always_inline
    fn __hasmore__(self) -> Bool:
        return self.__len__() > 0

    fn __len__(self) -> Int:
        @parameter
        if forward:
            return self.length - self.index - self.continuation_bytes
        else:
            return self.index - self.continuation_bytes


@value
struct StringSlice[is_mutable: Bool, //, origin: Origin[is_mutable].type,](
    Stringable,
    Sized,
    Formattable,
    CollectionElement,
    CollectionElementNew,
    Stringlike,
    AsBytesWrite,
):
    """A non-owning view to encoded string data.

    TODO:
    The underlying string data is guaranteed to be encoded using UTF-8.

    Parameters:
        is_mutable: Whether the slice is mutable.
        origin: The origin of the underlying string data.
    """

    var _slice: Span[UInt8, origin]

    # ===------------------------------------------------------------------===#
    # Initializers
    # ===------------------------------------------------------------------===#

    @always_inline
    fn __init__(
        inout self: StringSlice[StaticConstantOrigin], lit: StringLiteral
    ):
        """Construct a new string slice from a string literal.

        Args:
            lit: The literal to construct this string slice from.
        """
        # Since a StringLiteral has static origin, it will outlive
        # whatever arbitrary `origin` the user has specified they need this
        # slice to live for.
        # SAFETY:
        #   StringLiteral is guaranteed to use UTF-8 encoding.
        # FIXME(MSTDL-160):
        #   Ensure StringLiteral _actually_ always uses UTF-8 encoding.
        # TODO(#933): use when llvm intrinsics can be used at compile time
        # debug_assert(
        #     _is_valid_utf8(literal.unsafe_ptr(), literal.byte_length()),
        #     "StringLiteral doesn't have valid UTF-8 encoding",
        # )
        self = StaticString(
            unsafe_from_utf8_ptr=lit.unsafe_ptr(), len=lit.byte_length()
        )

    @always_inline
    fn __init__(inout self, *, owned unsafe_from_utf8: Span[UInt8, origin]):
        """Construct a new StringSlice from a sequence of UTF-8 encoded bytes.

        Safety:
            `unsafe_from_utf8` MUST be valid UTF-8 encoded data.

        Args:
            unsafe_from_utf8: A slice of bytes encoded in UTF-8.
        """

        self._slice = unsafe_from_utf8^

    fn __init__(inout self, *, unsafe_from_utf8_strref: StringRef):
        """Construct a new StringSlice from a StringRef pointing to UTF-8
        encoded bytes.

        Safety:
            - `unsafe_from_utf8_strref` MUST point to data that is valid for
              `origin`.
            - `unsafe_from_utf8_strref` MUST be valid UTF-8 encoded data.

        Args:
            unsafe_from_utf8_strref: A StringRef of bytes encoded in UTF-8.
        """
        var strref = unsafe_from_utf8_strref

        var byte_slice = Span[UInt8, origin](
            unsafe_ptr=strref.unsafe_ptr(),
            len=len(strref),
        )

        self = Self(unsafe_from_utf8=byte_slice)

    @always_inline
    fn __init__(
        inout self,
        *,
        unsafe_from_utf8_ptr: UnsafePointer[UInt8],
        len: Int,
    ):
        """Construct a StringSlice from a pointer to a sequence of UTF-8 encoded
        bytes and a length.

        Safety:
            - `unsafe_from_utf8_ptr` MUST point to at least `len` bytes of valid
              UTF-8 encoded data.
            - `unsafe_from_utf8_ptr` must point to data that is live for the
              duration of `origin`.

        Args:
            unsafe_from_utf8_ptr: A pointer to a sequence of bytes encoded in
              UTF-8.
            len: The number of bytes of encoded data.
        """
        var byte_slice = Span[UInt8, origin](
            unsafe_ptr=unsafe_from_utf8_ptr,
            len=len,
        )

        self._slice = byte_slice

    @always_inline
    fn __init__(inout self, *, other: Self):
        """Explicitly construct a deep copy of the provided `StringSlice`.

        Args:
            other: The `StringSlice` to copy.
        """
        self._slice = other._slice

    # ===------------------------------------------------------------------===#
    # Trait implementations
    # ===------------------------------------------------------------------===#

    @no_inline
    fn __str__(self) -> String:
        """Gets this slice as a standard `String`.

        Returns:
            The string representation of the slice.
        """
        return String(str_slice=self)

    fn __len__(self) -> Int:
        """Nominally returns the _length in Unicode codepoints_ (not bytes!).

        Returns:
            The length in Unicode codepoints.
        """
        var b_len = self.byte_length()
        alias S = Span[UInt8, StaticConstantOrigin]
        var s = S(unsafe_ptr=self.unsafe_ptr(), len=b_len)
        return b_len - _count_utf8_continuation_bytes(s)

    fn format_to(self, inout writer: Formatter):
        """
        Formats this string slice to the provided formatter.

        Args:
            writer: The formatter to write to.
        """
        writer.write_str(str_slice=self)

    fn __bool__(self) -> Bool:
        """Check if a string slice is non-empty.

        Returns:
           True if a string slice is non-empty, False otherwise.
        """
        return len(self._slice) > 0

    # This decorator informs the compiler that indirect address spaces are not
    # dereferenced by the method.
    # TODO: replace with a safe model that checks the body of the method for
    # accesses to the origin.
    @__unsafe_disable_nested_origin_exclusivity
    fn __eq__(self, rhs: StringSlice) -> Bool:
        """Verify if a string slice is equal to another string slice.

        Args:
            rhs: The string slice to compare against.

        Returns:
            True if the string slices are equal in length and contain the same
                elements, False otherwise.
        """
        if not self and not rhs:
            return True
        if len(self) != len(rhs):
            return False
        # same pointer and length, so equal
        if self._slice.unsafe_ptr() == rhs._slice.unsafe_ptr():
            return True
        for i in range(len(self)):
            if self._slice[i] != rhs._slice.unsafe_ptr()[i]:
                return False
        return True

    @always_inline
    fn __eq__(self, rhs: String) -> Bool:
        """Verify if a string slice is equal to a string.

        Args:
            rhs: The string to compare against.

        Returns:
            True if the string slice is equal to the input string in length and
                contain the same bytes, False otherwise.
        """
        return self == rhs.as_string_slice()

    @always_inline
    fn __eq__(self, rhs: StringLiteral) -> Bool:
        """Verify if a string slice is equal to a literal.

        Args:
            rhs: The literal to compare against.

        Returns:
            True if the string slice is equal to the input literal in length and
                contain the same bytes, False otherwise.
        """
        return self == rhs.as_string_slice()

    @__unsafe_disable_nested_origin_exclusivity
    @always_inline
    fn __ne__(self, rhs: StringSlice) -> Bool:
        """Verify if span is not equal to another string slice.

        Args:
            rhs: The string slice to compare against.

        Returns:
            True if the string slices are not equal in length or contents, False
                otherwise.
        """
        return not self == rhs

    @always_inline
    fn __ne__(self, rhs: String) -> Bool:
        """Verify if span is not equal to another string slice.

        Args:
            rhs: The string slice to compare against.

        Returns:
            True if the string and slice are not equal in length or contents,
                False otherwise.
        """
        return not self == rhs

    @always_inline
    fn __ne__(self, rhs: StringLiteral) -> Bool:
        """Verify if span is not equal to a literal.

        Args:
            rhs: The string literal to compare against.

        Returns:
            True if the slice is not equal to the literal in length or contents,
                False otherwise.
        """
        return not self == rhs

    fn __iter__(ref [_]self) -> _StringSliceIter[__origin_of(self)]:
        """Iterate over the string unicode characters.

        Returns:
            An iterator of references to the string unicode characters.
        """
        return _StringSliceIter[__origin_of(self)](
            unsafe_pointer=self.unsafe_ptr(), length=self.byte_length()
        )

    fn __reversed__(ref [_]self) -> _StringSliceIter[__origin_of(self), False]:
        """Iterate backwards over the string unicode characters.

        Returns:
            A reversed iterator of references to the string unicode characters.
        """
        return _StringSliceIter[__origin_of(self), forward=False](
            unsafe_pointer=self.unsafe_ptr(), length=self.byte_length()
        )

    @always_inline
    fn __int__(self) raises -> Int:
        """Parses the given string as a base-10 integer and returns that value.
        If the string cannot be parsed as an int, an error is raised.

        Returns:
            An integer value that represents the string, or otherwise raises.
        """
        return _atol(self._strref_dangerous())

    @always_inline
    fn __float__(self) raises -> Float64:
        """Parses the string as a float point number and returns that value. If
        the string cannot be parsed as a float, an error is raised.

        Returns:
            A float value that represents the string, or otherwise raises.
        """
        return _atof(self._strref_dangerous())

    # ===------------------------------------------------------------------===#
    # Methods
    # ===------------------------------------------------------------------===#

    @always_inline
    fn as_bytes(ref [_]self) -> Span[UInt8, origin]:
        """Returns a contiguous slice of bytes.

        Returns:
            A contiguous slice pointing to bytes.

        Notes:
            This does not include the trailing null terminator.
        """
        return self._slice

    @always_inline
    fn as_bytes_write[O: MutableOrigin, //](ref [O]self) -> Span[UInt8, O]:
        """Returns a mutable contiguous slice of the bytes.

        Parameters:
            O: The Origin of the bytes.

        Returns:
            A mutable contiguous slice pointing to the bytes.

        Notes:
            This does not include the trailing null terminator.
        """

        return Span[UInt8, O](
            unsafe_ptr=self.unsafe_ptr(), len=self.byte_length()
        )

    @always_inline
    fn as_bytes_read[O: ImmutableOrigin, //](ref [O]self) -> Span[UInt8, O]:
        """Returns an immutable contiguous slice of the bytes.

        Parameters:
            O: The Origin of the bytes.

        Returns:
            An immutable contiguous slice pointing to the bytes.

        Notes:
            This does not include the trailing null terminator.
        """

        return Span[UInt8, O](
            unsafe_ptr=self.unsafe_ptr(), len=self.byte_length()
        )

    @always_inline
    fn unsafe_ptr(self) -> UnsafePointer[UInt8]:
        """Gets a pointer to the first element of this string slice.

        Returns:
            A pointer pointing at the first element of this string slice.
        """

        return self._slice.unsafe_ptr()

    @always_inline
    fn byte_length(self) -> Int:
        """Get the length of this string slice in bytes.

        Returns:
            The length of this string slice in bytes.
        """

        return len(self.as_bytes())

    fn _strref_dangerous(self) -> StringRef:
        """Returns an inner pointer to the string as a StringRef.

        Safety:
            This functionality is extremely dangerous because Mojo eagerly
            releases strings.  Using this requires the use of the
            _strref_keepalive() method to keep the underlying string alive long
            enough.
        """
        return StringRef(self.unsafe_ptr(), self.byte_length())

    fn _strref_keepalive(self):
        """A no-op that keeps `self` alive through the call.  This
        can be carefully used with `_strref_dangerous()` to wield inner pointers
        without the string getting deallocated early.
        """
        pass

    fn _from_start(self, start: Int) -> Self:
        """Gets the `StringSlice` pointing to the substring after the specified
        slice start position.

        If start is negative, it is interpreted as the number of characters
        from the end of the string to start at.

        Args:
            start: Starting index of the slice.

        Returns:
            A `StringSlice` borrowed from the current string containing the
            characters of the slice starting at start.
        """

        var self_len = self.byte_length()

        var abs_start: Int
        if start < 0:
            # Avoid out of bounds earlier than the start
            # len = 5, start = -3,  then abs_start == 2, i.e. a partial string
            # len = 5, start = -10, then abs_start == 0, i.e. the full string
            abs_start = max(self_len + start, 0)
        else:
            # Avoid out of bounds past the end
            # len = 5, start = 2,   then abs_start == 2, i.e. a partial string
            # len = 5, start = 8,   then abs_start == 5, i.e. an empty string
            abs_start = min(start, self_len)

        debug_assert(
            abs_start >= 0, "strref absolute start must be non-negative"
        )
        debug_assert(
            abs_start <= self_len,
            "strref absolute start must be less than source String len",
        )

        # TODO: We assumes the StringSlice only has ASCII.
        # When we support utf-8 slicing, we should drop self._slice[abs_start:]
        # and use something smarter.
        return StringSlice(unsafe_from_utf8=self._slice[abs_start:])

<<<<<<< HEAD
    fn find[T: Stringlike, //](self, substr: T, start: Int = 0) -> Int:
=======
    @always_inline
    fn format[*Ts: _CurlyEntryFormattable](self, *args: *Ts) raises -> String:
        """Format a template with `*args`.

        Args:
            args: The substitution values.

        Parameters:
            Ts: The types of substitution values that implement `Representable`
                and `Stringable` (to be changed and made more flexible).

        Returns:
            The template with the given values substituted.

        Examples:

        ```mojo
        # Manual indexing:
        print("{0} {1} {0}".format("Mojo", 1.125)) # Mojo 1.125 Mojo
        # Automatic indexing:
        print("{} {}".format(True, "hello world")) # True hello world
        ```
        .
        """
        return _FormatCurlyEntry.format(self, args)

    fn find(self, substr: StringSlice, start: Int = 0) -> Int:
>>>>>>> f840ba2b
        """Finds the offset of the first occurrence of `substr` starting at
        `start`. If not found, returns -1.

        Parameters:
            T: The type of the substring.

        Args:
          substr: The substring to find.
          start: The offset from which to find.

        Returns:
          The offset of `substr` relative to the beginning of the string.
        """

        var sub = substr.as_bytes_read()
        var sub_len = len(sub)
        if sub_len == 0:
            return 0

        var s_span = self.as_bytes_read()
        if len(s_span) < sub_len + start:
            return -1

        # The substring to search within, offset from the beginning if `start`
        # is positive, and offset from the end if `start` is negative.
        var haystack = self._from_start(start).as_bytes_read()

        var loc = stringref._memmem(
            haystack.unsafe_ptr(), len(haystack), sub.unsafe_ptr(), sub_len
        )

        if not loc:
            return -1

        return int(loc) - int(s_span.unsafe_ptr())

    fn isspace(self) -> Bool:
        """Determines whether every character in the given StringSlice is a
        python whitespace String. This corresponds to Python's
        [universal separators](
            https://docs.python.org/3/library/stdtypes.html#str.splitlines)
        `" \\t\\n\\r\\f\\v\\x1c\\x1d\\x1e\\x85\\u2028\\u2029"`.

        Returns:
            True if the whole StringSlice is made up of whitespace characters
                listed above, otherwise False.
        """

        if self.byte_length() == 0:
            return False

        # TODO add line and paragraph separator as stringliteral
        # once Unicode escape sequences are accepted
        var next_line = List[UInt8](0xC2, 0x85)
        """TODO: \\x85"""
        var unicode_line_sep = List[UInt8](0xE2, 0x80, 0xA8)
        """TODO: \\u2028"""
        var unicode_paragraph_sep = List[UInt8](0xE2, 0x80, 0xA9)
        """TODO: \\u2029"""

        for s in self:
            var no_null_len = s.byte_length()
            var ptr = s.unsafe_ptr()
            if no_null_len == 1 and _isspace(ptr[0]):
                continue
            elif (
                no_null_len == 2 and memcmp(ptr, next_line.unsafe_ptr(), 2) == 0
            ):
                continue
            elif no_null_len == 3 and (
                memcmp(ptr, unicode_line_sep.unsafe_ptr(), 3) == 0
                or memcmp(ptr, unicode_paragraph_sep.unsafe_ptr(), 3) == 0
            ):
                continue
            else:
                return False
        _ = next_line, unicode_line_sep, unicode_paragraph_sep
        return True

    @always_inline
    fn split[
        T: Stringlike, O: ImmutableOrigin, //
    ](ref [O]self, sep: T, maxsplit: Int) -> List[StringSlice[O]]:
        """Split the string by a separator.

        Parameters:
            T: The type of the separator.
            O: The origin of the stringslice.

        Args:
            sep: The string to split on.
            maxsplit: The maximum amount of items to split from String.

        Returns:
            A List of Strings containing the input split by the separator.

        Examples:

        ```mojo
        # Splitting with maxsplit
        _ = "1,2,3".split(",", maxsplit=1) # ['1', '2,3']
        # Splitting with starting or ending separators
        _ = ",1,2,3,".split(",", maxsplit=1) # ['', '1,2,3,']
        _ = "123".split("", maxsplit=1) # ['', '123']
        ```
        .
        """
        return _split_sl[has_maxsplit=True, has_sep=True](self, sep, maxsplit)

    @always_inline
    fn split[
        T: Stringlike, O: ImmutableOrigin, //
    ](ref [O]self, sep: T) -> List[StringSlice[O]]:
        """Split the string by a separator.

        Parameters:
            T: The type of the separator.
            O: The origin of the stringslice.

        Args:
            sep: The string to split on.

        Returns:
            A List of Strings containing the input split by the separator.

        Examples:

        ```mojo
        # Splitting a space
        _ = "hello world".split(" ") # ["hello", "world"]
        # Splitting adjacent separators
        _ = "hello,,world".split(",") # ["hello", "", "world"]
        # Splitting with starting or ending separators
        _ = ",1,2,3,".split(",") # ['', '1', '2', '3', '']
        _ = "123".split("") # ['', '1', '2', '3', '']
        ```
        .
        """
        return _split_sl[has_maxsplit=False, has_sep=True](self, sep, -1)

    @always_inline
    fn split[
        O: ImmutableOrigin, //
    ](ref [O]self, *, maxsplit: Int) -> List[StringSlice[O]]:
        """Split the string by every Whitespace separator.

        Parameters:
            O: The origin of the stringslice.

        Args:
            maxsplit: The maximum amount of items to split from String.

        Returns:
            A List of Strings containing the input split by the separator.

        Examples:

        ```mojo
        # Splitting with maxsplit
        _ = "1     2  3".split(maxsplit=1) # ['1', '2  3']
        ```
        .
        """
        return _split_sl[has_maxsplit=True, has_sep=False](self, None, maxsplit)

    @always_inline
    fn split[
        O: ImmutableOrigin, //
    ](ref [O]self, sep: NoneType = None) -> List[StringSlice[O]]:
        """Split the string by every Whitespace separator.

        Parameters:
            O: The origin of the stringslice.

        Args:
            sep: None.

        Returns:
            A List of Strings containing the input split by the separator.

        Examples:

        ```mojo
        # Splitting an empty string or filled with whitespaces
        _ = "      ".split() # []
        _ = "".split() # []
        # Splitting a string with leading, trailing, and middle whitespaces
        _ = "      hello    world     ".split() # ["hello", "world"]
        # Splitting adjacent universal newlines:
        _ = (
            "hello \\t\\n\\r\\f\\v\\x1c\\x1d\\x1e\\x85\\u2028\\u2029world"
        ).split()  # ["hello", "world"]
        ```
        .
        """
        return _split_sl[has_maxsplit=False, has_sep=False](self, sep, -1)

    fn splitlines(self, keepends: Bool = False) -> List[String]:
        """Split the string at line boundaries. This corresponds to Python's
        [universal newlines](
            https://docs.python.org/3/library/stdtypes.html#str.splitlines)
        `"\\t\\n\\r\\r\\n\\f\\v\\x1c\\x1d\\x1e\\x85\\u2028\\u2029"`.

        Args:
            keepends: If True, line breaks are kept in the resulting strings.

        Returns:
            A List of Strings containing the input split by line boundaries.
        """
        var output = List[String]()
        var length = self.byte_length()
        var current_offset = 0
        var ptr = self.unsafe_ptr()

        while current_offset < length:
            var eol_location = length - current_offset
            var eol_length = 0
            var curr_ptr = ptr.offset(current_offset)

            for i in range(current_offset, length):
                var read_ahead = 3 if i < length - 2 else (
                    2 if i < length - 1 else 1
                )
                var res = _is_newline_start(ptr.offset(i), read_ahead)
                if res[0]:
                    eol_location = i - current_offset
                    eol_length = res[1]
                    break

            var str_len: Int
            var end_of_string = False
            if current_offset >= length:
                end_of_string = True
                str_len = 0
            elif keepends:
                str_len = eol_location + eol_length
            else:
                str_len = eol_location

            output.append(
                String(Self(unsafe_from_utf8_ptr=curr_ptr, len=str_len))
            )

            if end_of_string:
                break
            current_offset += eol_location + eol_length

        return output^


# ===----------------------------------------------------------------------===#
# Utils
# ===----------------------------------------------------------------------===#


<<<<<<< HEAD
trait Stringlike(AsBytesRead, CollectionElement, CollectionElementNew):
    """Trait intended to be used only with `String`, `StringLiteral` and
    `StringSlice`."""

    fn find[T: Stringlike, //](self, substr: T, start: Int = 0) -> Int:
        """Finds the offset of the first occurrence of `substr` starting at
        `start`. If not found, returns -1.

        Parameters:
            T: The type of the substring.

        Args:
            substr: The substring to find.
            start: The offset from which to find.

        Returns:
            The offset of `substr` relative to the beginning of the string.
        """
        ...

    fn __iter__(ref [_]self) -> _StringSliceIter[__origin_of(self)]:
        """Iterate over the string unicode characters.

        Returns:
            An iterator of references to the string unicode characters.
        """
        ...


fn _split[
    T0: Stringlike, //,
    has_maxsplit: Bool,
    has_sep: Bool,
    T1: Stringlike = StringLiteral,
](src_str: T0, sep: Optional[T1], maxsplit: Int) -> List[String]:
    var items: List[Span[Byte, __origin_of(src_str)]]

    @parameter
    if has_sep:
        items = _split_impl[has_maxsplit](src_str, sep.value(), maxsplit)
    else:
        items = _split_impl[has_maxsplit](src_str, maxsplit)
    var output = List[String](capacity=len(items))
    # TODO: some fancy custom allocator since we know the exact length of each
    for item in items:
        output.append(String(StringSlice(unsafe_from_utf8=item[])))
    return output^


fn _split_sl[
    O: ImmutableOrigin, //,
    has_maxsplit: Bool,
    has_sep: Bool,
    T: Stringlike = StringLiteral,
](ref [O]src_str: StringSlice, sep: Optional[T], maxsplit: Int) -> List[
    StringSlice[O]
]:
    var items: List[Span[Byte, O]]

    @parameter
    if has_sep:
        items = _split_impl[has_maxsplit](src_str, sep.value(), maxsplit)
    else:
        items = _split_impl[has_maxsplit](src_str, maxsplit)
    var output = List[StringSlice[O]](capacity=len(items))
    for item in items:
        output.append(StringSlice(unsafe_from_utf8=item[]))
    return output^


fn _split_impl[
    T0: Stringlike,
    T1: Stringlike,
    O: ImmutableOrigin, //,
    has_maxsplit: Bool,
](ref [O]src_str: T0, sep: T1, maxsplit: Int) -> List[Span[Byte, O]] as output:
    var sep_len = len(sep.as_bytes_read())
    if sep_len == 0:
        var iterator = src_str.__iter__()
        output = __type_of(output)(capacity=len(iterator) + 2)
        output.append(rebind[Span[Byte, O]]("".as_bytes_read()))
        for s in iterator:
            output.append(rebind[Span[Byte, O]](s.as_bytes_read()))
        output.append(rebind[Span[Byte, O]]("".as_bytes_read()))
        return

    alias prealloc = 16  # guessing, Python's implementation uses 12
    var amnt = prealloc

    @parameter
    if has_maxsplit:
        amnt = maxsplit + 1 if maxsplit < prealloc else prealloc
    output = __type_of(output)(capacity=amnt)
    var str_byte_len = len(src_str.as_bytes_read())
    var lhs = 0
    var rhs = 0
    var items = 0
    var ptr = src_str.as_bytes_read().unsafe_ptr()
    # var str_span = src_str.as_bytes_read() # FIXME(#3295)
    # var sep_span = sep.as_bytes_read() # FIXME(#3295)

    while lhs <= str_byte_len:
        rhs = src_str.find(sep, lhs)  # FIXME(#3295): use str_span and sep_span
        rhs += int(rhs == -1) * (str_byte_len + 1)  # if not found go to end

        @parameter
        if has_maxsplit:
            rhs += int(items == maxsplit) * (str_byte_len - rhs)
            items += 1

        output.append(Span[Byte, O](unsafe_ptr=ptr + lhs, len=rhs - lhs))
        lhs = rhs + sep_len


fn _split_impl[
    T: Stringlike, O: ImmutableOrigin, //, has_maxsplit: Bool
](ref [O]src_str: T, maxsplit: Int) -> List[Span[Byte, O]] as output:
    alias prealloc = 16  # guessing, Python's implementation uses 12
    var amnt = prealloc

    @parameter
    if has_maxsplit:
        amnt = maxsplit + 1 if maxsplit < prealloc else prealloc
    output = __type_of(output)(capacity=amnt)
    var str_byte_len = len(src_str.as_bytes_read())
    var lhs = 0
    var rhs = 0
    var items = 0
    var ptr = src_str.as_bytes_read().unsafe_ptr()
    alias S = StringSlice[StaticConstantOrigin]

    @always_inline("nodebug")
    fn _build_slice(p: UnsafePointer[Byte], start: Int, end: Int) -> S:
        return S(unsafe_from_utf8_ptr=p + start, len=end - start)

    while lhs <= str_byte_len:
        # Python adds all "whitespace chars" as one separator
        # if no separator was specified
        for s in _build_slice(ptr, lhs, str_byte_len):
            if not s.isspace():
                break
            lhs += s.byte_length()
        # if it went until the end of the String, then it should be sliced
        # until the start of the whitespace which was already appended
        if lhs == str_byte_len:
            break
        rhs = lhs + _utf8_first_byte_sequence_length(ptr[lhs])
        for s in _build_slice(ptr, rhs, str_byte_len):
            if s.isspace():
                break
            rhs += s.byte_length()

        @parameter
        if has_maxsplit:
            rhs += int(items == maxsplit) * (str_byte_len - rhs)
            items += 1

        output.append(Span[Byte, O](unsafe_ptr=ptr + lhs, len=rhs - lhs))
        lhs = rhs
=======
trait Stringlike:
    """Trait intended to be used only with `String`, `StringLiteral` and
    `StringSlice`."""

    fn byte_length(self) -> Int:
        """Get the string length in bytes.

        Returns:
            The length of this string in bytes.

        Notes:
            This does not include the trailing null terminator in the count.
        """
        ...

    fn unsafe_ptr(self) -> UnsafePointer[UInt8]:
        """Get raw pointer to the underlying data.

        Returns:
            The raw pointer to the data.
        """
        ...


# ===----------------------------------------------------------------------===#
# Format method structures
# ===----------------------------------------------------------------------===#


trait _CurlyEntryFormattable(Stringable, Representable):
    """This trait is used by the `format()` method to support format specifiers.
    Currently, it is a composition of both `Stringable` and `Representable`
    traits i.e. a type to be formatted must implement both. In the future this
    will be less constrained.
    """

    pass


@value
struct _FormatCurlyEntry(CollectionElement, CollectionElementNew):
    """The struct that handles string-like formatting by curly braces entries.
    This is internal for the types: `String`, `StringLiteral` and `StringSlice`.
    """

    var first_curly: Int
    """The index of an opening brace around a substitution field."""
    var last_curly: Int
    """The index of a closing brace around a substitution field."""
    # TODO: ord("a") conversion flag not supported yet
    var conversion_flag: UInt8
    """The type of conversion for the entry: {ord("s"), ord("r")}."""
    var format_spec: Optional[_FormatSpec]
    """The format specifier."""
    # TODO: ord("a") conversion flag not supported yet
    alias supported_conversion_flags = SIMD[DType.uint8, 2](ord("s"), ord("r"))
    """Currently supported conversion flags: `__str__` and `__repr__`."""
    alias _FieldVariantType = Variant[String, Int, NoneType, Bool]
    """Purpose of the `Variant` `Self.field`:

    - `Int` for manual indexing: (value field contains `0`).
    - `NoneType` for automatic indexing: (value field contains `None`).
    - `String` for **kwargs indexing: (value field contains `foo`).
    - `Bool` for escaped curlies: (value field contains False for `{` or True
        for `}`).
    """
    var field: Self._FieldVariantType
    """Store the substitution field. See `Self._FieldVariantType` docstrings for
    more details."""
    alias _args_t = VariadicPack[element_trait=_CurlyEntryFormattable, *_]
    """Args types that are formattable by curly entry."""

    fn __init__(inout self, *, other: Self):
        self.first_curly = other.first_curly
        self.last_curly = other.last_curly
        self.conversion_flag = other.conversion_flag
        self.field = Self._FieldVariantType(other=other.field)
        self.format_spec = other.format_spec

    fn __init__(
        inout self,
        first_curly: Int,
        last_curly: Int,
        field: Self._FieldVariantType,
        conversion_flag: UInt8 = 0,
        format_spec: Optional[_FormatSpec] = None,
    ):
        self.first_curly = first_curly
        self.last_curly = last_curly
        self.field = field
        self.conversion_flag = conversion_flag
        self.format_spec = format_spec

    @always_inline
    fn is_escaped_brace(ref [_]self) -> Bool:
        return self.field.isa[Bool]()

    @always_inline
    fn is_kwargs_field(ref [_]self) -> Bool:
        return self.field.isa[String]()

    @always_inline
    fn is_automatic_indexing(ref [_]self) -> Bool:
        return self.field.isa[NoneType]()

    @always_inline
    fn is_manual_indexing(ref [_]self) -> Bool:
        return self.field.isa[Int]()

    @staticmethod
    fn format[T: Stringlike](fmt_src: T, args: Self._args_t) raises -> String:
        alias len_pos_args = __type_of(args).__len__()
        entries, size_estimation = Self._create_entries(fmt_src, len_pos_args)
        var fmt_len = fmt_src.byte_length()
        var buf = String._buffer_type(capacity=fmt_len + size_estimation)
        buf.size = 1
        buf.unsafe_set(0, 0)
        var res = String(buf^)
        var offset = 0
        var ptr = fmt_src.unsafe_ptr()
        alias S = StringSlice[StaticConstantOrigin]

        @always_inline("nodebug")
        fn _build_slice(p: UnsafePointer[UInt8], start: Int, end: Int) -> S:
            return S(unsafe_from_utf8_ptr=p + start, len=end - start)

        var auto_arg_index = 0
        for e in entries:
            debug_assert(offset < fmt_len, "offset >= fmt_src.byte_length()")
            res += _build_slice(ptr, offset, e[].first_curly)
            e[]._format_entry[len_pos_args](res, args, auto_arg_index)
            offset = e[].last_curly + 1

        res += _build_slice(ptr, offset, fmt_len)
        return res^

    @staticmethod
    fn _create_entries[
        T: Stringlike
    ](fmt_src: T, len_pos_args: Int) raises -> (List[Self], Int):
        """Returns a list of entries and its total estimated entry byte width.
        """
        var manual_indexing_count = 0
        var automatic_indexing_count = 0
        var raised_manual_index = Optional[Int](None)
        var raised_automatic_index = Optional[Int](None)
        var raised_kwarg_field = Optional[String](None)
        alias `}` = UInt8(ord("}"))
        alias `{` = UInt8(ord("{"))
        alias l_err = "there is a single curly { left unclosed or unescaped"
        alias r_err = "there is a single curly } left unclosed or unescaped"

        var entries = List[Self]()
        var start = Optional[Int](None)
        var skip_next = False
        var fmt_ptr = fmt_src.unsafe_ptr()
        var fmt_len = fmt_src.byte_length()
        var total_estimated_entry_byte_width = 0

        for i in range(fmt_len):
            if skip_next:
                skip_next = False
                continue
            if fmt_ptr[i] == `{`:
                if not start:
                    start = i
                    continue
                if i - start.value() != 1:
                    raise Error(l_err)
                # python escapes double curlies
                entries.append(Self(start.value(), i, field=False))
                start = None
                continue
            elif fmt_ptr[i] == `}`:
                if not start and (i + 1) < fmt_len:
                    # python escapes double curlies
                    if fmt_ptr[i + 1] == `}`:
                        entries.append(Self(i, i + 1, field=True))
                        total_estimated_entry_byte_width += 2
                        skip_next = True
                        continue
                elif not start:  # if it is not an escaped one, it is an error
                    raise Error(r_err)

                var start_value = start.value()
                var current_entry = Self(start_value, i, field=NoneType())

                if i - start_value != 1:
                    if current_entry._handle_field_and_break(
                        fmt_src,
                        len_pos_args,
                        i,
                        start_value,
                        automatic_indexing_count,
                        raised_automatic_index,
                        manual_indexing_count,
                        raised_manual_index,
                        raised_kwarg_field,
                        total_estimated_entry_byte_width,
                    ):
                        break
                else:  # automatic indexing
                    if automatic_indexing_count >= len_pos_args:
                        raised_automatic_index = automatic_indexing_count
                        break
                    automatic_indexing_count += 1
                    total_estimated_entry_byte_width += 8  # guessing
                entries.append(current_entry^)
                start = None

        if raised_automatic_index:
            raise Error("Automatic indexing require more args in *args")
        elif raised_kwarg_field:
            var val = raised_kwarg_field.value()
            raise Error("Index " + val + " not in kwargs")
        elif manual_indexing_count and automatic_indexing_count:
            raise Error("Cannot both use manual and automatic indexing")
        elif raised_manual_index:
            var val = str(raised_manual_index.value())
            raise Error("Index " + val + " not in *args")
        elif start:
            raise Error(l_err)
        return entries^, total_estimated_entry_byte_width

    fn _handle_field_and_break[
        T: Stringlike
    ](
        inout self,
        fmt_src: T,
        len_pos_args: Int,
        i: Int,
        start_value: Int,
        inout automatic_indexing_count: Int,
        inout raised_automatic_index: Optional[Int],
        inout manual_indexing_count: Int,
        inout raised_manual_index: Optional[Int],
        inout raised_kwarg_field: Optional[String],
        inout total_estimated_entry_byte_width: Int,
    ) raises -> Bool:
        alias S = StringSlice[StaticConstantOrigin]

        @always_inline("nodebug")
        fn _build_slice(p: UnsafePointer[UInt8], start: Int, end: Int) -> S:
            return S(unsafe_from_utf8_ptr=p + start, len=end - start)

        var field = _build_slice(fmt_src.unsafe_ptr(), start_value + 1, i)
        var field_ptr = field.unsafe_ptr()
        var field_len = i - (start_value + 1)
        var exclamation_index = -1
        var idx = 0
        while idx < field_len:
            if field_ptr[idx] == ord("!"):
                exclamation_index = idx
                break
            idx += 1
        var new_idx = exclamation_index + 1
        if exclamation_index != -1:
            if new_idx == field_len:
                raise Error("Empty conversion flag.")
            var conversion_flag = field_ptr[new_idx]
            if field_len - new_idx > 1 or (
                conversion_flag not in Self.supported_conversion_flags
            ):
                var f = String(_build_slice(field_ptr, new_idx, field_len))
                _ = field^
                raise Error('Conversion flag "' + f + '" not recognised.')
            self.conversion_flag = conversion_flag
            field = _build_slice(field_ptr, 0, exclamation_index)
        else:
            new_idx += 1

        var extra = int(new_idx < field_len)
        var fmt_field = _build_slice(field_ptr, new_idx + extra, field_len)
        self.format_spec = _FormatSpec.parse(fmt_field)
        var w = int(self.format_spec.value().width) if self.format_spec else 0
        # fully guessing the byte width here to be at least 8 bytes per entry
        # minus the length of the whole format specification
        total_estimated_entry_byte_width += 8 * int(w > 0) + w - (field_len + 2)

        if field.byte_length() == 0:
            # an empty field, so it's automatic indexing
            if automatic_indexing_count >= len_pos_args:
                raised_automatic_index = automatic_indexing_count
                return True
            automatic_indexing_count += 1
        else:
            try:
                # field is a number for manual indexing:
                var number = int(field)
                self.field = number
                if number >= len_pos_args or number < 0:
                    raised_manual_index = number
                    return True
                manual_indexing_count += 1
            except e:
                alias unexp = "Not the expected error from atol"
                debug_assert("not convertible to integer" in str(e), unexp)
                # field is a keyword for **kwargs:
                var f = str(field)
                self.field = f
                raised_kwarg_field = f
                return True
        return False

    fn _format_entry[
        len_pos_args: Int
    ](self, inout res: String, args: Self._args_t, inout auto_idx: Int) raises:
        # TODO(#3403 and/or #3252): this function should be able to use
        # Formatter syntax when the type implements it, since it will give great
        # performance benefits. This also needs to be able to check if the given
        # args[i] conforms to the trait needed by the conversion_flag to avoid
        # needing to constraint that every type needs to conform to every trait.
        alias `r` = UInt8(ord("r"))
        alias `s` = UInt8(ord("s"))
        # alias `a` = UInt8(ord("a")) # TODO

        @parameter
        fn _format(idx: Int) raises:
            @parameter
            for i in range(len_pos_args):
                if i == idx:
                    var type_impls_repr = True  # TODO
                    var type_impls_str = True  # TODO
                    var type_impls_formatter_repr = True  # TODO
                    var type_impls_formatter_str = True  # TODO
                    var flag = self.conversion_flag
                    var empty = flag == 0 and not self.format_spec

                    var data: String
                    if empty and type_impls_formatter_str:
                        data = str(args[i])  # TODO: use formatter and return
                    elif empty and type_impls_str:
                        data = str(args[i])
                    elif flag == `s` and type_impls_formatter_str:
                        if empty:
                            # TODO: use formatter and return
                            pass
                        data = str(args[i])
                    elif flag == `s` and type_impls_str:
                        data = str(args[i])
                    elif flag == `r` and type_impls_formatter_repr:
                        if empty:
                            # TODO: use formatter and return
                            pass
                        data = repr(args[i])
                    elif flag == `r` and type_impls_repr:
                        data = repr(args[i])
                    elif self.format_spec:
                        self.format_spec.value().stringify(res, args[i])
                        return
                    else:
                        alias argnum = "Argument number: "
                        alias does_not = " does not implement the trait "
                        alias needed = "needed for conversion_flag: "
                        var flg = String(List[UInt8](flag, 0))
                        raise Error(argnum + str(i) + does_not + needed + flg)

                    if self.format_spec:
                        self.format_spec.value().format_string(res, data)
                    else:
                        res += data

        if self.is_escaped_brace():
            res += "}" if self.field[Bool] else "{"
        elif self.is_manual_indexing():
            _format(self.field[Int])
        elif self.is_automatic_indexing():
            _format(auto_idx)
            auto_idx += 1


@value
@register_passable("trivial")
struct _FormatSpec:
    """Store every field of the format specifier in a byte (e.g., ord("+") for
    sign). It is stored in a byte because every [format specifier](\
    https://docs.python.org/3/library/string.html#formatspec) is an ASCII
    character.
    """

    var fill: UInt8
    """If a valid align value is specified, it can be preceded by a fill
    character that can be any character and defaults to a space if omitted.
    """
    var align: UInt8
    """The meaning of the various alignment options is as follows:

    | Option | Meaning|
    |:-------|:-------|
    |'<' | Forces the field to be left-aligned within the available space
    (this is the default for most objects).|
    |'>' | Forces the field to be right-aligned within the available space
    (this is the default for numbers).|
    |'=' | Forces the padding to be placed after the sign (if any) but before
    the digits. This is used for printing fields in the form `+000000120`. This
    alignment option is only valid for numeric types. It becomes the default for
    numbers when `0` immediately precedes the field width.|
    |'^' | Forces the field to be centered within the available space.|
    """
    var sign: UInt8
    """The sign option is only valid for number types, and can be one of the
    following:

    | Option | Meaning|
    |:-------|:-------|
    |'+' | indicates that a sign should be used for both positive as well as
    negative numbers.|
    |'-' | indicates that a sign should be used only for negative numbers (this
    is the default behavior).|
    |space | indicates that a leading space should be used on positive numbers,
    and a minus sign on negative numbers.|
    """
    var coerce_z: Bool
    """The 'z' option coerces negative zero floating-point values to positive
    zero after rounding to the format precision. This option is only valid for
    floating-point presentation types.
    """
    var alternate_form: Bool
    """The alternate form is defined differently for different types. This
    option is only valid for types that implement the trait `# TODO: define
    trait`. For integers, when binary, octal, or hexadecimal output is used,
    this option adds the respective prefix '0b', '0o', '0x', or '0X' to the
    output value. For float and complex the alternate form causes the result of
    the conversion to always contain a decimal-point character, even if no
    digits follow it.
    """
    var width: UInt8
    """A decimal integer defining the minimum total field width, including any
    prefixes, separators, and other formatting characters. If not specified,
    then the field width will be determined by the content. When no explicit
    alignment is given, preceding the width field by a zero ('0') character
    enables sign-aware zero-padding for numeric types. This is equivalent to a
    fill character of '0' with an alignment type of '='.
    """
    var grouping_option: UInt8
    """The ',' option signals the use of a comma for a thousands separator. For
    a locale aware separator, use the 'n' integer presentation type instead. The
    '_' option signals the use of an underscore for a thousands separator for
    floating-point presentation types and for integer presentation type 'd'. For
    integer presentation types 'b', 'o', 'x', and 'X', underscores will be
    inserted every 4 digits. For other presentation types, specifying this
    option is an error.
    """
    var precision: UInt8
    """The precision is a decimal integer indicating how many digits should be
    displayed after the decimal point for presentation types 'f' and 'F', or
    before and after the decimal point for presentation types 'g' or 'G'. For
    string presentation types the field indicates the maximum field size - in
    other words, how many characters will be used from the field content. The
    precision is not allowed for integer presentation types.
    """
    var type: UInt8
    """Determines how the data should be presented. 
    
    The available integer presentation types are:

    | Option | Meaning|
    |:-------|:-------|
    |'b' |Binary format. Outputs the number in base 2.|
    |'c' |Character. Converts the integer to the corresponding unicode character
    before printing.|
    |'d' |Decimal Integer. Outputs the number in base 10.|
    |'o' |Octal format. Outputs the number in base 8.|
    |'x' |Hex format. Outputs the number in base 16, using lower-case letters
    for the digits above 9.|
    |'X' |Hex format. Outputs the number in base 16, using upper-case letters
    for the digits above 9. In case '#' is specified, the prefix '0x' will be
    upper-cased to '0X' as well.|
    |'n' |Number. This is the same as 'd', except that it uses the current
    locale setting to insert the appropriate number separator characters.|
    |None | The same as 'd'.|

    In addition to the above presentation types, integers can be formatted with
    the floating-point presentation types listed below (except 'n' and None).
    When doing so, float() is used to convert the integer to a floating-point
    number before formatting. 

    The available presentation types for float and Decimal values are:

    | Option | Meaning|
    |:-------|:-------|
    |'e' |Scientific notation. For a given precision p, formats the number in
    scientific notation with the letter `e` separating the coefficient from the
    exponent. The coefficient has one digit before and p digits after the
    decimal point, for a total of p + 1 significant digits. With no precision
    given, uses a precision of 6 digits after the decimal point for float, and
    shows all coefficient digits for Decimal. If no digits follow the decimal
    point, the decimal point is also removed unless the # option is used.|
    |'E' |Scientific notation. Same as 'e' except it uses an upper case `E` as
    the separator character.|
    |'f' |Fixed-point notation. For a given precision p, formats the number as a
    decimal number with exactly p digits following the decimal point. With no
    precision given, uses a precision of 6 digits after the decimal point for
    float, and uses a precision large enough to show all coefficient digits for
    Decimal. If no digits follow the decimal point, the decimal point is also
    removed unless the # option is used.|
    |'F' |Fixed-point notation. Same as 'f', but converts nan to NAN and inf to
    INF.|
    |'g' |General format. For a given precision p >= 1, this rounds the number
    to p significant digits and then formats the result in either fixed-point
    format or in scientific notation, depending on its magnitude. A precision of
    0 is treated as equivalent to a precision of 1.
    The precise rules are as follows: suppose that the result formatted with
    presentation type 'e' and precision p-1 would have exponent exp. Then, if
    m <= exp < p, where m is -4 for floats and -6 for Decimals, the number is
    formatted with presentation type 'f' and precision p-1-exp. Otherwise, the
    number is formatted with presentation type 'e' and precision p-1. In both
    cases insignificant trailing zeros are removed from the significand, and the
    decimal point is also removed if there are no remaining digits following it,
    unless the '#' option is used.
    With no precision given, uses a precision of 6 significant digits for float.
    For Decimal, the coefficient of the result is formed from the coefficient
    digits of the value; scientific notation is used for values smaller than
    1e-6 in absolute value and values where the place value of the least
    significant digit is larger than 1, and fixed-point notation is used
    otherwise.
    Positive and negative infinity, positive and negative zero, and nans, are
    formatted as inf, -inf, 0, -0 and nan respectively, regardless of the
    precision.|
    |'G' |General format. Same as 'g' except switches to 'E' if the number gets
    too large. The representations of infinity and NaN are uppercased, too.|
    |'n' |Number. This is the same as 'g', except that it uses the current
    locale setting to insert the appropriate number separator characters.|
    |'%' |Percentage. Multiplies the number by 100 and displays in fixed ('f')
    format, followed by a percent sign.|
    |None |For float this is like the 'g' type, except that when fixed-point
    notation is used to format the result, it always includes at least one digit
    past the decimal point, and switches to the scientific notation when
    exp >= p - 1. When the precision is not specified, the latter will be as
    large as needed to represent the given value faithfully.
    For Decimal, this is the same as either 'g' or 'G' depending on the value of
    context.capitals for the current decimal context.
    The overall effect is to match the output of str() as altered by the other
    format modifiers.|
    """

    fn __init__(
        inout self,
        fill: UInt8 = ord(" "),
        align: UInt8 = 0,
        sign: UInt8 = ord("-"),
        coerce_z: Bool = False,
        alternate_form: Bool = False,
        width: UInt8 = 0,
        grouping_option: UInt8 = 0,
        precision: UInt8 = 0,
        type: UInt8 = 0,
    ):
        """Construct a FormatSpec instance.

        Args:
            fill: Defaults to space.
            align: Defaults to 0 which is adjusted to the default for the arg
                type.
            sign: Defaults to `-`.
            coerce_z: Defaults to False.
            alternate_form: Defaults to False.
            width: Defaults to 0 which is adjusted to the default for the arg
                type.
            grouping_option: Defaults to 0 which is adjusted to the default for
                the arg type.
            precision: Defaults to 0 which is adjusted to the default for the
                arg type.
            type: Defaults to 0 which is adjusted to the default for the arg
                type.
        """
        self.fill = fill
        self.align = align
        self.sign = sign
        self.coerce_z = coerce_z
        self.alternate_form = alternate_form
        self.width = width
        self.grouping_option = grouping_option
        self.precision = precision
        self.type = type

    @staticmethod
    fn parse(fmt_str: StringSlice) -> Optional[Self]:
        """Parses the format spec string.

        Args:
            fmt_str: The StringSlice with the format spec.

        Returns:
            An instance of FormatSpec.
        """
        var f_len = fmt_str.byte_length()
        var f_ptr = fmt_str.unsafe_ptr()
        var colon_idx = -1
        var idx = 0
        while idx < f_len:
            if f_ptr[idx] == ord(":"):
                exclamation_index = idx
                break
            idx += 1

        if colon_idx == -1:
            return None

        # TODO: Future implementation of format specifiers
        return None

    fn stringify[
        T: _CurlyEntryFormattable
    ](self, inout res: String, item: T) raises:
        """Stringify a type according to its format specification.

        Args:
            res: The resulting String.
            item: The item to stringify.
        """
        var type_implements_float = True  # TODO
        var type_implements_float_raising = True  # TODO
        var type_implements_int = True  # TODO
        var type_implements_int_raising = True  # TODO

        # TODO: transform to int/float depending on format spec and stringify
        # with hex/bin/oct etc.
        res += str(item)

    fn format_string(self, inout res: String, item: String) raises:
        """Transform a String according to its format specification.

        Args:
            res: The resulting String.
            item: The item to format.
        """

        # TODO: align, fill, etc.
        res += item
>>>>>>> f840ba2b
<|MERGE_RESOLUTION|>--- conflicted
+++ resolved
@@ -21,13 +21,8 @@
 """
 
 from bit import count_leading_zeros
-<<<<<<< HEAD
 from utils.span import Span, AsBytesRead, AsBytesWrite
-from collections.string import _isspace
-=======
-from utils import Span
 from collections.string import _isspace, _atol, _atof
->>>>>>> f840ba2b
 from collections import List, Optional
 from memory import memcmp, UnsafePointer
 from sys import simdwidthof, bitwidthof
@@ -671,9 +666,6 @@
         # and use something smarter.
         return StringSlice(unsafe_from_utf8=self._slice[abs_start:])
 
-<<<<<<< HEAD
-    fn find[T: Stringlike, //](self, substr: T, start: Int = 0) -> Int:
-=======
     @always_inline
     fn format[*Ts: _CurlyEntryFormattable](self, *args: *Ts) raises -> String:
         """Format a template with `*args`.
@@ -700,8 +692,7 @@
         """
         return _FormatCurlyEntry.format(self, args)
 
-    fn find(self, substr: StringSlice, start: Int = 0) -> Int:
->>>>>>> f840ba2b
+    fn find[T: Stringlike, //](self, substr: T, start: Int = 0) -> Int:
         """Finds the offset of the first occurrence of `substr` starting at
         `start`. If not found, returns -1.
 
@@ -957,10 +948,28 @@
 # ===----------------------------------------------------------------------===#
 
 
-<<<<<<< HEAD
-trait Stringlike(AsBytesRead, CollectionElement, CollectionElementNew):
+trait Stringlike:
     """Trait intended to be used only with `String`, `StringLiteral` and
     `StringSlice`."""
+
+    fn byte_length(self) -> Int:
+        """Get the string length in bytes.
+
+        Returns:
+            The length of this string in bytes.
+
+        Notes:
+            This does not include the trailing null terminator in the count.
+        """
+        ...
+
+    fn unsafe_ptr(self) -> UnsafePointer[UInt8]:
+        """Get raw pointer to the underlying data.
+
+        Returns:
+            The raw pointer to the data.
+        """
+        ...
 
     fn find[T: Stringlike, //](self, substr: T, start: Int = 0) -> Int:
         """Finds the offset of the first occurrence of `substr` starting at
@@ -1117,29 +1126,6 @@
 
         output.append(Span[Byte, O](unsafe_ptr=ptr + lhs, len=rhs - lhs))
         lhs = rhs
-=======
-trait Stringlike:
-    """Trait intended to be used only with `String`, `StringLiteral` and
-    `StringSlice`."""
-
-    fn byte_length(self) -> Int:
-        """Get the string length in bytes.
-
-        Returns:
-            The length of this string in bytes.
-
-        Notes:
-            This does not include the trailing null terminator in the count.
-        """
-        ...
-
-    fn unsafe_ptr(self) -> UnsafePointer[UInt8]:
-        """Get raw pointer to the underlying data.
-
-        Returns:
-            The raw pointer to the data.
-        """
-        ...
 
 
 # ===----------------------------------------------------------------------===#
@@ -1747,5 +1733,4 @@
         """
 
         # TODO: align, fill, etc.
-        res += item
->>>>>>> f840ba2b
+        res += item
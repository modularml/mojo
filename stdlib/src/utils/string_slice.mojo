--- conflicted
+++ resolved
@@ -234,12 +234,8 @@
 
 @value
 @register_passable("trivial")
-<<<<<<< HEAD
-struct StringSlice[is_mutable: Bool, //, origin: Origin[is_mutable]](
+struct StringSlice[mut: Bool, //, origin: Origin[mut]](
     Stringlike,
-=======
-struct StringSlice[mut: Bool, //, origin: Origin[mut]](
->>>>>>> 2db5e3d4
     Stringable,
     Sized,
     Writable,

# ===----------------------------------------------------------------------=== #
# Copyright (c) 2024, Modular Inc. All rights reserved.
#
# Licensed under the Apache License v2.0 with LLVM Exceptions:
# https://llvm.org/LICENSE.txt
#
# Unless required by applicable law or agreed to in writing, software
# distributed under the License is distributed on an "AS IS" BASIS,
# WITHOUT WARRANTIES OR CONDITIONS OF ANY KIND, either express or implied.
# See the License for the specific language governing permissions and
# limitations under the License.
# ===----------------------------------------------------------------------=== #
"""Implements the StringSlice type.

You can import these APIs from the `utils.string_slice` module.

Examples:

```mojo
from utils import StringSlice
```
"""

from bit import count_leading_zeros
from collections.string import _isspace, _atol, _atof
from collections import List, Optional
from collections.string import _atof, _atol, _isspace
from sys import bitwidthof, simdwidthof
from sys.intrinsics import unlikely

from bit import count_leading_zeros
from memory import UnsafePointer, memcmp, memcpy, Span
from memory.memory import _memcmp_impl_unconstrained

<<<<<<< HEAD
from utils import Span, AsBytes
=======
>>>>>>> cf307a23
from utils.format import _CurlyEntryFormattable, _FormatCurlyEntry

from ._utf8_validation import _is_valid_utf8
from builtin.builtin_list import _lit_mut_cast


alias StaticString = StringSlice[StaticConstantOrigin]
"""An immutable static string slice."""


fn _count_utf8_continuation_bytes(span: Span[Byte]) -> Int:
    alias sizes = (256, 128, 64, 32, 16, 8)
    var ptr = span.unsafe_ptr()
    var num_bytes = len(span)
    var amnt: Int = 0
    var processed = 0

    @parameter
    for i in range(len(sizes)):
        alias s = sizes.get[i, Int]()

        @parameter
        if simdwidthof[DType.uint8]() >= s:
            var rest = num_bytes - processed
            for _ in range(rest // s):
                var vec = (ptr + processed).load[width=s]()
                var comp = (vec & 0b1100_0000) == 0b1000_0000
                amnt += int(comp.cast[DType.uint8]().reduce_add())
                processed += s

    for i in range(num_bytes - processed):
        amnt += int((ptr[processed + i] & 0b1100_0000) == 0b1000_0000)

    return amnt


@always_inline
fn _unicode_codepoint_utf8_byte_length(c: Int) -> Int:
    debug_assert(
        0 <= c <= 0x10FFFF, "Value: ", c, " is not a valid Unicode code point"
    )
    alias sizes = SIMD[DType.int32, 4](0, 0b0111_1111, 0b0111_1111_1111, 0xFFFF)
    return int((sizes < c).cast[DType.uint8]().reduce_add())


@always_inline
fn _utf8_first_byte_sequence_length(b: Byte) -> Int:
    """Get the length of the sequence starting with given byte. Do note that
    this does not work correctly if given a continuation byte."""

    debug_assert(
        (b & 0b1100_0000) != 0b1000_0000,
        "Function does not work correctly if given a continuation byte.",
    )
    return int(count_leading_zeros(~b)) + int(b < 0b1000_0000)


fn _shift_unicode_to_utf8(ptr: UnsafePointer[UInt8], c: Int, num_bytes: Int):
    """Shift unicode to utf8 representation.

    ### Unicode (represented as UInt32 BE) to UTF-8 conversion:
    - 1: 00000000 00000000 00000000 0aaaaaaa -> 0aaaaaaa
        - a
    - 2: 00000000 00000000 00000aaa aabbbbbb -> 110aaaaa 10bbbbbb
        - (a >> 6)  | 0b11000000, b         | 0b10000000
    - 3: 00000000 00000000 aaaabbbb bbcccccc -> 1110aaaa 10bbbbbb 10cccccc
        - (a >> 12) | 0b11100000, (b >> 6)  | 0b10000000, c        | 0b10000000
    - 4: 00000000 000aaabb bbbbcccc ccdddddd -> 11110aaa 10bbbbbb 10cccccc
    10dddddd
        - (a >> 18) | 0b11110000, (b >> 12) | 0b10000000, (c >> 6) | 0b10000000,
        d | 0b10000000
    """
    if num_bytes == 1:
        ptr[0] = UInt8(c)
        return

    var shift = 6 * (num_bytes - 1)
    var mask = UInt8(0xFF) >> (num_bytes + 1)
    var num_bytes_marker = UInt8(0xFF) << (8 - num_bytes)
    ptr[0] = ((c >> shift) & mask) | num_bytes_marker
    for i in range(1, num_bytes):
        shift -= 6
        ptr[i] = ((c >> shift) & 0b0011_1111) | 0b1000_0000


@always_inline("nodebug")
fn _utf8_byte_type(b: SIMD[DType.uint8, _], /) -> __type_of(b):
    """UTF-8 byte type.

    Returns:
        The byte type.

    Notes:

        - 0 -> ASCII byte.
        - 1 -> continuation byte.
        - 2 -> start of 2 byte long sequence.
        - 3 -> start of 3 byte long sequence.
        - 4 -> start of 4 byte long sequence.
    """
    return count_leading_zeros(~(b & UInt8(0b1111_0000)))


@always_inline
fn _memrchr[
    type: DType
](
    source: UnsafePointer[Scalar[type]], char: Scalar[type], len: Int
) -> UnsafePointer[Scalar[type]]:
    if not len:
        return UnsafePointer[Scalar[type]]()
    for i in reversed(range(len)):
        if source[i] == char:
            return source + i
    return UnsafePointer[Scalar[type]]()


@always_inline
fn _memrmem[
    type: DType
](
    haystack: UnsafePointer[Scalar[type]],
    haystack_len: Int,
    needle: UnsafePointer[Scalar[type]],
    needle_len: Int,
) -> UnsafePointer[Scalar[type]]:
    if not needle_len:
        return haystack
    if needle_len > haystack_len:
        return UnsafePointer[Scalar[type]]()
    if needle_len == 1:
        return _memrchr[type](haystack, needle[0], haystack_len)
    for i in reversed(range(haystack_len - needle_len + 1)):
        if haystack[i] != needle[0]:
            continue
        if memcmp(haystack + i + 1, needle + 1, needle_len - 1) == 0:
            return haystack + i
    return UnsafePointer[Scalar[type]]()


@value
struct _StringSliceIter[
    is_mutable: Bool, //,
    origin: Origin[is_mutable],
    forward: Bool = True,
]:
    """Iterator for `StringSlice` over unicode characters.

    Parameters:
        is_mutable: Whether the slice is mutable.
        origin: The origin of the underlying string data.
        forward: The iteration direction. `False` is backwards.
    """

    var index: Int
    var ptr: UnsafePointer[Byte]
    var length: Int

    fn __init__(mut self, *, unsafe_pointer: UnsafePointer[Byte], length: Int):
        self.index = 0 if forward else length
        self.ptr = unsafe_pointer
        self.length = length

    fn __iter__(self) -> Self:
        return self

    fn __next__(mut self) -> StringSlice[origin]:
        @parameter
        if forward:
            byte_len = _utf8_first_byte_sequence_length(self.ptr[self.index])
            i = self.index
            self.index += byte_len
            return StringSlice[origin](ptr=self.ptr + i, length=byte_len)
        else:
            byte_len = 1
            while _utf8_byte_type(self.ptr[self.index - byte_len]) == 1:
                byte_len += 1
            self.index -= byte_len
            return StringSlice[origin](
                ptr=self.ptr + self.index, length=byte_len
            )

    @always_inline
    fn __has_next__(self) -> Bool:
        @parameter
        if forward:
            return self.index < self.length
        else:
            return self.index > 0

    fn __len__(self) -> Int:
        @parameter
        if forward:
            remaining = self.length - self.index
            cont = _count_utf8_continuation_bytes(
                Span[Byte, ImmutableAnyOrigin](
                    ptr=self.ptr + self.index, length=remaining
                )
            )
            return remaining - cont
        else:
            return self.index - _count_utf8_continuation_bytes(
                Span[Byte, ImmutableAnyOrigin](ptr=self.ptr, length=self.index)
            )


@value
@register_passable("trivial")
struct StringSlice[is_mutable: Bool, //, origin: Origin[is_mutable]](
    Stringable,
    Sized,
    Writable,
    CollectionElement,
    CollectionElementNew,
    Hashable,
    Stringlike,
):
    """A non-owning view to encoded string data.

    Parameters:
        is_mutable: Whether the slice is mutable.
        origin: The origin of the underlying string data.

    Notes:
        TODO: The underlying string data is guaranteed to be encoded using
        UTF-8.
    """

    var _slice: Span[Byte, origin]

    # ===------------------------------------------------------------------===#
    # Initializers
    # ===------------------------------------------------------------------===#

    @always_inline
    @implicit
    fn __init__(out self: StaticString, lit: StringLiteral):
        """Construct a new `StringSlice` from a `StringLiteral`.

        Args:
            lit: The literal to construct this `StringSlice` from.
        """
        # Since a StringLiteral has static origin, it will outlive
        # whatever arbitrary `origin` the user has specified they need this
        # slice to live for.
        # SAFETY:
        #   StringLiteral is guaranteed to use UTF-8 encoding.
        # FIXME(MSTDL-160):
        #   Ensure StringLiteral _actually_ always uses UTF-8 encoding.
        # FIXME(#3706): this gets practically stuck at compile time
        # debug_assert(
        #     _is_valid_utf8(lit.as_bytes()),
        #     "StringLiteral doesn't have valid UTF-8 encoding",
        # )
        self = StaticString(unsafe_from_utf8=lit.as_bytes())

    @always_inline
    fn __init__(out self, *, owned unsafe_from_utf8: Span[Byte, origin]):
        """Construct a new `StringSlice` from a sequence of UTF-8 encoded bytes.

        Args:
            unsafe_from_utf8: A `Span[Byte]` encoded in UTF-8.

        Safety:
            `unsafe_from_utf8` MUST be valid UTF-8 encoded data.
        """
        # FIXME(#3706): this is giving a lot of problems at comp time
        # debug_assert(
        #     _is_valid_utf8(unsafe_from_utf8), "value is not valid utf8"
        # )
        self._slice = unsafe_from_utf8

    fn __init__(out self, *, unsafe_from_utf8_strref: StringRef):
        """Construct a new StringSlice from a `StringRef` pointing to UTF-8
        encoded bytes.

        Args:
            unsafe_from_utf8_strref: A `StringRef` of bytes encoded in UTF-8.

        Safety:
            - `unsafe_from_utf8_strref` MUST point to data that is valid for
              `origin`.
            - `unsafe_from_utf8_strref` MUST be valid UTF-8 encoded data.
        """

        var strref = unsafe_from_utf8_strref

        var byte_slice = Span[Byte, origin](
            ptr=strref.unsafe_ptr(),
            length=len(strref),
        )

        self = Self(unsafe_from_utf8=byte_slice)

    @always_inline
    fn __init__(out self, *, ptr: UnsafePointer[Byte], length: Int):
        """Construct a `StringSlice` from a pointer to a sequence of UTF-8
        encoded bytes and a length.

        Args:
            ptr: A pointer to a sequence of bytes encoded in UTF-8.
            length: The number of bytes of encoded data.

        Safety:
            - `ptr` MUST point to at least `length` bytes of valid UTF-8 encoded
                data.
            - `ptr` must point to data that is live for the duration of
                `origin`.
        """
        self._slice = Span[Byte, origin](ptr=ptr, length=length)

    @always_inline
    fn __init__(out self, *, other: Self):
        """Explicitly construct a deep copy of the provided `StringSlice`.

        Args:
            other: The `StringSlice` to copy.
        """
        self._slice = other._slice

    @implicit
    fn __init__[
        O: ImmutableOrigin, //
    ](mut self: StringSlice[O], ref [O]value: String):
        """Construct an immutable StringSlice.

        Parameters:
            O: The immutable origin.

        Args:
            value: The string value.
        """
        self = StringSlice[O](unsafe_from_utf8=value.as_bytes())

    # ===------------------------------------------------------------------===#
    # Trait implementations
    # ===------------------------------------------------------------------===#

    @no_inline
    fn __str__(self) -> String:
        """Gets this slice as a standard `String`.

        Returns:
            The string representation of the slice.
        """
        return String(str_slice=self)

    fn __len__(self) -> Int:
        """Nominally returns the _length in Unicode codepoints_ (not bytes!).

        Returns:
            The length in Unicode codepoints.
        """
        var b_len = self.byte_length()
        alias S = Span[Byte, StaticConstantOrigin]
        var s = S(ptr=self.unsafe_ptr(), length=b_len)
        return b_len - _count_utf8_continuation_bytes(s)

    fn write_to[W: Writer](self, mut writer: W):
        """Formats this string slice to the provided `Writer`.

        Parameters:
            W: A type conforming to the `Writable` trait.

        Args:
            writer: The object to write to.
        """
        writer.write_bytes(self.as_bytes())

    fn __bool__(self) -> Bool:
        """Check if a string slice is non-empty.

        Returns:
           True if a string slice is non-empty, False otherwise.
        """
        return len(self._slice) > 0

    fn __hash__(self) -> UInt:
        """Hash the underlying buffer using builtin hash.

        Returns:
            A 64-bit hash value. This value is _not_ suitable for cryptographic
            uses. Its intended usage is for data structures. See the `hash`
            builtin documentation for more details.
        """
        return hash(self._slice._data, self._slice._len)

    # This decorator informs the compiler that indirect address spaces are not
    # dereferenced by the method.
    # TODO: replace with a safe model that checks the body of the method for
    # accesses to the origin.
    @__unsafe_disable_nested_origin_exclusivity
    fn __eq__(self, rhs: StringSlice) -> Bool:
        """Verify if a `StringSlice` is equal to another `StringSlice`.

        Args:
            rhs: The `StringSlice` to compare against.

        Returns:
            If the `StringSlice` is equal to the input in length and contents.
        """
        if not self and not rhs:
            return True
        if len(self) != len(rhs):
            return False
        # same pointer and length, so equal
        if self._slice.unsafe_ptr() == rhs._slice.unsafe_ptr():
            return True
        for i in range(len(self)):
            if self._slice[i] != rhs._slice.unsafe_ptr()[i]:
                return False
        return True

    @always_inline
    fn __eq__(self, rhs: String) -> Bool:
        """Verify if a `StringSlice` is equal to a string.

        Args:
            rhs: The `String` to compare against.

        Returns:
            If the `StringSlice` is equal to the input in length and contents.
        """
        return self == rhs.as_string_slice()

    @always_inline
    fn __eq__(self, rhs: StringLiteral) -> Bool:
        """Verify if a `StringSlice` is equal to a literal.

        Args:
            rhs: The `StringLiteral` to compare against.

        Returns:
            If the `StringSlice` is equal to the input in length and contents.
        """
        return self == rhs.as_string_slice()

    @__unsafe_disable_nested_origin_exclusivity
    @always_inline
    fn __ne__(self, rhs: StringSlice) -> Bool:
        """Verify if span is not equal to another `StringSlice`.

        Args:
            rhs: The `StringSlice` to compare against.

        Returns:
            If the `StringSlice` is not equal to the input in length and
            contents.
        """
        return not self == rhs

    @always_inline
    fn __ne__(self, rhs: String) -> Bool:
        """Verify if span is not equal to another `StringSlice`.

        Args:
            rhs: The `StringSlice` to compare against.

        Returns:
            If the `StringSlice` is not equal to the input in length and
            contents.
        """
        return not self == rhs

    @always_inline
    fn __ne__(self, rhs: StringLiteral) -> Bool:
        """Verify if span is not equal to a `StringLiteral`.

        Args:
            rhs: The `StringLiteral` to compare against.

        Returns:
            If the `StringSlice` is not equal to the input in length and
            contents.
        """
        return not self == rhs

    @always_inline
    fn __lt__(self, rhs: StringSlice) -> Bool:
        """Verify if the `StringSlice` bytes are strictly less than the input in
        overlapping content.

        Args:
            rhs: The other `StringSlice` to compare against.

        Returns:
            If the `StringSlice` bytes are strictly less than the input in
            overlapping content.
        """
        var len1 = len(self)
        var len2 = len(rhs)
        return int(len1 < len2) > _memcmp_impl_unconstrained(
            self.unsafe_ptr(), rhs.unsafe_ptr(), min(len1, len2)
        )

    fn __iter__(ref self) -> _StringSliceIter[origin]:
        """Iterate over the string unicode characters.

        Returns:
            An iterator of references to the string unicode characters.
        """
        return _StringSliceIter[origin](
            unsafe_pointer=self.unsafe_ptr(), length=self.byte_length()
        )

    fn __reversed__(ref self) -> _StringSliceIter[origin, forward=False]:
        """Iterate backwards over the string unicode characters.

        Returns:
            A reversed iterator of references to the string unicode characters.
        """
        return _StringSliceIter[origin, forward=False](
            unsafe_pointer=self.unsafe_ptr(), length=self.byte_length()
        )

    fn __getitem__[IndexerType: Indexer](self, idx: IndexerType) -> String:
        """Gets the character at the specified position.

        Parameters:
            IndexerType: The inferred type of an indexer argument.

        Args:
            idx: The index value.

        Returns:
            A new string containing the character at the specified position.
        """
        # TODO(#933): implement this for unicode when we support llvm intrinsic evaluation at compile time
        var buf = String._buffer_type(capacity=1)
        buf.append(self._slice[idx])
        buf.append(0)
        return String(buf^)

    fn __contains__(ref self, substr: StringSlice[_]) -> Bool:
        """Returns True if the substring is contained within the current string.

        Args:
          substr: The substring to check.

        Returns:
          True if the string contains the substring.
        """
        return self.find(substr) != -1

    @always_inline
    fn __int__(self) raises -> Int:
        """Parses the given string as a base-10 integer and returns that value.
        If the string cannot be parsed as an int, an error is raised.

        Returns:
            An integer value that represents the string, or otherwise raises.
        """
        return _atol(self)

    @always_inline
    fn __float__(self) raises -> Float64:
        """Parses the string as a float point number and returns that value. If
        the string cannot be parsed as a float, an error is raised.

        Returns:
            A float value that represents the string, or otherwise raises.
        """
        return _atof(self)

    fn __mul__(self, n: Int) -> String:
        """Concatenates the string `n` times.

        Args:
            n : The number of times to concatenate the string.

        Returns:
            The string concatenated `n` times.
        """

        var len_self = self.byte_length()
        var count = len_self * n + 1
        var buf = String._buffer_type(capacity=count)
        buf.size = count
        var b_ptr = buf.unsafe_ptr()
        for i in range(n):
            memcpy(b_ptr + len_self * i, self.unsafe_ptr(), len_self)
        b_ptr[count - 1] = 0
        return String(buf^)

    # ===------------------------------------------------------------------===#
    # Methods
    # ===------------------------------------------------------------------===#

    @always_inline
    fn strip(self, chars: StringSlice) -> Self:
        """Return a copy of the string with leading and trailing characters
        removed.

        Args:
            chars: A set of characters to be removed. Defaults to whitespace.

        Returns:
            A copy of the string with no leading or trailing characters.

        Examples:

        ```mojo
        print("himojohi".strip("hi")) # "mojo"
        ```
        .
        """

        return self.lstrip(chars).rstrip(chars)

    @always_inline
    fn strip(self) -> Self:
        """Return a copy of the string with leading and trailing whitespaces
        removed.

        Returns:
            A copy of the string with no leading or trailing whitespaces.

        Examples:

        ```mojo
        print("  mojo  ".strip()) # "mojo"
        ```
        .
        """
        return self.lstrip().rstrip()

    @always_inline
    fn rstrip(self, chars: StringSlice) -> Self:
        """Return a copy of the string with trailing characters removed.

        Args:
            chars: A set of characters to be removed. Defaults to whitespace.

        Returns:
            A copy of the string with no trailing characters.

        Examples:

        ```mojo
        print("mojohi".strip("hi")) # "mojo"
        ```
        .
        """

        var r_idx = self.byte_length()
        while r_idx > 0 and self[r_idx - 1] in chars:
            r_idx -= 1

        return Self(unsafe_from_utf8=self.as_bytes()[:r_idx])

    @always_inline
    fn rstrip(self) -> Self:
        """Return a copy of the string with trailing whitespaces removed.

        Returns:
            A copy of the string with no trailing whitespaces.

        Examples:

        ```mojo
        print("mojo  ".strip()) # "mojo"
        ```
        .
        """
        var r_idx = self.byte_length()
        # TODO (#933): should use this once llvm intrinsics can be used at comp time
        # for s in self.__reversed__():
        #     if not s.isspace():
        #         break
        #     r_idx -= 1
        while r_idx > 0 and _isspace(self.as_bytes()[r_idx - 1]):
            r_idx -= 1
        return Self(unsafe_from_utf8=self.as_bytes()[:r_idx])

    @always_inline
    fn lstrip(self, chars: StringSlice) -> Self:
        """Return a copy of the string with leading characters removed.

        Args:
            chars: A set of characters to be removed. Defaults to whitespace.

        Returns:
            A copy of the string with no leading characters.

        Examples:

        ```mojo
        print("himojo".strip("hi")) # "mojo"
        ```
        .
        """

        var l_idx = 0
        while l_idx < self.byte_length() and self[l_idx] in chars:
            l_idx += 1

        return Self(unsafe_from_utf8=self.as_bytes()[l_idx:])

    @always_inline
    fn lstrip(self) -> Self:
        """Return a copy of the string with leading whitespaces removed.

        Returns:
            A copy of the string with no leading whitespaces.

        Examples:

        ```mojo
        print("  mojo".strip()) # "mojo"
        ```
        .
        """
        var l_idx = 0
        # TODO (#933): should use this once llvm intrinsics can be used at comp time
        # for s in self:
        #     if not s.isspace():
        #         break
        #     l_idx += 1
        while l_idx < self.byte_length() and _isspace(self.as_bytes()[l_idx]):
            l_idx += 1
        return Self(unsafe_from_utf8=self.as_bytes()[l_idx:])

    @always_inline
    fn as_bytes(self) -> Span[Byte, origin]:
        """Returns a contiguous slice of bytes.

        Returns:
            A contiguous slice pointing to bytes.

        Notes:
            This does not include the trailing null terminator.
        """
        return self._slice

    @always_inline
    fn unsafe_ptr(self) -> UnsafePointer[Byte]:
        """Gets a pointer to the first element of this string slice.

        Returns:
            A pointer pointing at the first element of this string slice.
        """

        return self._slice.unsafe_ptr()

    @always_inline
    fn byte_length(self) -> Int:
        """Get the length of this string slice in bytes.

        Returns:
            The length of this string slice in bytes.
        """

        return len(self.as_bytes())

    fn startswith(
        self, prefix: StringSlice[_], start: Int = 0, end: Int = -1
    ) -> Bool:
        """Verify if the `StringSlice` starts with the specified prefix between
        start and end positions.

        Args:
            prefix: The prefix to check.
            start: The start offset from which to check.
            end: The end offset from which to check.

        Returns:
            True if the `self[start:end]` is prefixed by the input prefix.
        """
        if end == -1:
            return self.find(prefix, start) == start
        return StringSlice[origin](
            ptr=self.unsafe_ptr() + start, length=end - start
        ).startswith(prefix)

    fn endswith(
        self, suffix: StringSlice[_], start: Int = 0, end: Int = -1
    ) -> Bool:
        """Verify if the `StringSlice` end with the specified suffix between
        start and end positions.

        Args:
            suffix: The suffix to check.
            start: The start offset from which to check.
            end: The end offset from which to check.

        Returns:
            True if the `self[start:end]` is suffixed by the input suffix.
        """
        if len(suffix) > len(self):
            return False
        if end == -1:
            return self.rfind(suffix, start) + len(suffix) == len(self)
        return StringSlice[origin](
            ptr=self.unsafe_ptr() + start, length=end - start
        ).endswith(suffix)

    fn _from_start(self, start: Int) -> Self:
        """Gets the `StringSlice` pointing to the substring after the specified
        slice start position. If start is negative, it is interpreted as the
        number of characters from the end of the string to start at.

        Args:
            start: Starting index of the slice.

        Returns:
            A `StringSlice` borrowed from the current string containing the
            characters of the slice starting at start.
        """

        var self_len = self.byte_length()

        var abs_start: Int
        if start < 0:
            # Avoid out of bounds earlier than the start
            # len = 5, start = -3,  then abs_start == 2, i.e. a partial string
            # len = 5, start = -10, then abs_start == 0, i.e. the full string
            abs_start = max(self_len + start, 0)
        else:
            # Avoid out of bounds past the end
            # len = 5, start = 2,   then abs_start == 2, i.e. a partial string
            # len = 5, start = 8,   then abs_start == 5, i.e. an empty string
            abs_start = min(start, self_len)

        debug_assert(
            abs_start >= 0, "strref absolute start must be non-negative"
        )
        debug_assert(
            abs_start <= self_len,
            "strref absolute start must be less than source String len",
        )

        # TODO: We assumes the StringSlice only has ASCII.
        # When we support utf-8 slicing, we should drop self._slice[abs_start:]
        # and use something smarter.
        return StringSlice(unsafe_from_utf8=self._slice[abs_start:])

    @always_inline
    fn format[*Ts: _CurlyEntryFormattable](self, *args: *Ts) raises -> String:
        """Format a template with `*args`.

        Args:
            args: The substitution values.

        Parameters:
            Ts: The types of substitution values that implement `Representable`
                and `Stringable` (to be changed and made more flexible).

        Returns:
            The template with the given values substituted.

        Examples:

        ```mojo
        # Manual indexing:
        print("{0} {1} {0}".format("Mojo", 1.125)) # Mojo 1.125 Mojo
        # Automatic indexing:
        print("{} {}".format(True, "hello world")) # True hello world
        ```
        .
        """
        return _FormatCurlyEntry.format(self, args)

    fn find[T: Stringlike, //](self, substr: T, start: Int = 0) -> Int:
        """Finds the offset of the first occurrence of `substr` starting at
        `start`. If not found, returns `-1`.

        Parameters:
            T: The type of the substring.

        Args:
            substr: The substring to find.
            start: The offset from which to find.

        Returns:
            The offset of `substr` relative to the beginning of the string.
        """

        var sub = substr.unsafe_ptr()
        var sub_len = substr.byte_length()
        if sub_len == 0:
            return 0

        var s_span = self.as_bytes()
        if len(s_span) < sub_len + start:
            return -1

        # The substring to search within, offset from the beginning if `start`
        # is positive, and offset from the end if `start` is negative.
        var haystack = self._from_start(start).as_bytes()

        var loc = stringref._memmem(
            haystack.unsafe_ptr(), len(haystack), sub, sub_len
        )

        if not loc:
            return -1

        return int(loc) - int(s_span.unsafe_ptr())

    fn rfind(self, substr: StringSlice, start: Int = 0) -> Int:
        """Finds the offset of the last occurrence of `substr` starting at
        `start`. If not found, returns `-1`.

        Args:
            substr: The substring to find.
            start: The offset from which to find.

        Returns:
            The offset of `substr` relative to the beginning of the string.
        """
        if not substr:
            return len(self)

        if len(self) < len(substr) + start:
            return -1

        # The substring to search within, offset from the beginning if `start`
        # is positive, and offset from the end if `start` is negative.
        var haystack_str = self._from_start(start)

        var loc = _memrmem(
            haystack_str.unsafe_ptr(),
            len(haystack_str),
            substr.unsafe_ptr(),
            len(substr),
        )

        if not loc:
            return -1

        return int(loc) - int(self.unsafe_ptr())

    fn isspace[single_character: Bool = False](self) -> Bool:
        """Determines whether every character in the given StringSlice is a
        python whitespace String. This corresponds to Python's
        [universal separators:](
        https://docs.python.org/3/library/stdtypes.html#str.splitlines)
        `" \\t\\n\\v\\f\\r\\x1c\\x1d\\x1e\\x85\\u2028\\u2029"`.

        Parameters:
            single_character: Whether to evaluate the stringslice as a single
                unicode character (avoids overhead when already iterating).

        Returns:
            True if the whole StringSlice is made up of whitespace characters
            listed above, otherwise False.
        """

        fn _is_space_char(s: StringSlice) -> Bool:
            # sorry for readability, but this has less overhead than memcmp
            # highly performance sensitive code, benchmark before touching
            var no_null_len = s.byte_length()
            var ptr = s.unsafe_ptr()
            if no_null_len == 1:
                return _isspace(ptr[0])
            elif no_null_len == 2:
                return ptr[0] == 0xC2 and ptr[1] == 0x85  # next_line: \x85
            elif no_null_len == 3:
                # unicode line sep or paragraph sep: \u2028 , \u2029
                lastbyte = ptr[2] == 0xA8 or ptr[2] == 0xA9
                return ptr[0] == 0xE2 and ptr[1] == 0x80 and lastbyte
            return False

        @parameter
        if single_character:
            return _is_space_char(self)
        else:
            for s in self:
                if not _is_space_char(s):
                    return False
            return self.byte_length() != 0

    @always_inline
    fn split[
        T: Stringlike, O: ImmutableOrigin, //
    ](self: StringSlice[O], sep: T, maxsplit: Int) -> List[StringSlice[O]]:
        """Split the string by a separator.

        Parameters:
            T: The type of the separator.
            O: The immutable origin.

        Args:
            sep: The string to split on.
            maxsplit: The maximum amount of items to split from String.

        Returns:
            A List of Strings containing the input split by the separator.

        Examples:

        ```mojo
        # Splitting with maxsplit
        _ = "1,2,3".split(",", maxsplit=1) # ['1', '2,3']
        # Splitting with starting or ending separators
        _ = ",1,2,3,".split(",", maxsplit=1) # ['', '1,2,3,']
        _ = "123".split("", maxsplit=1) # ['', '123']
        ```
        .
        """
        return _split_slice[has_maxsplit=True, has_sep=True](
            self, sep, maxsplit
        )

    @always_inline
    fn split[
        T: Stringlike, O: ImmutableOrigin, //
    ](self: StringSlice[O], sep: T) -> List[StringSlice[O]]:
        """Split the string by a separator.

        Parameters:
            T: The type of the separator.
            O: The immutable origin.

        Args:
            sep: The string to split on.

        Returns:
            A List of Strings containing the input split by the separator.

        Examples:

        ```mojo
        # Splitting a space
        _ = "hello world".split(" ") # ["hello", "world"]
        # Splitting adjacent separators
        _ = "hello,,world".split(",") # ["hello", "", "world"]
        # Splitting with starting or ending separators
        _ = ",1,2,3,".split(",") # ['', '1', '2', '3', '']
        _ = "123".split("") # ['', '1', '2', '3', '']
        ```
        .
        """
        return _split_slice[has_maxsplit=False, has_sep=True](self, sep, -1)

    @always_inline
    fn split[
        O: ImmutableOrigin
    ](self: StringSlice[O], *, maxsplit: Int) -> List[StringSlice[O]]:
        """Split the string by every Whitespace separator.

        Parameters:
            O: The immutable origin.

        Args:
            maxsplit: The maximum amount of items to split from String.

        Returns:
            A List of Strings containing the input split by the separator.

        Examples:

        ```mojo
        # Splitting with maxsplit
        _ = "1     2  3".split(maxsplit=1) # ['1', '2  3']
        ```
        .
        """
        return _split_slice[has_maxsplit=True, has_sep=False](
            self, None, maxsplit
        )

    @always_inline
    fn split[
        O: ImmutableOrigin
    ](self: StringSlice[O], sep: NoneType = None) -> List[StringSlice[O]]:
        """Split the string by every Whitespace separator.

        Parameters:
            O: The immutable origin.

        Args:
            sep: None.

        Returns:
            A List of Strings containing the input split by the separator.

        Examples:

        ```mojo
        # Splitting an empty string or filled with whitespaces
        _ = "      ".split() # []
        _ = "".split() # []
        # Splitting a string with leading, trailing, and middle whitespaces
        _ = "      hello    world     ".split() # ["hello", "world"]
        # Splitting adjacent universal newlines:
        _ = (
            "hello \\t\\n\\r\\f\\v\\x1c\\x1d\\x1e\\x85\\u2028\\u2029world"
        ).split()  # ["hello", "world"]
        ```
        .
        """
        return _split_slice[has_maxsplit=False, has_sep=False](self, sep, -1)

    fn isnewline[single_character: Bool = False](self) -> Bool:
        """Determines whether every character in the given StringSlice is a
        python newline character. This corresponds to Python's
        [universal newlines:](
        https://docs.python.org/3/library/stdtypes.html#str.splitlines)
        `"\\r\\n"` and `"\\t\\n\\v\\f\\r\\x1c\\x1d\\x1e\\x85\\u2028\\u2029"`.

        Parameters:
            single_character: Whether to evaluate the stringslice as a single
                unicode character (avoids overhead when already iterating).

        Returns:
            True if the whole StringSlice is made up of whitespace characters
            listed above, otherwise False.
        """

        @always_inline
        fn _is_newline_char(s: StringSlice) -> Bool:
            # sorry for readability, but this has less overhead than memcmp
            # highly performance sensitive code, benchmark before touching
            alias `\t` = UInt8(ord("\t"))
            alias `\r` = UInt8(ord("\r"))
            alias `\n` = UInt8(ord("\n"))
            alias `\x1c` = UInt8(ord("\x1c"))
            alias `\x1e` = UInt8(ord("\x1e"))
            no_null_len = s.byte_length()
            ptr = s.unsafe_ptr()

            if no_null_len == 1:
                v = ptr[0]
                return `\t` <= v <= `\x1e` and not (`\r` < v < `\x1c`)
            elif no_null_len == 2:
                v0 = ptr[0]
                v1 = ptr[1]
                next_line = v0 == 0xC2 and v1 == 0x85  # next line: \x85
                r_n = v0 == `\r` and v1 == `\n`
                return next_line or r_n
            elif no_null_len == 3:
                # unicode line sep or paragraph sep: \u2028 , \u2029
                v2 = ptr[2]
                lastbyte = v2 == 0xA8 or v2 == 0xA9
                return ptr[0] == 0xE2 and ptr[1] == 0x80 and lastbyte
            return False

        @parameter
        if single_character:
            return _is_newline_char(self)
        else:
            for s in self:
                if not _is_newline_char(s):
                    return False
            return self.byte_length() != 0

    fn splitlines[
        O: ImmutableOrigin, //
    ](self: StringSlice[O], keepends: Bool = False) -> List[StringSlice[O]]:
        """Split the string at line boundaries. This corresponds to Python's
        [universal newlines:](
        https://docs.python.org/3/library/stdtypes.html#str.splitlines)
        `"\\r\\n"` and `"\\t\\n\\v\\f\\r\\x1c\\x1d\\x1e\\x85\\u2028\\u2029"`.

        Parameters:
            O: The immutable origin.

        Args:
            keepends: If True, line breaks are kept in the resulting strings.

        Returns:
            A List of Strings containing the input split by line boundaries.
        """

        alias `\r` = UInt8(ord("\r"))
        alias `\n` = UInt8(ord("\n"))
        alias `\t` = UInt8(ord("\t"))
        alias `\x1c` = UInt8(ord("\x1c"))
        alias `\x1e` = UInt8(ord("\x1e"))
        output = List[StringSlice[O]](capacity=128)  # guessing
        ptr = self.unsafe_ptr()
        length = self.byte_length()
        offset = 0

        @always_inline
        @parameter
        fn _is_newline_char(p: UnsafePointer[Byte], l: Int, b0: Byte) -> Bool:
            # sorry for readability, but this has less overhead than memcmp
            # highly performance sensitive code, benchmark before touching
            if l == 1:
                return `\t` <= b0 <= `\x1e` and not (`\r` < b0 < `\x1c`)
            elif l == 2:
                return b0 == 0xC2 and p[1] == 0x85  # next line: \x85
            elif l == 3:
                # unicode line sep or paragraph sep: \u2028 , \u2029
                v2 = p[2]
                lastbyte = v2 == 0xA8 or v2 == 0xA9
                return b0 == 0xE2 and p[1] == 0x80 and lastbyte
            return False

        while offset < length:
            eol_start = offset
            eol_length = 0

            while eol_start < length:
                b0 = ptr[eol_start]
                char_len = _utf8_first_byte_sequence_length(b0)
                debug_assert(
                    eol_start + char_len <= length,
                    "corrupted sequence causing unsafe memory access",
                )
                isnewline = int(_is_newline_char(ptr + eol_start, char_len, b0))
                char_end = isnewline * (eol_start + char_len)
                next_idx = char_end * int(char_end < length)
                is_r_n = b0 == `\r` and next_idx != 0 and ptr[next_idx] == `\n`
                eol_length = isnewline * char_len + int(is_r_n)
                if unlikely(isnewline == 1):
                    break
                eol_start += char_len

            str_len = eol_start - offset + int(keepends) * eol_length
            s = StringSlice[O](ptr=ptr + offset, length=str_len)
            output.append(s)
            offset = eol_start + eol_length

        return output^


# ===-----------------------------------------------------------------------===#
# Utils
# ===-----------------------------------------------------------------------===#


<<<<<<< HEAD
trait Stringlike(CollectionElement, CollectionElementNew):
    """Trait intended to be used only with `String`, `StringLiteral` and
    `StringSlice`."""

    fn byte_length(self) -> Int:
        """Get the string length in bytes.

        Returns:
            The length of this string in bytes.

        Notes:
            This does not include the trailing null terminator in the count.
        """
        ...

    fn unsafe_ptr(self) -> UnsafePointer[Byte]:
        """Get raw pointer to the underlying data.

        Returns:
            The raw pointer to the data.
        """
        ...

    fn find[T: Stringlike, //](self, substr: T, start: Int = 0) -> Int:
        """Finds the offset of the first occurrence of `substr` starting at
        `start`. If not found, returns -1.

        Parameters:
            T: The type of the substring.

        Args:
            substr: The substring to find.
            start: The offset from which to find.

        Returns:
            The offset of `substr` relative to the beginning of the string.
        """
        ...


=======
>>>>>>> cf307a23
fn _to_string_list[
    T: CollectionElement,  # TODO(MOCO-1446): Make `T` parameter inferred
    len_fn: fn (T) -> Int,
    unsafe_ptr_fn: fn (T) -> UnsafePointer[Byte],
](items: List[T]) -> List[String]:
    var i_len = len(items)
    var i_ptr = items.unsafe_ptr()
    var out_ptr = UnsafePointer[String].alloc(i_len)

    for i in range(i_len):
        var og_len = len_fn(i_ptr[i])
        var f_len = og_len + 1  # null terminator
        var p = UnsafePointer[Byte].alloc(f_len)
        var og_ptr = unsafe_ptr_fn(i_ptr[i])
        memcpy(p, og_ptr, og_len)
        p[og_len] = 0  # null terminator
        buf = String._buffer_type(ptr=p, length=f_len, capacity=f_len)
        (out_ptr + i).init_pointee_move(String(buf^))
    return List[String](ptr=out_ptr, length=i_len, capacity=i_len)


@always_inline
fn _to_string_list[
    O: ImmutableOrigin, //
](items: List[StringSlice[O]]) -> List[String]:
    """Create a list of Strings **copying** the existing data.

    Parameters:
        O: The origin of the data.

    Args:
        items: The List of string slices.

    Returns:
        The list of created strings.
    """

    fn unsafe_ptr_fn(v: StringSlice[O]) -> UnsafePointer[Byte]:
        return v.unsafe_ptr()

    fn len_fn(v: StringSlice[O]) -> Int:
        return v.byte_length()

    return _to_string_list[items.T, len_fn, unsafe_ptr_fn](items)


@always_inline
fn _to_string_list[
    O: ImmutableOrigin, //
](items: List[Span[Byte, O]]) -> List[String]:
    """Create a list of Strings **copying** the existing data.

    Parameters:
        O: The origin of the data.

    Args:
        items: The List of Bytes.

    Returns:
        The list of created strings.
    """

    fn unsafe_ptr_fn(v: Span[Byte, O]) -> UnsafePointer[Byte]:
        return v.unsafe_ptr()

    fn len_fn(v: Span[Byte, O]) -> Int:
        return len(v)

    return _to_string_list[items.T, len_fn, unsafe_ptr_fn](items)


@always_inline
fn _split[
    T0: Stringlike, //,
    has_maxsplit: Bool,
    has_sep: Bool,
    T1: Stringlike = StringLiteral,
](src_str: T0, sep: Optional[T1], maxsplit: Int) -> List[String]:
    @parameter
    if has_sep:
        return _to_string_list(
            _split_impl[has_maxsplit](src_str, sep.value(), maxsplit)
        )
    else:
        return _to_string_list(_split_impl[has_maxsplit](src_str, maxsplit))


fn _split_slice[
    O: ImmutableOrigin, //,
    has_maxsplit: Bool,
    has_sep: Bool,
    T: Stringlike = StringLiteral,
](src_str: StringSlice[O], sep: Optional[T], maxsplit: Int) -> List[
    StringSlice[O]
] as output:
    var items: List[Span[Byte, O]]

    @parameter
    if has_sep:
        items = rebind[__type_of(items)](
            _split_impl[has_maxsplit](src_str, sep.value(), maxsplit)
        )
    else:
        items = rebind[__type_of(items)](
            _split_impl[has_maxsplit](src_str, maxsplit)
        )

    var i_len = len(items)
    out_ptr = UnsafePointer[StringSlice[O]].alloc(i_len)
    var i = 0
    for item in items:
        (out_ptr + i).init_pointee_move(StringSlice[O](unsafe_from_utf8=item[]))
        i += 1
    output = __type_of(output)(ptr=out_ptr, length=i_len, capacity=i_len)


fn _split_impl[
    T0: Stringlike,
    T1: Stringlike,
    O: ImmutableOrigin, //,
    has_maxsplit: Bool,
](ref [O]src_str: T0, sep: T1, maxsplit: Int) -> List[Span[Byte, O]] as output:
    var sep_len = sep.byte_length()
    if sep_len == 0:
        var ptr = src_str.unsafe_ptr()
        var iterator = _StringSliceIter[
            _lit_mut_cast[__origin_of(src_str), False].result
        ](unsafe_pointer=ptr, length=src_str.byte_length())
        var i_len = len(iterator) + 2
        var out_ptr = UnsafePointer[Span[Byte, O]].alloc(i_len)
        out_ptr[0] = Span[Byte, O](ptr=ptr, length=0)
        var i = 1
        for s in iterator:
            out_ptr[i] = rebind[Span[Byte, O]](s.as_bytes())
            i += 1
        out_ptr[i] = Span[Byte, O](ptr=ptr + i, length=0)
        output = __type_of(output)(ptr=out_ptr, length=i_len, capacity=i_len)
        return

    alias prealloc = 32  # guessing, Python's implementation uses 12
    var amnt = prealloc

    @parameter
    if has_maxsplit:
        amnt = maxsplit + 1 if maxsplit < prealloc else prealloc
    output = __type_of(output)(capacity=amnt)
    var str_byte_len = src_str.byte_length()
    var lhs = 0
    var rhs = 0
    var items = 0
    var ptr = src_str.unsafe_ptr()
    # var str_span = src_str.as_bytes[False, O]() # FIXME: solve #3526 with #3548
    # var sep_span = sep.as_bytes[False, O]() # FIXME: solve #3526 with #3548

    while lhs <= str_byte_len:
        # FIXME(#3526): use str_span and sep_span
        rhs = src_str.find(sep, lhs)
        rhs += int(rhs == -1) * (str_byte_len + 1)  # if not found go to end

        @parameter
        if has_maxsplit:
            rhs += int(items == maxsplit) * (str_byte_len - rhs)
            items += 1

        output.append(Span[Byte, O](ptr=ptr + lhs, length=rhs - lhs))
        lhs = rhs + sep_len


fn _split_impl[
    T: Stringlike, O: ImmutableOrigin, //, has_maxsplit: Bool
](ref [O]src_str: T, maxsplit: Int) -> List[Span[Byte, O]] as output:
    alias prealloc = 32  # guessing, Python's implementation uses 12
    var amnt = prealloc

    @parameter
    if has_maxsplit:
        amnt = maxsplit + 1 if maxsplit < prealloc else prealloc
    output = __type_of(output)(capacity=amnt)
    var str_byte_len = src_str.byte_length()
    var lhs = 0
    var rhs = 0
    var items = 0
    var ptr = src_str.unsafe_ptr()
    alias S = StringSlice[StaticConstantOrigin]

    @always_inline("nodebug")
    fn _build_slice(p: UnsafePointer[Byte], start: Int, end: Int) -> S:
        return S(ptr=p + start, length=end - start)

    while lhs <= str_byte_len:
        # Python adds all "whitespace chars" as one separator
        # if no separator was specified
        for s in _build_slice(ptr, lhs, str_byte_len):
            if not s.isspace[single_character=True]():
                break
            lhs += s.byte_length()
        # if it went until the end of the String, then it should be sliced
        # until the start of the whitespace which was already appended
        if lhs == str_byte_len:
            break
        rhs = lhs + _utf8_first_byte_sequence_length(ptr[lhs])
        for s in _build_slice(ptr, rhs, str_byte_len):
            if s.isspace[single_character=True]():
                break
            rhs += s.byte_length()

        @parameter
        if has_maxsplit:
            rhs += int(items == maxsplit) * (str_byte_len - rhs)
            items += 1

        output.append(Span[Byte, O](ptr=ptr + lhs, length=rhs - lhs))
        lhs = rhs<|MERGE_RESOLUTION|>--- conflicted
+++ resolved
@@ -32,10 +32,7 @@
 from memory import UnsafePointer, memcmp, memcpy, Span
 from memory.memory import _memcmp_impl_unconstrained
 
-<<<<<<< HEAD
 from utils import Span, AsBytes
-=======
->>>>>>> cf307a23
 from utils.format import _CurlyEntryFormattable, _FormatCurlyEntry
 
 from ._utf8_validation import _is_valid_utf8
@@ -1260,7 +1257,6 @@
 # ===-----------------------------------------------------------------------===#
 
 
-<<<<<<< HEAD
 trait Stringlike(CollectionElement, CollectionElementNew):
     """Trait intended to be used only with `String`, `StringLiteral` and
     `StringSlice`."""
@@ -1301,8 +1297,6 @@
         ...
 
 
-=======
->>>>>>> cf307a23
 fn _to_string_list[
     T: CollectionElement,  # TODO(MOCO-1446): Make `T` parameter inferred
     len_fn: fn (T) -> Int,

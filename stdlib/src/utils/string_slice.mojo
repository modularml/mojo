# ===----------------------------------------------------------------------=== #
# Copyright (c) 2024, Modular Inc. All rights reserved.
#
# Licensed under the Apache License v2.0 with LLVM Exceptions:
# https://llvm.org/LICENSE.txt
#
# Unless required by applicable law or agreed to in writing, software
# distributed under the License is distributed on an "AS IS" BASIS,
# WITHOUT WARRANTIES OR CONDITIONS OF ANY KIND, either express or implied.
# See the License for the specific language governing permissions and
# limitations under the License.
# ===----------------------------------------------------------------------=== #
"""Implements the StringSlice type.

You can import these APIs from the `utils.string_slice` module.

Examples:

```mojo
from utils import StringSlice
```
"""

from collections import List, Optional
from collections.string import _atof, _atol, _isspace
from sys import bitwidthof, simdwidthof
from sys.intrinsics import unlikely, likely

from bit import count_leading_zeros
from memory import UnsafePointer, memcmp, memcpy, Span
from memory.memory import _memcmp_impl_unconstrained

from utils.format import _CurlyEntryFormattable, _FormatCurlyEntry

from ._utf8_validation import _is_valid_utf8

alias StaticString = StringSlice[StaticConstantOrigin]
"""An immutable static string slice."""


@always_inline
fn _is_continuation_byte[
    w: Int
](vec: SIMD[DType.uint8, w]) -> SIMD[DType.bool, w]:
    return (vec & 0b1100_0000) == 0b1000_0000


@always_inline
fn _count_utf8_continuation_bytes(span: Span[Byte]) -> Int:
    return span.count[func=_is_continuation_byte]()


fn _unicode_codepoint_utf8_byte_length(c: Int) -> Int:
    debug_assert(
        0 <= c <= 0x10FFFF, "Value: ", c, " is not a valid Unicode code point"
    )
    alias sizes = SIMD[DType.int32, 4](0, 0b0111_1111, 0b0111_1111_1111, 0xFFFF)
    return int((sizes < c).cast[DType.uint8]().reduce_add())


@always_inline
fn _utf8_first_byte_sequence_length(b: Byte) -> Int:
    """Get the length of the sequence starting with given byte. Do note that
    this does not work correctly if given a continuation byte."""

    debug_assert(
<<<<<<< HEAD
        not _is_continuation_byte(b),
=======
        (b & 0b1100_0000) != 0b1000_0000,
>>>>>>> 4d177f12
        "Function does not work correctly if given a continuation byte.",
    )
    return int(count_leading_zeros(~b)) + int(b < 0b1000_0000)


fn _shift_unicode_to_utf8(ptr: UnsafePointer[UInt8], c: Int, num_bytes: Int):
    """Shift unicode to utf8 representation.

    ### Unicode (represented as UInt32 BE) to UTF-8 conversion:
    - 1: 00000000 00000000 00000000 0aaaaaaa -> 0aaaaaaa
        - a
    - 2: 00000000 00000000 00000aaa aabbbbbb -> 110aaaaa 10bbbbbb
        - (a >> 6)  | 0b11000000, b         | 0b10000000
    - 3: 00000000 00000000 aaaabbbb bbcccccc -> 1110aaaa 10bbbbbb 10cccccc
        - (a >> 12) | 0b11100000, (b >> 6)  | 0b10000000, c        | 0b10000000
    - 4: 00000000 000aaabb bbbbcccc ccdddddd -> 11110aaa 10bbbbbb 10cccccc
    10dddddd
        - (a >> 18) | 0b11110000, (b >> 12) | 0b10000000, (c >> 6) | 0b10000000,
        d | 0b10000000
    """
    if num_bytes == 1:
        ptr[0] = UInt8(c)
        return

    var shift = 6 * (num_bytes - 1)
    var mask = UInt8(0xFF) >> (num_bytes + 1)
    var num_bytes_marker = UInt8(0xFF) << (8 - num_bytes)
    ptr[0] = ((c >> shift) & mask) | num_bytes_marker
    for i in range(1, num_bytes):
        shift -= 6
        ptr[i] = ((c >> shift) & 0b0011_1111) | 0b1000_0000


fn _utf8_byte_type(b: SIMD[DType.uint8, _], /) -> __type_of(b):
    """UTF-8 byte type.

    Returns:
        The byte type.

    Notes:

        - 0 -> ASCII byte.
        - 1 -> continuation byte.
        - 2 -> start of 2 byte long sequence.
        - 3 -> start of 3 byte long sequence.
        - 4 -> start of 4 byte long sequence.
    """
    return count_leading_zeros(~(b & UInt8(0b1111_0000)))


@always_inline
fn _memrchr[
    type: DType
](
    source: UnsafePointer[Scalar[type]], char: Scalar[type], len: Int
) -> UnsafePointer[Scalar[type]]:
    if not len:
        return UnsafePointer[Scalar[type]]()
    for i in reversed(range(len)):
        if source[i] == char:
            return source + i
    return UnsafePointer[Scalar[type]]()


@always_inline
fn _memrmem[
    type: DType
](
    haystack: UnsafePointer[Scalar[type]],
    haystack_len: Int,
    needle: UnsafePointer[Scalar[type]],
    needle_len: Int,
) -> UnsafePointer[Scalar[type]]:
    if not needle_len:
        return haystack
    if needle_len > haystack_len:
        return UnsafePointer[Scalar[type]]()
    if needle_len == 1:
        return _memrchr[type](haystack, needle[0], haystack_len)
    for i in reversed(range(haystack_len - needle_len + 1)):
        if haystack[i] != needle[0]:
            continue
        if memcmp(haystack + i + 1, needle + 1, needle_len - 1) == 0:
            return haystack + i
    return UnsafePointer[Scalar[type]]()


@value
struct _StringSliceIter[
    is_mutable: Bool, //,
    origin: Origin[is_mutable],
    forward: Bool = True,
]:
    """Iterator for `StringSlice` over unicode characters.

    Parameters:
        is_mutable: Whether the slice is mutable.
        origin: The origin of the underlying string data.
        forward: The iteration direction. `False` is backwards.
    """

    var index: Int
    var ptr: UnsafePointer[Byte]
    var length: Int

    fn __init__(mut self, *, unsafe_pointer: UnsafePointer[Byte], length: Int):
        self.index = 0 if forward else length
        self.ptr = unsafe_pointer
        self.length = length

    fn __iter__(self) -> Self:
        return self

    fn __next__(mut self) -> StringSlice[origin]:
        @parameter
        if forward:
            byte_len = _utf8_first_byte_sequence_length(self.ptr[self.index])
            i = self.index
            self.index += byte_len
            return StringSlice[origin](ptr=self.ptr + i, length=byte_len)
        else:
            byte_len = 1
            while _utf8_byte_type(self.ptr[self.index - byte_len]) == 1:
                byte_len += 1
            self.index -= byte_len
            return StringSlice[origin](
                ptr=self.ptr + self.index, length=byte_len
            )

    @always_inline
    fn __has_next__(self) -> Bool:
        @parameter
        if forward:
            return self.index < self.length
        else:
            return self.index > 0

    fn __len__(self) -> Int:
        @parameter
        if forward:
            remaining = self.length - self.index
            cont = _count_utf8_continuation_bytes(
                Span[Byte, ImmutableAnyOrigin](
                    ptr=self.ptr + self.index, length=remaining
                )
            )
            return remaining - cont
        else:
            return self.index - _count_utf8_continuation_bytes(
                Span[Byte, ImmutableAnyOrigin](ptr=self.ptr, length=self.index)
            )


@value
@register_passable("trivial")
struct StringSlice[is_mutable: Bool, //, origin: Origin[is_mutable]](
    Stringable,
    Sized,
    Writable,
    CollectionElement,
    CollectionElementNew,
    Hashable,
):
    """A non-owning view to encoded string data.

    Parameters:
        is_mutable: Whether the slice is mutable.
        origin: The origin of the underlying string data.

    Notes:
        TODO: The underlying string data is guaranteed to be encoded using
        UTF-8.
    """

    var _slice: Span[Byte, origin]

    # ===------------------------------------------------------------------===#
    # Initializers
    # ===------------------------------------------------------------------===#

    @always_inline
    @implicit
    fn __init__(out self: StaticString, lit: StringLiteral):
        """Construct a new `StringSlice` from a `StringLiteral`.

        Args:
            lit: The literal to construct this `StringSlice` from.
        """
        # Since a StringLiteral has static origin, it will outlive
        # whatever arbitrary `origin` the user has specified they need this
        # slice to live for.
        # SAFETY:
        #   StringLiteral is guaranteed to use UTF-8 encoding.
        # FIXME(MSTDL-160):
        #   Ensure StringLiteral _actually_ always uses UTF-8 encoding.
        # FIXME: this gets practically stuck at compile time
        # debug_assert(
        #     _is_valid_utf8(lit.as_bytes()),
        #     "StringLiteral doesn't have valid UTF-8 encoding",
        # )
        self = StaticString(unsafe_from_utf8=lit.as_bytes())

    @always_inline
    fn __init__(out self, *, owned unsafe_from_utf8: Span[Byte, origin]):
        """Construct a new `StringSlice` from a sequence of UTF-8 encoded bytes.

        Args:
            unsafe_from_utf8: A `Span[Byte]` encoded in UTF-8.

        Safety:
            `unsafe_from_utf8` MUST be valid UTF-8 encoded data.
        """

        self._slice = unsafe_from_utf8

    fn __init__(out self, *, unsafe_from_utf8_strref: StringRef):
        """Construct a new StringSlice from a `StringRef` pointing to UTF-8
        encoded bytes.

        Args:
            unsafe_from_utf8_strref: A `StringRef` of bytes encoded in UTF-8.

        Safety:
            - `unsafe_from_utf8_strref` MUST point to data that is valid for
              `origin`.
            - `unsafe_from_utf8_strref` MUST be valid UTF-8 encoded data.
        """

        var strref = unsafe_from_utf8_strref

        var byte_slice = Span[Byte, origin](
            ptr=strref.unsafe_ptr(),
            length=len(strref),
        )

        self = Self(unsafe_from_utf8=byte_slice)

    @always_inline
    fn __init__(out self, *, ptr: UnsafePointer[Byte], length: Int):
        """Construct a `StringSlice` from a pointer to a sequence of UTF-8
        encoded bytes and a length.

        Args:
            ptr: A pointer to a sequence of bytes encoded in UTF-8.
            length: The number of bytes of encoded data.

        Safety:
            - `ptr` MUST point to at least `length` bytes of valid UTF-8 encoded
                data.
            - `ptr` must point to data that is live for the duration of
                `origin`.
        """
        self._slice = Span[Byte, origin](ptr=ptr, length=length)

    @always_inline
    fn __init__(out self, *, other: Self):
        """Explicitly construct a deep copy of the provided `StringSlice`.

        Args:
            other: The `StringSlice` to copy.
        """
        self._slice = other._slice

    @implicit
    fn __init__[
        O: ImmutableOrigin, //
    ](mut self: StringSlice[O], ref [O]value: String):
        """Construct an immutable StringSlice.

        Parameters:
            O: The immutable origin.

        Args:
            value: The string value.
        """

        debug_assert(
            _is_valid_utf8(value.as_bytes()), "value is not valid utf8"
        )
        self = StringSlice[O](unsafe_from_utf8=value.as_bytes())

    # ===------------------------------------------------------------------===#
    # Trait implementations
    # ===------------------------------------------------------------------===#

    @no_inline
    fn __str__(self) -> String:
        """Gets this slice as a standard `String`.

        Returns:
            The string representation of the slice.
        """
        return String(str_slice=self)

    fn __len__(self) -> Int:
        """Nominally returns the _length in Unicode codepoints_ (not bytes!).

        Returns:
            The length in Unicode codepoints.
        """
        var b_len = self.byte_length()
        alias S = Span[Byte, StaticConstantOrigin]
        var s = S(ptr=self.unsafe_ptr(), length=b_len)
        return b_len - _count_utf8_continuation_bytes(s)

    fn write_to[W: Writer](self, mut writer: W):
        """Formats this string slice to the provided `Writer`.

        Parameters:
            W: A type conforming to the `Writable` trait.

        Args:
            writer: The object to write to.
        """
        writer.write_bytes(self.as_bytes())

    fn __bool__(self) -> Bool:
        """Check if a string slice is non-empty.

        Returns:
           True if a string slice is non-empty, False otherwise.
        """
        return len(self._slice) > 0

    fn __hash__(self) -> UInt:
        """Hash the underlying buffer using builtin hash.

        Returns:
            A 64-bit hash value. This value is _not_ suitable for cryptographic
            uses. Its intended usage is for data structures. See the `hash`
            builtin documentation for more details.
        """
        return hash(self._slice._data, self._slice._len)

    # This decorator informs the compiler that indirect address spaces are not
    # dereferenced by the method.
    # TODO: replace with a safe model that checks the body of the method for
    # accesses to the origin.
    @__unsafe_disable_nested_origin_exclusivity
    fn __eq__(self, rhs: StringSlice) -> Bool:
        """Verify if a `StringSlice` is equal to another `StringSlice`.

        Args:
            rhs: The `StringSlice` to compare against.

        Returns:
            If the `StringSlice` is equal to the input in length and contents.
        """
        if not self and not rhs:
            return True
        if len(self) != len(rhs):
            return False
        # same pointer and length, so equal
        if self._slice.unsafe_ptr() == rhs._slice.unsafe_ptr():
            return True
        for i in range(len(self)):
            if self._slice[i] != rhs._slice.unsafe_ptr()[i]:
                return False
        return True

    @always_inline
    fn __eq__(self, rhs: String) -> Bool:
        """Verify if a `StringSlice` is equal to a string.

        Args:
            rhs: The `String` to compare against.

        Returns:
            If the `StringSlice` is equal to the input in length and contents.
        """
        return self == rhs.as_string_slice()

    @always_inline
    fn __eq__(self, rhs: StringLiteral) -> Bool:
        """Verify if a `StringSlice` is equal to a literal.

        Args:
            rhs: The `StringLiteral` to compare against.

        Returns:
            If the `StringSlice` is equal to the input in length and contents.
        """
        return self == rhs.as_string_slice()

    @__unsafe_disable_nested_origin_exclusivity
    @always_inline
    fn __ne__(self, rhs: StringSlice) -> Bool:
        """Verify if span is not equal to another `StringSlice`.

        Args:
            rhs: The `StringSlice` to compare against.

        Returns:
            If the `StringSlice` is not equal to the input in length and
            contents.
        """
        return not self == rhs

    @always_inline
    fn __ne__(self, rhs: String) -> Bool:
        """Verify if span is not equal to another `StringSlice`.

        Args:
            rhs: The `StringSlice` to compare against.

        Returns:
            If the `StringSlice` is not equal to the input in length and
            contents.
        """
        return not self == rhs

    @always_inline
    fn __ne__(self, rhs: StringLiteral) -> Bool:
        """Verify if span is not equal to a `StringLiteral`.

        Args:
            rhs: The `StringLiteral` to compare against.

        Returns:
            If the `StringSlice` is not equal to the input in length and
            contents.
        """
        return not self == rhs

    @always_inline
    fn __lt__(self, rhs: StringSlice) -> Bool:
        """Verify if the `StringSlice` bytes are strictly less than the input in
        overlapping content.

        Args:
            rhs: The other `StringSlice` to compare against.

        Returns:
            If the `StringSlice` bytes are strictly less than the input in
            overlapping content.
        """
        var len1 = len(self)
        var len2 = len(rhs)
        return int(len1 < len2) > _memcmp_impl_unconstrained(
            self.unsafe_ptr(), rhs.unsafe_ptr(), min(len1, len2)
        )

    fn __iter__(self) -> _StringSliceIter[origin]:
        """Iterate over the string, returning immutable references.

        Returns:
            An iterator of references to the string elements.
        """
        return _StringSliceIter[origin](
            unsafe_pointer=self.unsafe_ptr(), length=self.byte_length()
        )

    fn __reversed__(self) -> _StringSliceIter[origin, False]:
        """Iterate backwards over the string, returning immutable references.

        Returns:
            A reversed iterator of references to the string elements.
        """
        return _StringSliceIter[origin, forward=False](
            unsafe_pointer=self.unsafe_ptr(), length=self.byte_length()
        )

    fn __getitem__[IndexerType: Indexer](self, idx: IndexerType) -> String:
        """Gets the character at the specified position.

        Parameters:
            IndexerType: The inferred type of an indexer argument.

        Args:
            idx: The index value.

        Returns:
            A new string containing the character at the specified position.
        """
        # TODO(#933): implement this for unicode when we support llvm intrinsic evaluation at compile time
        var buf = String._buffer_type(capacity=1)
        buf.append(self._slice[idx])
        buf.append(0)
        return String(buf^)

    fn __contains__(ref self, substr: StringSlice[_]) -> Bool:
        """Returns True if the substring is contained within the current string.

        Args:
          substr: The substring to check.

        Returns:
          True if the string contains the substring.
        """
        return self.find(substr) != -1

    @always_inline
    fn __int__(self) raises -> Int:
        """Parses the given string as a base-10 integer and returns that value.
        If the string cannot be parsed as an int, an error is raised.

        Returns:
            An integer value that represents the string, or otherwise raises.
        """
        return _atol(self)

    @always_inline
    fn __float__(self) raises -> Float64:
        """Parses the string as a float point number and returns that value. If
        the string cannot be parsed as a float, an error is raised.

        Returns:
            A float value that represents the string, or otherwise raises.
        """
        return _atof(self)

    fn __mul__(self, n: Int) -> String:
        """Concatenates the string `n` times.

        Args:
            n : The number of times to concatenate the string.

        Returns:
            The string concatenated `n` times.
        """

        var len_self = self.byte_length()
        var count = len_self * n + 1
        var buf = String._buffer_type(capacity=count)
        buf.size = count
        var b_ptr = buf.unsafe_ptr()
        for i in range(n):
            memcpy(b_ptr + len_self * i, self.unsafe_ptr(), len_self)
        b_ptr[count - 1] = 0
        return String(buf^)

    # ===------------------------------------------------------------------===#
    # Methods
    # ===------------------------------------------------------------------===#

    @always_inline
    fn strip(self, chars: StringSlice) -> Self:
        """Return a copy of the string with leading and trailing characters
        removed.

        Args:
            chars: A set of characters to be removed. Defaults to whitespace.

        Returns:
            A copy of the string with no leading or trailing characters.

        Examples:

        ```mojo
        print("himojohi".strip("hi")) # "mojo"
        ```
        .
        """

        return self.lstrip(chars).rstrip(chars)

    @always_inline
    fn strip(self) -> Self:
        """Return a copy of the string with leading and trailing whitespaces
        removed. This only takes ASCII whitespace into account:
        `" \\t\\n\\v\\f\\r\\x1c\\x1d\\x1e"`.

        Returns:
            A copy of the string with no leading or trailing whitespaces.

        Examples:

        ```mojo
        print("  mojo  ".strip()) # "mojo"
        ```
        .
        """
        return self.lstrip().rstrip()

    @always_inline
    fn rstrip(self, chars: StringSlice) -> Self:
        """Return a copy of the string with trailing characters removed.

        Args:
            chars: A set of characters to be removed. Defaults to whitespace.

        Returns:
            A copy of the string with no trailing characters.

        Examples:

        ```mojo
        print("mojohi".strip("hi")) # "mojo"
        ```
        .
        """

        var r_idx = self.byte_length()
        while r_idx > 0 and self[r_idx - 1] in chars:
            r_idx -= 1

        return Self(unsafe_from_utf8=self.as_bytes()[:r_idx])

    @always_inline
    fn rstrip(self) -> Self:
        """Return a copy of the string with trailing whitespaces removed. This
        only takes ASCII whitespace into account:
        `" \\t\\n\\v\\f\\r\\x1c\\x1d\\x1e"`.

        Returns:
            A copy of the string with no trailing whitespaces.

        Examples:

        ```mojo
        print("mojo  ".strip()) # "mojo"
        ```
        .
        """
        var r_idx = self.byte_length()
        # TODO (#933): should use this once llvm intrinsics can be used at comp time
        # for s in self.__reversed__():
        #     if not s.isspace():
        #         break
        #     r_idx -= 1
        while r_idx > 0 and _isspace(self.as_bytes()[r_idx - 1]):
            r_idx -= 1
        return Self(unsafe_from_utf8=self.as_bytes()[:r_idx])

    @always_inline
    fn lstrip(self, chars: StringSlice) -> Self:
        """Return a copy of the string with leading characters removed.

        Args:
            chars: A set of characters to be removed. Defaults to whitespace.

        Returns:
            A copy of the string with no leading characters.

        Examples:

        ```mojo
        print("himojo".strip("hi")) # "mojo"
        ```
        .
        """

        var l_idx = 0
        while l_idx < self.byte_length() and self[l_idx] in chars:
            l_idx += 1

        return Self(unsafe_from_utf8=self.as_bytes()[l_idx:])

    @always_inline
    fn lstrip(self) -> Self:
        """Return a copy of the string with leading whitespaces removed. This
        only takes ASCII whitespace into account:
        `" \\t\\n\\v\\f\\r\\x1c\\x1d\\x1e"`.

        Returns:
            A copy of the string with no leading whitespaces.

        Examples:

        ```mojo
        print("  mojo".strip()) # "mojo"
        ```
        .
        """
        var l_idx = 0
        # TODO (#933): should use this once llvm intrinsics can be used at comp time
        # for s in self:
        #     if not s.isspace():
        #         break
        #     l_idx += 1
        while l_idx < self.byte_length() and _isspace(self.as_bytes()[l_idx]):
            l_idx += 1
        return Self(unsafe_from_utf8=self.as_bytes()[l_idx:])

    @always_inline
    fn as_bytes(self) -> Span[Byte, origin]:
        """Get the sequence of encoded bytes of the underlying string.

        Returns:
            A slice containing the underlying sequence of encoded bytes.
        """
        return self._slice

    @always_inline
    fn unsafe_ptr(
        self,
    ) -> UnsafePointer[Byte, is_mutable=is_mutable, origin=origin]:
        """Gets a pointer to the first element of this string slice.

        Returns:
            A pointer pointing at the first element of this string slice.
        """
        return self._slice.unsafe_ptr()

    @always_inline
    fn byte_length(self) -> Int:
        """Get the length of this string slice in bytes.

        Returns:
            The length of this string slice in bytes.
        """

        return len(self.as_bytes())

    fn startswith(
        self, prefix: StringSlice[_], start: Int = 0, end: Int = -1
    ) -> Bool:
        """Verify if the `StringSlice` starts with the specified prefix between
        start and end positions.

        Args:
            prefix: The prefix to check.
            start: The start offset from which to check.
            end: The end offset from which to check.

        Returns:
            True if the `self[start:end]` is prefixed by the input prefix.
        """
        if end == -1:
            return self.find(prefix, start) == start
        return StringSlice[origin](
            ptr=self.unsafe_ptr() + start, length=end - start
        ).startswith(prefix)

    fn endswith(
        self, suffix: StringSlice[_], start: Int = 0, end: Int = -1
    ) -> Bool:
        """Verify if the `StringSlice` end with the specified suffix between
        start and end positions.

        Args:
            suffix: The suffix to check.
            start: The start offset from which to check.
            end: The end offset from which to check.

        Returns:
            True if the `self[start:end]` is suffixed by the input suffix.
        """
        if len(suffix) > len(self):
            return False
        if end == -1:
            return self.rfind(suffix, start) + len(suffix) == len(self)
        return StringSlice[origin](
            ptr=self.unsafe_ptr() + start, length=end - start
        ).endswith(suffix)

    fn _from_start(self, start: Int) -> Self:
        """Gets the `StringSlice` pointing to the substring after the specified
        slice start position. If start is negative, it is interpreted as the
        number of characters from the end of the string to start at.

        Args:
            start: Starting index of the slice.

        Returns:
            A `StringSlice` borrowed from the current string containing the
            characters of the slice starting at start.
        """

        var self_len = self.byte_length()

        var abs_start: Int
        if start < 0:
            # Avoid out of bounds earlier than the start
            # len = 5, start = -3,  then abs_start == 2, i.e. a partial string
            # len = 5, start = -10, then abs_start == 0, i.e. the full string
            abs_start = max(self_len + start, 0)
        else:
            # Avoid out of bounds past the end
            # len = 5, start = 2,   then abs_start == 2, i.e. a partial string
            # len = 5, start = 8,   then abs_start == 5, i.e. an empty string
            abs_start = min(start, self_len)

        debug_assert(
            abs_start >= 0, "strref absolute start must be non-negative"
        )
        debug_assert(
            abs_start <= self_len,
            "strref absolute start must be less than source String len",
        )

        # TODO: We assumes the StringSlice only has ASCII.
        # When we support utf-8 slicing, we should drop self._slice[abs_start:]
        # and use something smarter.
        return StringSlice(unsafe_from_utf8=self._slice[abs_start:])

    @always_inline
    fn format[*Ts: _CurlyEntryFormattable](self, *args: *Ts) raises -> String:
        """Format a template with `*args`.

        Args:
            args: The substitution values.

        Parameters:
            Ts: The types of substitution values that implement `Representable`
                and `Stringable` (to be changed and made more flexible).

        Returns:
            The template with the given values substituted.

        Examples:

        ```mojo
        # Manual indexing:
        print("{0} {1} {0}".format("Mojo", 1.125)) # Mojo 1.125 Mojo
        # Automatic indexing:
        print("{} {}".format(True, "hello world")) # True hello world
        ```
        .
        """
        return _FormatCurlyEntry.format(self, args)

    fn find(ref self, substr: StringSlice, start: Int = 0) -> Int:
        """Finds the offset of the first occurrence of `substr` starting at
        `start`. If not found, returns `-1`.

        Args:
            substr: The substring to find.
            start: The offset from which to find.

        Returns:
            The offset of `substr` relative to the beginning of the string.
        """
        if not substr:
            return 0

        if self.byte_length() < substr.byte_length() + start:
            return -1

        # The substring to search within, offset from the beginning if `start`
        # is positive, and offset from the end if `start` is negative.
        var haystack_str = self._from_start(start)

        var loc = stringref._memmem(
            haystack_str.unsafe_ptr(),
            haystack_str.byte_length(),
            substr.unsafe_ptr(),
            substr.byte_length(),
        )

        if not loc:
            return -1

        return int(loc) - int(self.unsafe_ptr())

    fn rfind(self, substr: StringSlice, start: Int = 0) -> Int:
        """Finds the offset of the last occurrence of `substr` starting at
        `start`. If not found, returns `-1`.

        Args:
            substr: The substring to find.
            start: The offset from which to find.

        Returns:
            The offset of `substr` relative to the beginning of the string.
        """
        if not substr:
            return len(self)

        if len(self) < len(substr) + start:
            return -1

        # The substring to search within, offset from the beginning if `start`
        # is positive, and offset from the end if `start` is negative.
        var haystack_str = self._from_start(start)

        var loc = _memrmem(
            haystack_str.unsafe_ptr(),
            len(haystack_str),
            substr.unsafe_ptr(),
            len(substr),
        )

        if not loc:
            return -1

        return int(loc) - int(self.unsafe_ptr())

    fn isspace(self) -> Bool:
        """Determines whether every character in the given StringSlice is a
        python whitespace String. This corresponds to Python's
        [universal separators:](
        https://docs.python.org/3/library/stdtypes.html#str.splitlines)
        `" \\t\\n\\v\\f\\r\\x1c\\x1d\\x1e\\x85\\u2028\\u2029"`.

        Returns:
            True if the whole StringSlice is made up of whitespace characters
            listed above, otherwise False.
        """

        if self.byte_length() == 0:
            return False

        # TODO add line and paragraph separator as stringliteral
        # once Unicode escape sequences are accepted
        var next_line = List[UInt8](0xC2, 0x85)
        """TODO: \\x85"""
        var unicode_line_sep = List[UInt8](0xE2, 0x80, 0xA8)
        """TODO: \\u2028"""
        var unicode_paragraph_sep = List[UInt8](0xE2, 0x80, 0xA9)
        """TODO: \\u2029"""

        for s in self:
            var no_null_len = s.byte_length()
            var ptr = s.unsafe_ptr()
            if no_null_len == 1 and _isspace(ptr[0]):
                continue
            elif (
                no_null_len == 2 and memcmp(ptr, next_line.unsafe_ptr(), 2) == 0
            ):
                continue
            elif no_null_len == 3 and (
                memcmp(ptr, unicode_line_sep.unsafe_ptr(), 3) == 0
                or memcmp(ptr, unicode_paragraph_sep.unsafe_ptr(), 3) == 0
            ):
                continue
            else:
                return False
        _ = next_line, unicode_line_sep, unicode_paragraph_sep
        return True

    fn isnewline[single_character: Bool = False](self) -> Bool:
        """Determines whether every character in the given StringSlice is a
        python newline character. This corresponds to Python's
        [universal newlines:](
        https://docs.python.org/3/library/stdtypes.html#str.splitlines)
        `"\\r\\n"` and `"\\t\\n\\v\\f\\r\\x1c\\x1d\\x1e\\x85\\u2028\\u2029"`.

        Parameters:
            single_character: Whether to evaluate the stringslice as a single
                unicode character (avoids overhead when already iterating).

        Returns:
            True if the whole StringSlice is made up of whitespace characters
                listed above, otherwise False.
        """

        var ptr = self.unsafe_ptr()
        var length = self.byte_length()

        @parameter
        if single_character:
            return length != 0 and _is_newline_char[include_r_n=True](
                ptr, 0, ptr[0], length
            )
        else:
            var offset = 0
            for s in self:
                var b_len = s.byte_length()
                if not _is_newline_char(ptr, offset, ptr[offset], b_len):
                    return False
                offset += b_len
            return length != 0

    fn splitlines[
        O: ImmutableOrigin, //
    ](self: StringSlice[O], keepends: Bool = False) -> List[StringSlice[O]]:
        """Split the string at line boundaries. This corresponds to Python's
        [universal newlines:](
        https://docs.python.org/3/library/stdtypes.html#str.splitlines)
        `"\\r\\n"` and `"\\t\\n\\v\\f\\r\\x1c\\x1d\\x1e\\x85\\u2028\\u2029"`.

        Parameters:
            O: The immutable origin.

        Args:
            keepends: If True, line breaks are kept in the resulting strings.

        Returns:
            A List of Strings containing the input split by line boundaries.
        """

        # highly performance sensitive code, benchmark before touching
        alias `\r` = UInt8(ord("\r"))
        alias `\n` = UInt8(ord("\n"))

        output = List[StringSlice[O]](capacity=128)  # guessing
        var ptr = self.unsafe_ptr()
        var length = self.byte_length()
        var offset = 0

        while offset < length:
            var eol_start = offset
            var eol_length = 0

            while eol_start < length:
                var b0 = ptr[eol_start]
                var char_len = _utf8_first_byte_sequence_length(b0)
                debug_assert(
                    eol_start + char_len <= length,
                    "corrupted sequence causing unsafe memory access",
                )
                var isnewline = unlikely(
                    _is_newline_char(ptr, eol_start, b0, char_len)
                )
                var char_end = int(isnewline) * (eol_start + char_len)
                var next_idx = char_end * int(char_end < length)
                var is_r_n = b0 == `\r` and next_idx != 0 and ptr[
                    next_idx
                ] == `\n`
                eol_length = int(isnewline) * char_len + int(is_r_n)
                if isnewline:
                    break
                eol_start += char_len

            var str_len = eol_start - offset + int(keepends) * eol_length
            var s = StringSlice[O](ptr=ptr + offset, length=str_len)
            output.append(s)
            offset = eol_start + eol_length

        return output^


# ===-----------------------------------------------------------------------===#
# Utils
# ===-----------------------------------------------------------------------===#


fn _to_string_list[
    T: CollectionElement,  # TODO(MOCO-1446): Make `T` parameter inferred
    len_fn: fn (T) -> Int,
    unsafe_ptr_fn: fn (T) -> UnsafePointer[Byte],
](items: List[T]) -> List[String]:
    i_len = len(items)
    i_ptr = items.unsafe_ptr()
    out_ptr = UnsafePointer[String].alloc(i_len)

    for i in range(i_len):
        og_len = len_fn(i_ptr[i])
        f_len = og_len + 1  # null terminator
        p = UnsafePointer[Byte].alloc(f_len)
        og_ptr = unsafe_ptr_fn(i_ptr[i])
        memcpy(p, og_ptr, og_len)
        p[og_len] = 0  # null terminator
        buf = String._buffer_type(ptr=p, length=f_len, capacity=f_len)
        (out_ptr + i).init_pointee_move(String(buf^))
    return List[String](ptr=out_ptr, length=i_len, capacity=i_len)


@always_inline
fn _to_string_list[
    O: ImmutableOrigin, //
](items: List[StringSlice[O]]) -> List[String]:
    """Create a list of Strings **copying** the existing data.

    Parameters:
        O: The origin of the data.

    Args:
        items: The List of string slices.

    Returns:
        The list of created strings.
    """

    fn unsafe_ptr_fn(v: StringSlice[O]) -> UnsafePointer[Byte]:
        return v.unsafe_ptr()

    fn len_fn(v: StringSlice[O]) -> Int:
        return v.byte_length()

    return _to_string_list[items.T, len_fn, unsafe_ptr_fn](items)


@always_inline
fn _to_string_list[
    O: ImmutableOrigin, //
](items: List[Span[Byte, O]]) -> List[String]:
    """Create a list of Strings **copying** the existing data.

    Parameters:
        O: The origin of the data.

    Args:
        items: The List of Bytes.

    Returns:
        The list of created strings.
    """

    fn unsafe_ptr_fn(v: Span[Byte, O]) -> UnsafePointer[Byte]:
        return v.unsafe_ptr()

    fn len_fn(v: Span[Byte, O]) -> Int:
        return len(v)

    return _to_string_list[items.T, len_fn, unsafe_ptr_fn](items)


@always_inline
fn _is_newline_char[
    include_r_n: Bool = False
](p: UnsafePointer[Byte], eol_start: Int, b0: Byte, char_len: Int) -> Bool:
    """Returns whether the char is a newline char.

    Safety:
        This assumes valid utf-8 is passed.
    """
    # highly performance sensitive code, benchmark before touching
    alias `\r` = UInt8(ord("\r"))
    alias `\n` = UInt8(ord("\n"))
    alias `\t` = UInt8(ord("\t"))
    alias `\x1c` = UInt8(ord("\x1c"))
    alias `\x1e` = UInt8(ord("\x1e"))

    # here it's actually faster to have branching due to the branch predictor
    # "realizing" that the char_len == 1 path is often taken. Using the likely
    # intrinsic is to make the machine code be ordered to optimize machine
    # instruction fetching, which is an optimization for the CPU front-end.
    if likely(char_len == 1):
        return `\t` <= b0 <= `\x1e` and not (`\r` < b0 < `\x1c`)
    elif char_len == 2:
        var b1 = p[eol_start + 1]
        var is_next_line = b0 == 0xC2 and b1 == 0x85  # unicode next line \x85

        @parameter
        if include_r_n:
            return is_next_line or (b0 == `\r` and b1 == `\n`)
        else:
            return is_next_line
    elif char_len == 3:  # unicode line sep or paragraph sep: \u2028 , \u2029
        var b1 = p[eol_start + 1]
        var b2 = p[eol_start + 2]
        return b0 == 0xE2 and b1 == 0x80 and (b2 == 0xA8 or b2 == 0xA9)
    return False<|MERGE_RESOLUTION|>--- conflicted
+++ resolved
@@ -64,11 +64,7 @@
     this does not work correctly if given a continuation byte."""
 
     debug_assert(
-<<<<<<< HEAD
         not _is_continuation_byte(b),
-=======
-        (b & 0b1100_0000) != 0b1000_0000,
->>>>>>> 4d177f12
         "Function does not work correctly if given a continuation byte.",
     )
     return int(count_leading_zeros(~b)) + int(b < 0b1000_0000)

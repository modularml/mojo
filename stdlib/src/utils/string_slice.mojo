--- conflicted
+++ resolved
@@ -22,17 +22,176 @@
 
 from bit import count_leading_zeros
 from utils import Span
-<<<<<<< HEAD
-from builtin.string import _utf8_byte_type
-=======
 from builtin.string import _isspace
->>>>>>> 334f9946
 
 alias StaticString = StringSlice[ImmutableStaticLifetime]
 """An immutable static string slice."""
 
 
-<<<<<<< HEAD
+fn _utf8_byte_type(b: SIMD[DType.uint8, _], /) -> __type_of(b):
+    """UTF-8 byte type.
+
+    Returns:
+        The byte type.
+
+    Notes:
+
+        - 0 -> ASCII byte.
+        - 1 -> continuation byte.
+        - 2 -> start of 2 byte long sequence.
+        - 3 -> start of 3 byte long sequence.
+        - 4 -> start of 4 byte long sequence.
+    """
+    return count_leading_zeros(~(b & UInt8(0b1111_0000)))
+
+
+fn _validate_utf8_simd_slice[
+    width: Int, remainder: Bool = False
+](ptr: DTypePointer[DType.uint8], length: Int, owned iter_len: Int) -> Int:
+    """Internal method to validate utf8, use _is_valid_utf8.
+
+    Parameters:
+        width: The width of the SIMD vector to build for validation.
+        remainder: Whether it is computing the remainder that doesn't fit in the
+            SIMD vector.
+
+    Args:
+        ptr: Pointer to the data.
+        length: The length of the items in the pointer.
+        iter_len: The amount of items to still iterate through.
+
+    Returns:
+        The new amount of items to iterate through that don't fit in the
+            specified width of SIMD vector. If -1 then it is invalid.
+    """
+    # TODO: implement a faster algorithm like https://github.com/cyb70289/utf8
+    # and benchmark the difference.
+    var idx = length - iter_len
+    while iter_len >= width or remainder:
+        var d: SIMD[DType.uint8, width]  # use a vector of the specified width
+
+        @parameter
+        if not remainder:
+            d = ptr.offset(idx).simd_strided_load[width](1)
+        else:
+            debug_assert(iter_len > -1, "iter_len must be > -1")
+            d = SIMD[DType.uint8, width](0)
+            for i in range(iter_len):
+                d[i] = ptr[idx + i]
+
+        var is_ascii = d < 0b1000_0000
+        if is_ascii.reduce_and():  # skip all ASCII bytes
+
+            @parameter
+            if not remainder:
+                idx += width
+                iter_len -= width
+                continue
+            else:
+                return 0
+        elif is_ascii[0]:
+            for i in range(1, width):
+                if is_ascii[i]:
+                    continue
+                idx += i
+                iter_len -= i
+                break
+            continue
+
+        var byte_types = _utf8_byte_type(d)
+        var first_byte_type = byte_types[0]
+
+        # byte_type has to match against the amount of continuation bytes
+        alias Vec = SIMD[DType.uint8, 4]
+        alias n4_byte_types = Vec(4, 1, 1, 1)
+        alias n3_byte_types = Vec(3, 1, 1, 0)
+        alias n3_mask = Vec(0b111, 0b111, 0b111, 0)
+        alias n2_byte_types = Vec(2, 1, 0, 0)
+        alias n2_mask = Vec(0b111, 0b111, 0, 0)
+        var byte_types_4 = byte_types.slice[4]()
+        var valid_n4 = (byte_types_4 == n4_byte_types).reduce_and()
+        var valid_n3 = ((byte_types_4 & n3_mask) == n3_byte_types).reduce_and()
+        var valid_n2 = ((byte_types_4 & n2_mask) == n2_byte_types).reduce_and()
+        if not (valid_n4 or valid_n3 or valid_n2):
+            return -1
+
+        # special unicode ranges
+        var b0 = d[0]
+        var b1 = d[1]
+        if first_byte_type == 2 and b0 < UInt8(0b1100_0010):
+            return -1
+        elif b0 == 0xE0 and not (UInt8(0xA0) <= b1 <= UInt8(0xBF)):
+            return -1
+        elif b0 == 0xED and not (UInt8(0x80) <= b1 <= UInt8(0x9F)):
+            return -1
+        elif b0 == 0xF0 and not (UInt8(0x90) <= b1 <= UInt8(0xBF)):
+            return -1
+        elif b0 == 0xF4 and not (UInt8(0x80) <= b1 <= UInt8(0x8F)):
+            return -1
+
+        # amount of bytes evaluated
+        idx += int(first_byte_type)
+        iter_len -= int(first_byte_type)
+
+        @parameter
+        if remainder:
+            break
+    return iter_len
+
+
+fn _is_valid_utf8(data: UnsafePointer[UInt8], length: Int) -> Bool:
+    """Verify that the bytes are valid UTF-8.
+
+    Args:
+        data: The pointer to the data.
+        length: The length of the items pointed to.
+
+    Returns:
+        Whether the data is valid UTF-8.
+
+    #### UTF-8 coding format
+    [Table 3-7 page 94](http://www.unicode.org/versions/Unicode6.0.0/ch03.pdf).
+    Well-Formed UTF-8 Byte Sequences
+
+    Code Points        | First Byte | Second Byte | Third Byte | Fourth Byte |
+    :----------        | :--------- | :---------- | :--------- | :---------- |
+    U+0000..U+007F     | 00..7F     |             |            |             |
+    U+0080..U+07FF     | C2..DF     | 80..BF      |            |             |
+    U+0800..U+0FFF     | E0         | ***A0***..BF| 80..BF     |             |
+    U+1000..U+CFFF     | E1..EC     | 80..BF      | 80..BF     |             |
+    U+D000..U+D7FF     | ED         | 80..***9F***| 80..BF     |             |
+    U+E000..U+FFFF     | EE..EF     | 80..BF      | 80..BF     |             |
+    U+10000..U+3FFFF   | F0         | ***90***..BF| 80..BF     | 80..BF      |
+    U+40000..U+FFFFF   | F1..F3     | 80..BF      | 80..BF     | 80..BF      |
+    U+100000..U+10FFFF | F4         | 80..***8F***| 80..BF     | 80..BF      |
+    .
+    """
+
+    var ptr = DTypePointer(data)
+    var iter_len = length
+    if iter_len >= 64 and simdwidthof[DType.uint8]() >= 64:
+        iter_len = _validate_utf8_simd_slice[64](ptr, length, iter_len)
+        if iter_len < 0:
+            return False
+    if iter_len >= 32 and simdwidthof[DType.uint8]() >= 32:
+        iter_len = _validate_utf8_simd_slice[32](ptr, length, iter_len)
+        if iter_len < 0:
+            return False
+    if iter_len >= 16 and simdwidthof[DType.uint8]() >= 16:
+        iter_len = _validate_utf8_simd_slice[16](ptr, length, iter_len)
+        if iter_len < 0:
+            return False
+    if iter_len >= 8:
+        iter_len = _validate_utf8_simd_slice[8](ptr, length, iter_len)
+        if iter_len < 0:
+            return False
+    if iter_len >= 4:
+        iter_len = _validate_utf8_simd_slice[4](ptr, length, iter_len)
+        if iter_len < 0:
+            return False
+    return _validate_utf8_simd_slice[4, True](ptr, length, iter_len) == 0
+
+
 @value
 struct _StringSliceIter[
     is_mutable: Bool, //,
@@ -101,170 +260,6 @@
             return self.length - self.index - self.continuation_bytes
         else:
             return self.index - self.continuation_bytes
-=======
-fn _utf8_byte_type(b: SIMD[DType.uint8, _], /) -> __type_of(b):
-    """UTF-8 byte type.
-
-    Returns:
-        The byte type.
-
-    Notes:
-
-        - 0 -> ASCII byte.
-        - 1 -> continuation byte.
-        - 2 -> start of 2 byte long sequence.
-        - 3 -> start of 3 byte long sequence.
-        - 4 -> start of 4 byte long sequence.
-    """
-    return count_leading_zeros(~(b & UInt8(0b1111_0000)))
-
-
-fn _validate_utf8_simd_slice[
-    width: Int, remainder: Bool = False
-](ptr: DTypePointer[DType.uint8], length: Int, owned iter_len: Int) -> Int:
-    """Internal method to validate utf8, use _is_valid_utf8.
-
-    Parameters:
-        width: The width of the SIMD vector to build for validation.
-        remainder: Whether it is computing the remainder that doesn't fit in the
-            SIMD vector.
-
-    Args:
-        ptr: Pointer to the data.
-        length: The length of the items in the pointer.
-        iter_len: The amount of items to still iterate through.
-
-    Returns:
-        The new amount of items to iterate through that don't fit in the
-            specified width of SIMD vector. If -1 then it is invalid.
-    """
-    # TODO: implement a faster algorithm like https://github.com/cyb70289/utf8
-    # and benchmark the difference.
-    var idx = length - iter_len
-    while iter_len >= width or remainder:
-        var d: SIMD[DType.uint8, width]  # use a vector of the specified width
-
-        @parameter
-        if not remainder:
-            d = ptr.offset(idx).simd_strided_load[width](1)
-        else:
-            debug_assert(iter_len > -1, "iter_len must be > -1")
-            d = SIMD[DType.uint8, width](0)
-            for i in range(iter_len):
-                d[i] = ptr[idx + i]
-
-        var is_ascii = d < 0b1000_0000
-        if is_ascii.reduce_and():  # skip all ASCII bytes
-
-            @parameter
-            if not remainder:
-                idx += width
-                iter_len -= width
-                continue
-            else:
-                return 0
-        elif is_ascii[0]:
-            for i in range(1, width):
-                if is_ascii[i]:
-                    continue
-                idx += i
-                iter_len -= i
-                break
-            continue
-
-        var byte_types = _utf8_byte_type(d)
-        var first_byte_type = byte_types[0]
-
-        # byte_type has to match against the amount of continuation bytes
-        alias Vec = SIMD[DType.uint8, 4]
-        alias n4_byte_types = Vec(4, 1, 1, 1)
-        alias n3_byte_types = Vec(3, 1, 1, 0)
-        alias n3_mask = Vec(0b111, 0b111, 0b111, 0)
-        alias n2_byte_types = Vec(2, 1, 0, 0)
-        alias n2_mask = Vec(0b111, 0b111, 0, 0)
-        var byte_types_4 = byte_types.slice[4]()
-        var valid_n4 = (byte_types_4 == n4_byte_types).reduce_and()
-        var valid_n3 = ((byte_types_4 & n3_mask) == n3_byte_types).reduce_and()
-        var valid_n2 = ((byte_types_4 & n2_mask) == n2_byte_types).reduce_and()
-        if not (valid_n4 or valid_n3 or valid_n2):
-            return -1
-
-        # special unicode ranges
-        var b0 = d[0]
-        var b1 = d[1]
-        if first_byte_type == 2 and b0 < UInt8(0b1100_0010):
-            return -1
-        elif b0 == 0xE0 and not (UInt8(0xA0) <= b1 <= UInt8(0xBF)):
-            return -1
-        elif b0 == 0xED and not (UInt8(0x80) <= b1 <= UInt8(0x9F)):
-            return -1
-        elif b0 == 0xF0 and not (UInt8(0x90) <= b1 <= UInt8(0xBF)):
-            return -1
-        elif b0 == 0xF4 and not (UInt8(0x80) <= b1 <= UInt8(0x8F)):
-            return -1
-
-        # amount of bytes evaluated
-        idx += int(first_byte_type)
-        iter_len -= int(first_byte_type)
-
-        @parameter
-        if remainder:
-            break
-    return iter_len
-
-
-fn _is_valid_utf8(data: UnsafePointer[UInt8], length: Int) -> Bool:
-    """Verify that the bytes are valid UTF-8.
-
-    Args:
-        data: The pointer to the data.
-        length: The length of the items pointed to.
-
-    Returns:
-        Whether the data is valid UTF-8.
-
-    #### UTF-8 coding format
-    [Table 3-7 page 94](http://www.unicode.org/versions/Unicode6.0.0/ch03.pdf).
-    Well-Formed UTF-8 Byte Sequences
-
-    Code Points        | First Byte | Second Byte | Third Byte | Fourth Byte |
-    :----------        | :--------- | :---------- | :--------- | :---------- |
-    U+0000..U+007F     | 00..7F     |             |            |             |
-    U+0080..U+07FF     | C2..DF     | 80..BF      |            |             |
-    U+0800..U+0FFF     | E0         | ***A0***..BF| 80..BF     |             |
-    U+1000..U+CFFF     | E1..EC     | 80..BF      | 80..BF     |             |
-    U+D000..U+D7FF     | ED         | 80..***9F***| 80..BF     |             |
-    U+E000..U+FFFF     | EE..EF     | 80..BF      | 80..BF     |             |
-    U+10000..U+3FFFF   | F0         | ***90***..BF| 80..BF     | 80..BF      |
-    U+40000..U+FFFFF   | F1..F3     | 80..BF      | 80..BF     | 80..BF      |
-    U+100000..U+10FFFF | F4         | 80..***8F***| 80..BF     | 80..BF      |
-    .
-    """
-
-    var ptr = DTypePointer(data)
-    var iter_len = length
-    if iter_len >= 64 and simdwidthof[DType.uint8]() >= 64:
-        iter_len = _validate_utf8_simd_slice[64](ptr, length, iter_len)
-        if iter_len < 0:
-            return False
-    if iter_len >= 32 and simdwidthof[DType.uint8]() >= 32:
-        iter_len = _validate_utf8_simd_slice[32](ptr, length, iter_len)
-        if iter_len < 0:
-            return False
-    if iter_len >= 16 and simdwidthof[DType.uint8]() >= 16:
-        iter_len = _validate_utf8_simd_slice[16](ptr, length, iter_len)
-        if iter_len < 0:
-            return False
-    if iter_len >= 8:
-        iter_len = _validate_utf8_simd_slice[8](ptr, length, iter_len)
-        if iter_len < 0:
-            return False
-    if iter_len >= 4:
-        iter_len = _validate_utf8_simd_slice[4](ptr, length, iter_len)
-        if iter_len < 0:
-            return False
-    return _validate_utf8_simd_slice[4, True](ptr, length, iter_len) == 0
->>>>>>> 334f9946
 
 
 struct StringSlice[

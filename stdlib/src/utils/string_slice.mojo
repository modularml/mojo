# ===----------------------------------------------------------------------=== #
# Copyright (c) 2024, Modular Inc. All rights reserved.
#
# Licensed under the Apache License v2.0 with LLVM Exceptions:
# https://llvm.org/LICENSE.txt
#
# Unless required by applicable law or agreed to in writing, software
# distributed under the License is distributed on an "AS IS" BASIS,
# WITHOUT WARRANTIES OR CONDITIONS OF ANY KIND, either express or implied.
# See the License for the specific language governing permissions and
# limitations under the License.
# ===----------------------------------------------------------------------=== #
"""Implements the StringSlice type.

You can import these APIs from the `utils.string_slice` module.

Examples:

```mojo
from utils import StringSlice
```
"""

from bit import count_leading_zeros
from utils import Span
from collections.string import _isspace, _atol, _atof
from collections import List, Optional
from memory import memcmp, UnsafePointer, memcpy
from sys import simdwidthof, bitwidthof
from sys.intrinsics import unlikely
from memory.memory import _memcmp_impl_unconstrained
from utils.format import _CurlyEntryFormattable, _FormatCurlyEntry
from ._utf8_validation import _is_valid_utf8

alias StaticString = StringSlice[StaticConstantOrigin]
"""An immutable static string slice."""


fn _count_utf8_continuation_bytes(span: Span[Byte]) -> Int:
    alias sizes = (256, 128, 64, 32, 16, 8)
    var ptr = span.unsafe_ptr()
    var num_bytes = len(span)
    var amnt: Int = 0
    var processed = 0

    @parameter
    for i in range(len(sizes)):
        alias s = sizes.get[i, Int]()

        @parameter
        if simdwidthof[DType.uint8]() >= s:
            var rest = num_bytes - processed
            for _ in range(rest // s):
                var vec = (ptr + processed).load[width=s]()
                var comp = (vec & 0b1100_0000) == 0b1000_0000
                amnt += int(comp.cast[DType.uint8]().reduce_add())
                processed += s

    for i in range(num_bytes - processed):
        amnt += int((ptr[processed + i] & 0b1100_0000) == 0b1000_0000)

    return amnt


fn _unicode_codepoint_utf8_byte_length(c: Int) -> Int:
    debug_assert(
        0 <= c <= 0x10FFFF, "Value: ", c, " is not a valid Unicode code point"
    )
    alias sizes = SIMD[DType.int32, 4](0, 0b0111_1111, 0b0111_1111_1111, 0xFFFF)
    return int((sizes < c).cast[DType.uint8]().reduce_add())


@always_inline
fn _utf8_first_byte_sequence_length(b: Byte) -> Int:
    """Get the length of the sequence starting with given byte. Do note that
    this does not work correctly if given a continuation byte."""

    debug_assert(
        (b & 0b1100_0000) != 0b1000_0000,
        (
            "Function `_utf8_first_byte_sequence_length()` does not work"
            " correctly if given a continuation byte."
        ),
    )
    var flipped = ~b
    return int(count_leading_zeros(flipped) + (flipped >> 7))


fn _shift_unicode_to_utf8(ptr: UnsafePointer[UInt8], c: Int, num_bytes: Int):
    """Shift unicode to utf8 representation.

    ### Unicode (represented as UInt32 BE) to UTF-8 conversion:
    - 1: 00000000 00000000 00000000 0aaaaaaa -> 0aaaaaaa
        - a
    - 2: 00000000 00000000 00000aaa aabbbbbb -> 110aaaaa 10bbbbbb
        - (a >> 6)  | 0b11000000, b         | 0b10000000
    - 3: 00000000 00000000 aaaabbbb bbcccccc -> 1110aaaa 10bbbbbb 10cccccc
        - (a >> 12) | 0b11100000, (b >> 6)  | 0b10000000, c        | 0b10000000
    - 4: 00000000 000aaabb bbbbcccc ccdddddd -> 11110aaa 10bbbbbb 10cccccc
    10dddddd
        - (a >> 18) | 0b11110000, (b >> 12) | 0b10000000, (c >> 6) | 0b10000000,
        d | 0b10000000
    """
    if num_bytes == 1:
        ptr[0] = UInt8(c)
        return

    var shift = 6 * (num_bytes - 1)
    var mask = UInt8(0xFF) >> (num_bytes + 1)
    var num_bytes_marker = UInt8(0xFF) << (8 - num_bytes)
    ptr[0] = ((c >> shift) & mask) | num_bytes_marker
    for i in range(1, num_bytes):
        shift -= 6
        ptr[i] = ((c >> shift) & 0b0011_1111) | 0b1000_0000


fn _utf8_byte_type(b: SIMD[DType.uint8, _], /) -> __type_of(b):
    """UTF-8 byte type.

    Returns:
        The byte type.

    Notes:

        - 0 -> ASCII byte.
        - 1 -> continuation byte.
        - 2 -> start of 2 byte long sequence.
        - 3 -> start of 3 byte long sequence.
        - 4 -> start of 4 byte long sequence.
    """
    return count_leading_zeros(~(b & UInt8(0b1111_0000)))


@always_inline
fn _memrchr[
    type: DType
](
    source: UnsafePointer[Scalar[type]], char: Scalar[type], len: Int
) -> UnsafePointer[Scalar[type]]:
    if not len:
        return UnsafePointer[Scalar[type]]()
    for i in reversed(range(len)):
        if source[i] == char:
            return source + i
    return UnsafePointer[Scalar[type]]()


@always_inline
fn _memrmem[
    type: DType
](
    haystack: UnsafePointer[Scalar[type]],
    haystack_len: Int,
    needle: UnsafePointer[Scalar[type]],
    needle_len: Int,
) -> UnsafePointer[Scalar[type]]:
    if not needle_len:
        return haystack
    if needle_len > haystack_len:
        return UnsafePointer[Scalar[type]]()
    if needle_len == 1:
        return _memrchr[type](haystack, needle[0], haystack_len)
    for i in reversed(range(haystack_len - needle_len + 1)):
        if haystack[i] != needle[0]:
            continue
        if memcmp(haystack + i + 1, needle + 1, needle_len - 1) == 0:
            return haystack + i
    return UnsafePointer[Scalar[type]]()


@value
struct _StringSliceIter[
    is_mutable: Bool, //,
    origin: Origin[is_mutable].type,
    forward: Bool = True,
]:
    """Iterator for `StringSlice` over unicode characters.

    Parameters:
        is_mutable: Whether the slice is mutable.
        origin: The origin of the underlying string data.
        forward: The iteration direction. `False` is backwards.
    """

    var index: Int
    var continuation_bytes: Int
    var ptr: UnsafePointer[UInt8]
    var length: Int

    fn __init__(
        inout self, *, unsafe_pointer: UnsafePointer[UInt8], length: Int
    ):
        self.index = 0 if forward else length
        self.ptr = unsafe_pointer
        self.length = length
        alias S = Span[Byte, StaticConstantOrigin]
        var s = S(ptr=self.ptr, length=self.length)
        self.continuation_bytes = _count_utf8_continuation_bytes(s)

    fn __iter__(self) -> Self:
        return self

    fn __next__(inout self) -> StringSlice[origin]:
        @parameter
        if forward:
            var byte_len = 1
            if self.continuation_bytes > 0:
                var byte_type = _utf8_byte_type(self.ptr[self.index])
                if byte_type != 0:
                    byte_len = int(byte_type)
                    self.continuation_bytes -= byte_len - 1
            self.index += byte_len
            return StringSlice[origin](
                ptr=self.ptr + (self.index - byte_len), length=byte_len
            )
        else:
            var byte_len = 1
            if self.continuation_bytes > 0:
                var byte_type = _utf8_byte_type(self.ptr[self.index - 1])
                if byte_type != 0:
                    while byte_type == 1:
                        byte_len += 1
                        var b = self.ptr[self.index - byte_len]
                        byte_type = _utf8_byte_type(b)
                    self.continuation_bytes -= byte_len - 1
            self.index -= byte_len
            return StringSlice[origin](
                ptr=self.ptr + self.index, length=byte_len
            )

    @always_inline
    fn __has_next__(self) -> Bool:
        return self.__len__() > 0

    fn __len__(self) -> Int:
        @parameter
        if forward:
            return self.length - self.index - self.continuation_bytes
        else:
            return self.index - self.continuation_bytes


@value
struct StringSlice[is_mutable: Bool, //, origin: Origin[is_mutable].type,](
    Stringable,
    Sized,
    Writable,
    CollectionElement,
    CollectionElementNew,
    Hashable,
):
    """A non-owning view to encoded string data.

    Parameters:
        is_mutable: Whether the slice is mutable.
        origin: The origin of the underlying string data.

    Notes:
        TODO: The underlying string data is guaranteed to be encoded using
        UTF-8.
    """

    var _slice: Span[Byte, origin]

    # ===------------------------------------------------------------------===#
    # Initializers
    # ===------------------------------------------------------------------===#

    @always_inline
    @implicit
    fn __init__(out self: StaticString, lit: StringLiteral):
        """Construct a new `StringSlice` from a `StringLiteral`.

        Args:
            lit: The literal to construct this `StringSlice` from.
        """
        # Since a StringLiteral has static origin, it will outlive
        # whatever arbitrary `origin` the user has specified they need this
        # slice to live for.
        # SAFETY:
        #   StringLiteral is guaranteed to use UTF-8 encoding.
        # FIXME(MSTDL-160):
        #   Ensure StringLiteral _actually_ always uses UTF-8 encoding.
        # FIXME: this gets practically stuck at compile time
        # debug_assert(
        #     _is_valid_utf8(lit.as_bytes()),
        #     "StringLiteral doesn't have valid UTF-8 encoding",
        # )
        self = StaticString(unsafe_from_utf8=lit.as_bytes())

    @always_inline
    fn __init__(out self, *, owned unsafe_from_utf8: Span[Byte, origin]):
        """Construct a new `StringSlice` from a sequence of UTF-8 encoded bytes.

        Args:
            unsafe_from_utf8: A `Span[Byte]` encoded in UTF-8.

        Safety:
            `unsafe_from_utf8` MUST be valid UTF-8 encoded data.
        """

        self._slice = unsafe_from_utf8^

    fn __init__(out self, *, unsafe_from_utf8_strref: StringRef):
        """Construct a new StringSlice from a `StringRef` pointing to UTF-8
        encoded bytes.

        Args:
            unsafe_from_utf8_strref: A `StringRef` of bytes encoded in UTF-8.

        Safety:
            - `unsafe_from_utf8_strref` MUST point to data that is valid for
              `origin`.
            - `unsafe_from_utf8_strref` MUST be valid UTF-8 encoded data.
        """

        var strref = unsafe_from_utf8_strref

        var byte_slice = Span[Byte, origin](
            ptr=strref.unsafe_ptr(),
            length=len(strref),
        )

        self = Self(unsafe_from_utf8=byte_slice)

    @always_inline
    fn __init__(out self, *, ptr: UnsafePointer[Byte], length: Int):
        """Construct a `StringSlice` from a pointer to a sequence of UTF-8
        encoded bytes and a length.

        Args:
            ptr: A pointer to a sequence of bytes encoded in UTF-8.
            length: The number of bytes of encoded data.

        Safety:
            - `ptr` MUST point to at least `length` bytes of valid UTF-8 encoded
                data.
            - `ptr` must point to data that is live for the duration of
                `origin`.
        """
        self._slice = Span[Byte, origin](ptr=ptr, length=length)

    @always_inline
    fn __init__(out self, *, other: Self):
        """Explicitly construct a deep copy of the provided `StringSlice`.

        Args:
            other: The `StringSlice` to copy.
        """
        self._slice = other._slice

    @implicit
    fn __init__[
        O: ImmutableOrigin, //
    ](inout self: StringSlice[O], ref [O]value: String):
        """Construct an immutable StringSlice.

        Parameters:
            O: The immutable origin.

        Args:
            value: The string value.
        """

        debug_assert(
            _is_valid_utf8(value.as_bytes()), "value is not valid utf8"
        )
        self = StringSlice[O](unsafe_from_utf8=value.as_bytes())

    # ===------------------------------------------------------------------===#
    # Trait implementations
    # ===------------------------------------------------------------------===#

    @no_inline
    fn __str__(self) -> String:
        """Gets this slice as a standard `String`.

        Returns:
            The string representation of the slice.
        """
        return String(str_slice=self)

    fn __len__(self) -> Int:
        """Nominally returns the _length in Unicode codepoints_ (not bytes!).

        Returns:
            The length in Unicode codepoints.
        """
        var b_len = self.byte_length()
        alias S = Span[Byte, StaticConstantOrigin]
        var s = S(ptr=self.unsafe_ptr(), length=b_len)
        return b_len - _count_utf8_continuation_bytes(s)

    fn write_to[W: Writer](self, inout writer: W):
        """Formats this string slice to the provided `Writer`.

        Parameters:
            W: A type conforming to the `Writable` trait.

        Args:
            writer: The object to write to.
        """
        writer.write_bytes(self.as_bytes())

    fn __bool__(self) -> Bool:
        """Check if a string slice is non-empty.

        Returns:
           True if a string slice is non-empty, False otherwise.
        """
        return len(self._slice) > 0

    fn __hash__(self) -> UInt:
        """Hash the underlying buffer using builtin hash.

        Returns:
            A 64-bit hash value. This value is _not_ suitable for cryptographic
            uses. Its intended usage is for data structures. See the `hash`
            builtin documentation for more details.
        """
        return hash(self._slice._data, self._slice._len)

    # This decorator informs the compiler that indirect address spaces are not
    # dereferenced by the method.
    # TODO: replace with a safe model that checks the body of the method for
    # accesses to the origin.
    @__unsafe_disable_nested_origin_exclusivity
    fn __eq__(self, rhs: StringSlice) -> Bool:
        """Verify if a `StringSlice` is equal to another `StringSlice`.

        Args:
            rhs: The `StringSlice` to compare against.

        Returns:
            If the `StringSlice` is equal to the input in length and contents.
        """
        if not self and not rhs:
            return True
        if len(self) != len(rhs):
            return False
        # same pointer and length, so equal
        if self._slice.unsafe_ptr() == rhs._slice.unsafe_ptr():
            return True
        for i in range(len(self)):
            if self._slice[i] != rhs._slice.unsafe_ptr()[i]:
                return False
        return True

    @always_inline
    fn __eq__(self, rhs: String) -> Bool:
        """Verify if a `StringSlice` is equal to a string.

        Args:
            rhs: The `String` to compare against.

        Returns:
            If the `StringSlice` is equal to the input in length and contents.
        """
        return self == rhs.as_string_slice()

    @always_inline
    fn __eq__(self, rhs: StringLiteral) -> Bool:
        """Verify if a `StringSlice` is equal to a literal.

        Args:
            rhs: The `StringLiteral` to compare against.

        Returns:
            If the `StringSlice` is equal to the input in length and contents.
        """
        return self == rhs.as_string_slice()

    @__unsafe_disable_nested_origin_exclusivity
    @always_inline
    fn __ne__(self, rhs: StringSlice) -> Bool:
        """Verify if span is not equal to another `StringSlice`.

        Args:
            rhs: The `StringSlice` to compare against.

        Returns:
            If the `StringSlice` is not equal to the input in length and
            contents.
        """
        return not self == rhs

    @always_inline
    fn __ne__(self, rhs: String) -> Bool:
        """Verify if span is not equal to another `StringSlice`.

        Args:
            rhs: The `StringSlice` to compare against.

        Returns:
            If the `StringSlice` is not equal to the input in length and
            contents.
        """
        return not self == rhs

    @always_inline
    fn __ne__(self, rhs: StringLiteral) -> Bool:
        """Verify if span is not equal to a `StringLiteral`.

        Args:
            rhs: The `StringLiteral` to compare against.

        Returns:
            If the `StringSlice` is not equal to the input in length and
            contents.
        """
        return not self == rhs

    @always_inline
    fn __lt__(self, rhs: StringSlice) -> Bool:
        """Verify if the `StringSlice` bytes are strictly less than the input in
        overlapping content.

        Args:
            rhs: The other `StringSlice` to compare against.

        Returns:
            If the `StringSlice` bytes are strictly less than the input in
            overlapping content.
        """
        var len1 = len(self)
        var len2 = len(rhs)
        return int(len1 < len2) > _memcmp_impl_unconstrained(
            self.unsafe_ptr(), rhs.unsafe_ptr(), min(len1, len2)
        )

    fn __iter__(self) -> _StringSliceIter[origin]:
        """Iterate over the string, returning immutable references.

        Returns:
            An iterator of references to the string elements.
        """
        return _StringSliceIter[origin](
            unsafe_pointer=self.unsafe_ptr(), length=self.byte_length()
        )

    fn __reversed__(self) -> _StringSliceIter[origin, False]:
        """Iterate backwards over the string, returning immutable references.

        Returns:
            A reversed iterator of references to the string elements.
        """
        return _StringSliceIter[origin, forward=False](
            unsafe_pointer=self.unsafe_ptr(), length=self.byte_length()
        )

    fn __getitem__[IndexerType: Indexer](self, idx: IndexerType) -> String:
        """Gets the character at the specified position.

        Parameters:
            IndexerType: The inferred type of an indexer argument.

        Args:
            idx: The index value.

        Returns:
            A new string containing the character at the specified position.
        """
        # TODO(#933): implement this for unicode when we support llvm intrinsic evaluation at compile time
        var buf = String._buffer_type(capacity=1)
        buf.append(self._slice[idx])
        buf.append(0)
        return String(buf^)

    fn __contains__(ref self, substr: StringSlice[_]) -> Bool:
        """Returns True if the substring is contained within the current string.

        Args:
          substr: The substring to check.

        Returns:
          True if the string contains the substring.
        """
        return self.find(substr) != -1

    @always_inline
    fn __int__(self) raises -> Int:
        """Parses the given string as a base-10 integer and returns that value.
        If the string cannot be parsed as an int, an error is raised.

        Returns:
            An integer value that represents the string, or otherwise raises.
        """
        return _atol(self)

    @always_inline
    fn __float__(self) raises -> Float64:
        """Parses the string as a float point number and returns that value. If
        the string cannot be parsed as a float, an error is raised.

        Returns:
            A float value that represents the string, or otherwise raises.
        """
        return _atof(self)

    fn __mul__(self, n: Int) -> String:
        """Concatenates the string `n` times.

        Args:
            n : The number of times to concatenate the string.

        Returns:
            The string concatenated `n` times.
        """

        var len_self = self.byte_length()
        var count = len_self * n + 1
        var buf = String._buffer_type(capacity=count)
        buf.size = count
        var b_ptr = buf.unsafe_ptr()
        for i in range(n):
            memcpy(b_ptr + len_self * i, self.unsafe_ptr(), len_self)
        b_ptr[count - 1] = 0
        return String(buf^)

    # ===------------------------------------------------------------------===#
    # Methods
    # ===------------------------------------------------------------------===#

    @always_inline
    fn strip(self) -> StringSlice[origin]:
        """Gets a StringRef with leading and trailing whitespaces removed.
        This only takes ASCII whitespace into account:
        `" \\t\\n\\v\\f\\r\\x1c\\x1d\\x1e"`.

        Returns:
            A StringRef with leading and trailing whitespaces removed.

        Examples:

        ```mojo
        print("  mojo  ".strip()) # "mojo"
        ```
        .
        """
        # FIXME: this can already do full isspace support with iterator
        var start: Int = 0
        var end: Int = len(self)
        var ptr = self.unsafe_ptr()
        while start < end and _isspace(ptr[start]):
            start += 1
        while end > start and _isspace(ptr[end - 1]):
            end -= 1
        return StringSlice[origin](ptr=ptr + start, length=end - start)

    @always_inline
    fn as_bytes(self) -> Span[Byte, origin]:
        """Get the sequence of encoded bytes of the underlying string.

        Returns:
            A slice containing the underlying sequence of encoded bytes.
        """
        return self._slice

    @always_inline
    fn unsafe_ptr(self) -> UnsafePointer[UInt8]:
        """Gets a pointer to the first element of this string slice.

        Returns:
            A pointer pointing at the first element of this string slice.
        """

        return self._slice.unsafe_ptr()

    @always_inline
    fn byte_length(self) -> Int:
        """Get the length of this string slice in bytes.

        Returns:
            The length of this string slice in bytes.
        """

        return len(self.as_bytes())

    fn startswith(
        self, prefix: StringSlice[_], start: Int = 0, end: Int = -1
    ) -> Bool:
        """Verify if the `StringSlice` starts with the specified prefix between
        start and end positions.

        Args:
            prefix: The prefix to check.
            start: The start offset from which to check.
            end: The end offset from which to check.

        Returns:
            True if the `self[start:end]` is prefixed by the input prefix.
        """
        if end == -1:
            return self.find(prefix, start) == start
        return StringSlice[__origin_of(self)](
            ptr=self.unsafe_ptr() + start, length=end - start
        ).startswith(prefix)

    fn endswith(
        self, suffix: StringSlice[_], start: Int = 0, end: Int = -1
    ) -> Bool:
        """Verify if the `StringSlice` end with the specified suffix between
        start and end positions.

        Args:
            suffix: The suffix to check.
            start: The start offset from which to check.
            end: The end offset from which to check.

        Returns:
            True if the `self[start:end]` is suffixed by the input suffix.
        """
        if len(suffix) > len(self):
            return False
        if end == -1:
            return self.rfind(suffix, start) + len(suffix) == len(self)
        return StringSlice[__origin_of(self)](
            ptr=self.unsafe_ptr() + start, length=end - start
        ).endswith(suffix)

    fn _from_start(self, start: Int) -> Self:
        """Gets the `StringSlice` pointing to the substring after the specified
        slice start position. If start is negative, it is interpreted as the
        number of characters from the end of the string to start at.

        Args:
            start: Starting index of the slice.

        Returns:
            A `StringSlice` borrowed from the current string containing the
            characters of the slice starting at start.
        """

        var self_len = self.byte_length()

        var abs_start: Int
        if start < 0:
            # Avoid out of bounds earlier than the start
            # len = 5, start = -3,  then abs_start == 2, i.e. a partial string
            # len = 5, start = -10, then abs_start == 0, i.e. the full string
            abs_start = max(self_len + start, 0)
        else:
            # Avoid out of bounds past the end
            # len = 5, start = 2,   then abs_start == 2, i.e. a partial string
            # len = 5, start = 8,   then abs_start == 5, i.e. an empty string
            abs_start = min(start, self_len)

        debug_assert(
            abs_start >= 0, "strref absolute start must be non-negative"
        )
        debug_assert(
            abs_start <= self_len,
            "strref absolute start must be less than source String len",
        )

        # TODO: We assumes the StringSlice only has ASCII.
        # When we support utf-8 slicing, we should drop self._slice[abs_start:]
        # and use something smarter.
        return StringSlice(unsafe_from_utf8=self._slice[abs_start:])

    @always_inline
    fn format[*Ts: _CurlyEntryFormattable](self, *args: *Ts) raises -> String:
        """Format a template with `*args`.

        Args:
            args: The substitution values.

        Parameters:
            Ts: The types of substitution values that implement `Representable`
                and `Stringable` (to be changed and made more flexible).

        Returns:
            The template with the given values substituted.

        Examples:

        ```mojo
        # Manual indexing:
        print("{0} {1} {0}".format("Mojo", 1.125)) # Mojo 1.125 Mojo
        # Automatic indexing:
        print("{} {}".format(True, "hello world")) # True hello world
        ```
        .
        """
        return _FormatCurlyEntry.format(self, args)

    fn find(ref self, substr: StringSlice, start: Int = 0) -> Int:
        """Finds the offset of the first occurrence of `substr` starting at
        `start`. If not found, returns `-1`.

        Args:
            substr: The substring to find.
            start: The offset from which to find.

        Returns:
            The offset of `substr` relative to the beginning of the string.
        """
        if not substr:
            return 0

        if self.byte_length() < substr.byte_length() + start:
            return -1

        # The substring to search within, offset from the beginning if `start`
        # is positive, and offset from the end if `start` is negative.
        var haystack_str = self._from_start(start)

        var loc = stringref._memmem(
            haystack_str.unsafe_ptr(),
            haystack_str.byte_length(),
            substr.unsafe_ptr(),
            substr.byte_length(),
        )

        if not loc:
            return -1

        return int(loc) - int(self.unsafe_ptr())

    fn rfind(self, substr: StringSlice, start: Int = 0) -> Int:
        """Finds the offset of the last occurrence of `substr` starting at
        `start`. If not found, returns `-1`.

        Args:
            substr: The substring to find.
            start: The offset from which to find.

        Returns:
            The offset of `substr` relative to the beginning of the string.
        """
        if not substr:
            return len(self)

        if len(self) < len(substr) + start:
            return -1

        # The substring to search within, offset from the beginning if `start`
        # is positive, and offset from the end if `start` is negative.
        var haystack_str = self._from_start(start)

        var loc = _memrmem(
            haystack_str.unsafe_ptr(),
            len(haystack_str),
            substr.unsafe_ptr(),
            len(substr),
        )

        if not loc:
            return -1

        return int(loc) - int(self.unsafe_ptr())

    fn isspace(self) -> Bool:
        """Determines whether every character in the given StringSlice is a
        python whitespace String. This corresponds to Python's
        [universal separators:](
        https://docs.python.org/3/library/stdtypes.html#str.splitlines)
        `" \\t\\n\\v\\f\\r\\x1c\\x1d\\x1e\\x85\\u2028\\u2029"`.

        Returns:
            True if the whole StringSlice is made up of whitespace characters
            listed above, otherwise False.
        """

        if self.byte_length() == 0:
            return False

        # TODO add line and paragraph separator as stringliteral
        # once Unicode escape sequences are accepted
        var next_line = List[UInt8](0xC2, 0x85)
        """TODO: \\x85"""
        var unicode_line_sep = List[UInt8](0xE2, 0x80, 0xA8)
        """TODO: \\u2028"""
        var unicode_paragraph_sep = List[UInt8](0xE2, 0x80, 0xA9)
        """TODO: \\u2029"""

        for s in self:
            var no_null_len = s.byte_length()
            var ptr = s.unsafe_ptr()
            if no_null_len == 1 and _isspace(ptr[0]):
                continue
            elif (
                no_null_len == 2 and memcmp(ptr, next_line.unsafe_ptr(), 2) == 0
            ):
                continue
            elif no_null_len == 3 and (
                memcmp(ptr, unicode_line_sep.unsafe_ptr(), 3) == 0
                or memcmp(ptr, unicode_paragraph_sep.unsafe_ptr(), 3) == 0
            ):
                continue
            else:
                return False
        _ = next_line, unicode_line_sep, unicode_paragraph_sep
        return True

    fn isnewline[single_character: Bool = False](self) -> Bool:
        """Determines whether every character in the given StringSlice is a
        python newline character. This corresponds to Python's
        [universal newlines:](
        https://docs.python.org/3/library/stdtypes.html#str.splitlines)
        `"\\r\\n"` and `"\\t\\n\\v\\f\\r\\x1c\\x1d\\x1e\\x85\\u2028\\u2029"`.

        Parameters:
            single_character: Whether to evaluate the stringslice as a single
                unicode character (avoids overhead when already iterating).

        Returns:
            True if the whole StringSlice is made up of whitespace characters
                listed above, otherwise False.
        """

        fn _is_newline_char(s: StringSlice) -> Bool:
            # sorry for readability, but this has less overhead than memcmp
            # highly performance sensitive code, benchmark before touching
            alias `\t` = UInt8(ord("\t"))
            alias `\r` = UInt8(ord("\r"))
            alias `\n` = UInt8(ord("\n"))
            alias `\x1c` = UInt8(ord("\x1c"))
            alias `\x1e` = UInt8(ord("\x1e"))
            no_null_len = s.byte_length()
            ptr = s.unsafe_ptr()
            if no_null_len == 1:
                v = ptr[0]
                return `\t` <= v <= `\x1e` and not (`\r` < v < `\x1c`)
            elif no_null_len == 2:
                v0 = ptr[0]
                v1 = ptr[1]
                next_line = v0 == 0xC2 and v1 == 0x85  # next line: \x85
                r_n = v0 == `\r` and v1 == `\n`
                return next_line or r_n
            elif no_null_len == 3:
                # unicode line sep or paragraph sep: \u2028 , \u2029
                v2 = ptr[2]
                lastbyte = v2 == 0xA8 or v2 == 0xA9
                return ptr[0] == 0xE2 and ptr[1] == 0x80 and lastbyte
            return False

        @parameter
        if single_character:
            return _is_newline_char(self)
        else:
            for s in self:
                if not _is_newline_char(s):
                    return False
            return self.byte_length() != 0

    fn splitlines[
        O: ImmutableOrigin, //
    ](self: StringSlice[O], keepends: Bool = False) -> List[StringSlice[O]]:
        """Split the string at line boundaries. This corresponds to Python's
        [universal newlines:](
        https://docs.python.org/3/library/stdtypes.html#str.splitlines)
        `"\\r\\n"` and `"\\t\\n\\v\\f\\r\\x1c\\x1d\\x1e\\x85\\u2028\\u2029"`.

        Parameters:
            O: The immutable origin.

        Args:
            keepends: If True, line breaks are kept in the resulting strings.

        Returns:
            A List of Strings containing the input split by line boundaries.
        """

        alias `\r` = UInt8(ord("\r"))
        alias `\n` = UInt8(ord("\n"))
        alias `\t` = UInt8(ord("\t"))
        alias `\x1c` = UInt8(ord("\x1c"))
        alias `\x1e` = UInt8(ord("\x1e"))
        output = List[StringSlice[O]](capacity=128)  # guessing
        ptr = self.unsafe_ptr()
        length = self.byte_length()
        offset = 0

        @always_inline
        @parameter
        fn _is_newline_char(p: UnsafePointer[Byte], l: Int, b0: Byte) -> Bool:
            # sorry for readability, but this has less overhead than memcmp
            # highly performance sensitive code, benchmark before touching
            if l == 1:
                return `\t` <= b0 <= `\x1e` and not (`\r` < b0 < `\x1c`)
            elif l == 2:
                return b0 == 0xC2 and p[1] == 0x85  # next line: \x85
            elif l == 3:
                # unicode line sep or paragraph sep: \u2028 , \u2029
                v2 = p[2]
                lastbyte = v2 == 0xA8 or v2 == 0xA9
                return b0 == 0xE2 and p[1] == 0x80 and lastbyte
            return False

        while offset < length:
            eol_start = offset
            eol_length = 0

            while eol_start < length:
                b0 = ptr[eol_start]
                char_len = _utf8_first_byte_sequence_length(b0)
                debug_assert(
                    eol_start + char_len <= length,
                    "corrupted sequence causing unsafe memory access",
                )
                isnewline = int(_is_newline_char(ptr + eol_start, char_len, b0))
                char_end = isnewline * (eol_start + char_len)
                next_idx = char_end * int(char_end < length)
                is_r_n = b0 == `\r` and next_idx != 0 and ptr[next_idx] == `\n`
                eol_length = isnewline * char_len + int(is_r_n)
                if unlikely(isnewline == 1):
                    break
                eol_start += char_len

            str_len = eol_start - offset + int(keepends) * eol_length
            s = StringSlice[O](ptr=ptr + offset, length=str_len)
            output.append(s^)
            offset = eol_start + eol_length

        return output^


# ===----------------------------------------------------------------------===#
# Utils
# ===----------------------------------------------------------------------===#


trait Stringlike:
    """Trait intended to be used only with `String`, `StringLiteral` and
    `StringSlice`."""

    fn byte_length(self) -> Int:
        """Get the string length in bytes.

        Returns:
            The length of this string in bytes.

        Notes:
            This does not include the trailing null terminator in the count.
        """
        ...

    fn unsafe_ptr(self) -> UnsafePointer[UInt8]:
        """Get raw pointer to the underlying data.

        Returns:
            The raw pointer to the data.
        """
        ...


fn _to_string_list[
    T: CollectionElement, //,
    len_fn: fn (T) -> Int,
    unsafe_ptr_fn: fn (T) -> UnsafePointer[Byte],
](items: List[T]) -> List[String]:
    i_len = len(items)
    i_ptr = items.unsafe_ptr()
    out_ptr = UnsafePointer[String].alloc(i_len)

    for i in range(i_len):
        og_len = len_fn(i_ptr[i])
        f_len = og_len + 1  # null terminator
        p = UnsafePointer[Byte].alloc(f_len)
        og_ptr = unsafe_ptr_fn(i_ptr[i])
        memcpy(p, og_ptr, og_len)
        p[og_len] = 0  # null terminator
        buf = String._buffer_type(ptr=p, length=f_len, capacity=f_len)
        (out_ptr + i).init_pointee_move(String(buf^))
    return List[String](ptr=out_ptr, length=i_len, capacity=i_len)


@always_inline
fn _to_string_list[
    O: ImmutableOrigin, //
](items: List[StringSlice[O]]) -> List[String]:
    """Create a list of Strings **copying** the existing data.

    Parameters:
        O: The origin of the data.

    Args:
        items: The List of string slices.

    Returns:
        The list of created strings.
    """

    fn unsafe_ptr_fn(v: StringSlice[O]) -> UnsafePointer[Byte]:
        return v.unsafe_ptr()

    fn len_fn(v: StringSlice[O]) -> Int:
        return v.byte_length()

    return _to_string_list[len_fn, unsafe_ptr_fn](items)


@always_inline
fn _to_string_list[
    O: ImmutableOrigin, //
](items: List[Span[Byte, O]]) -> List[String]:
    """Create a list of Strings **copying** the existing data.

    Parameters:
        O: The origin of the data.

    Args:
        items: The List of Bytes.

    Returns:
        The list of created strings.
    """

    fn unsafe_ptr_fn(v: Span[Byte, O]) -> UnsafePointer[Byte]:
        return v.unsafe_ptr()

    fn len_fn(v: Span[Byte, O]) -> Int:
        return len(v)

<<<<<<< HEAD
    return _to_string_list[len_fn, unsafe_ptr_fn](items)
=======
    return _to_string_list[len_fn, unsafe_ptr_fn](items)


# ===----------------------------------------------------------------------===#
# Format method structures
# ===----------------------------------------------------------------------===#


trait _CurlyEntryFormattable(Stringable, Representable):
    """This trait is used by the `format()` method to support format specifiers.
    Currently, it is a composition of both `Stringable` and `Representable`
    traits i.e. a type to be formatted must implement both. In the future this
    will be less constrained.
    """

    ...


@value
struct _FormatCurlyEntry(CollectionElement, CollectionElementNew):
    """The struct that handles `Stringlike` formatting by curly braces entries.
    This is internal for the types: `String`, `StringLiteral` and `StringSlice`.
    """

    var first_curly: Int
    """The index of an opening brace around a substitution field."""
    var last_curly: Int
    """The index of a closing brace around a substitution field."""
    # TODO: ord("a") conversion flag not supported yet
    var conversion_flag: UInt8
    """The type of conversion for the entry: {ord("s"), ord("r")}."""
    var format_spec: Optional[_FormatSpec]
    """The format specifier."""
    # TODO: ord("a") conversion flag not supported yet
    alias supported_conversion_flags = SIMD[DType.uint8, 2](ord("s"), ord("r"))
    """Currently supported conversion flags: `__str__` and `__repr__`."""
    alias _FieldVariantType = Variant[String, Int, NoneType, Bool]
    """Purpose of the `Variant` `Self.field`:

    - `Int` for manual indexing: (value field contains `0`).
    - `NoneType` for automatic indexing: (value field contains `None`).
    - `String` for **kwargs indexing: (value field contains `foo`).
    - `Bool` for escaped curlies: (value field contains False for `{` or True
        for `}`).
    """
    var field: Self._FieldVariantType
    """Store the substitution field. See `Self._FieldVariantType` docstrings for
    more details."""
    alias _args_t = VariadicPack[element_trait=_CurlyEntryFormattable, *_]
    """Args types that are formattable by curly entry."""

    fn __init__(out self, *, other: Self):
        self.first_curly = other.first_curly
        self.last_curly = other.last_curly
        self.conversion_flag = other.conversion_flag
        self.field = Self._FieldVariantType(other=other.field)
        self.format_spec = other.format_spec

    fn __init__(
        inout self,
        first_curly: Int,
        last_curly: Int,
        field: Self._FieldVariantType,
        conversion_flag: UInt8 = 0,
        format_spec: Optional[_FormatSpec] = None,
    ):
        self.first_curly = first_curly
        self.last_curly = last_curly
        self.field = field
        self.conversion_flag = conversion_flag
        self.format_spec = format_spec

    @always_inline
    fn is_escaped_brace(ref self) -> Bool:
        return self.field.isa[Bool]()

    @always_inline
    fn is_kwargs_field(ref self) -> Bool:
        return self.field.isa[String]()

    @always_inline
    fn is_automatic_indexing(ref self) -> Bool:
        return self.field.isa[NoneType]()

    @always_inline
    fn is_manual_indexing(ref self) -> Bool:
        return self.field.isa[Int]()

    @staticmethod
    fn format[T: Stringlike](fmt_src: T, args: Self._args_t) raises -> String:
        alias len_pos_args = __type_of(args).__len__()
        entries, size_estimation = Self._create_entries(fmt_src, len_pos_args)
        var fmt_len = fmt_src.byte_length()
        var buf = String._buffer_type(capacity=fmt_len + size_estimation)
        buf.size = 1
        buf.unsafe_set(0, 0)
        var res = String(buf^)
        var offset = 0
        var ptr = fmt_src.unsafe_ptr()
        alias S = StringSlice[StaticConstantOrigin]

        @always_inline("nodebug")
        fn _build_slice(p: UnsafePointer[UInt8], start: Int, end: Int) -> S:
            return S(ptr=p + start, length=end - start)

        var auto_arg_index = 0
        for e in entries:
            debug_assert(offset < fmt_len, "offset >= fmt_src.byte_length()")
            res += _build_slice(ptr, offset, e[].first_curly)
            e[]._format_entry[len_pos_args](res, args, auto_arg_index)
            offset = e[].last_curly + 1

        res += _build_slice(ptr, offset, fmt_len)
        return res^

    @staticmethod
    fn _create_entries[
        T: Stringlike
    ](fmt_src: T, len_pos_args: Int) raises -> (List[Self], Int):
        """Returns a list of entries and its total estimated entry byte width.
        """
        var manual_indexing_count = 0
        var automatic_indexing_count = 0
        var raised_manual_index = Optional[Int](None)
        var raised_automatic_index = Optional[Int](None)
        var raised_kwarg_field = Optional[String](None)
        alias `}` = UInt8(ord("}"))
        alias `{` = UInt8(ord("{"))
        alias l_err = "there is a single curly { left unclosed or unescaped"
        alias r_err = "there is a single curly } left unclosed or unescaped"

        var entries = List[Self]()
        var start = Optional[Int](None)
        var skip_next = False
        var fmt_ptr = fmt_src.unsafe_ptr()
        var fmt_len = fmt_src.byte_length()
        var total_estimated_entry_byte_width = 0

        for i in range(fmt_len):
            if skip_next:
                skip_next = False
                continue
            if fmt_ptr[i] == `{`:
                if not start:
                    start = i
                    continue
                if i - start.value() != 1:
                    raise Error(l_err)
                # python escapes double curlies
                entries.append(Self(start.value(), i, field=False))
                start = None
                continue
            elif fmt_ptr[i] == `}`:
                if not start and (i + 1) < fmt_len:
                    # python escapes double curlies
                    if fmt_ptr[i + 1] == `}`:
                        entries.append(Self(i, i + 1, field=True))
                        total_estimated_entry_byte_width += 2
                        skip_next = True
                        continue
                elif not start:  # if it is not an escaped one, it is an error
                    raise Error(r_err)

                var start_value = start.value()
                var current_entry = Self(start_value, i, field=NoneType())

                if i - start_value != 1:
                    if current_entry._handle_field_and_break(
                        fmt_src,
                        len_pos_args,
                        i,
                        start_value,
                        automatic_indexing_count,
                        raised_automatic_index,
                        manual_indexing_count,
                        raised_manual_index,
                        raised_kwarg_field,
                        total_estimated_entry_byte_width,
                    ):
                        break
                else:  # automatic indexing
                    if automatic_indexing_count >= len_pos_args:
                        raised_automatic_index = automatic_indexing_count
                        break
                    automatic_indexing_count += 1
                    total_estimated_entry_byte_width += 8  # guessing
                entries.append(current_entry^)
                start = None

        if raised_automatic_index:
            raise Error("Automatic indexing require more args in *args")
        elif raised_kwarg_field:
            var val = raised_kwarg_field.value()
            raise Error("Index " + val + " not in kwargs")
        elif manual_indexing_count and automatic_indexing_count:
            raise Error("Cannot both use manual and automatic indexing")
        elif raised_manual_index:
            var val = str(raised_manual_index.value())
            raise Error("Index " + val + " not in *args")
        elif start:
            raise Error(l_err)
        return entries^, total_estimated_entry_byte_width

    fn _handle_field_and_break[
        T: Stringlike
    ](
        inout self,
        fmt_src: T,
        len_pos_args: Int,
        i: Int,
        start_value: Int,
        inout automatic_indexing_count: Int,
        inout raised_automatic_index: Optional[Int],
        inout manual_indexing_count: Int,
        inout raised_manual_index: Optional[Int],
        inout raised_kwarg_field: Optional[String],
        inout total_estimated_entry_byte_width: Int,
    ) raises -> Bool:
        alias S = StringSlice[StaticConstantOrigin]

        @always_inline("nodebug")
        fn _build_slice(p: UnsafePointer[UInt8], start: Int, end: Int) -> S:
            return S(ptr=p + start, length=end - start)

        var field = _build_slice(fmt_src.unsafe_ptr(), start_value + 1, i)
        var field_ptr = field.unsafe_ptr()
        var field_len = i - (start_value + 1)
        var exclamation_index = -1
        var idx = 0
        while idx < field_len:
            if field_ptr[idx] == ord("!"):
                exclamation_index = idx
                break
            idx += 1
        var new_idx = exclamation_index + 1
        if exclamation_index != -1:
            if new_idx == field_len:
                raise Error("Empty conversion flag.")
            var conversion_flag = field_ptr[new_idx]
            if field_len - new_idx > 1 or (
                conversion_flag not in Self.supported_conversion_flags
            ):
                var f = String(_build_slice(field_ptr, new_idx, field_len))
                _ = field^
                raise Error('Conversion flag "' + f + '" not recognised.')
            self.conversion_flag = conversion_flag
            field = _build_slice(field_ptr, 0, exclamation_index)
        else:
            new_idx += 1

        var extra = int(new_idx < field_len)
        var fmt_field = _build_slice(field_ptr, new_idx + extra, field_len)
        self.format_spec = _FormatSpec.parse(fmt_field)
        var w = int(self.format_spec.value().width) if self.format_spec else 0
        # fully guessing the byte width here to be at least 8 bytes per entry
        # minus the length of the whole format specification
        total_estimated_entry_byte_width += 8 * int(w > 0) + w - (field_len + 2)

        if field.byte_length() == 0:
            # an empty field, so it's automatic indexing
            if automatic_indexing_count >= len_pos_args:
                raised_automatic_index = automatic_indexing_count
                return True
            automatic_indexing_count += 1
        else:
            try:
                # field is a number for manual indexing:
                var number = int(field)
                self.field = number
                if number >= len_pos_args or number < 0:
                    raised_manual_index = number
                    return True
                manual_indexing_count += 1
            except e:
                alias unexp = "Not the expected error from atol"
                debug_assert("not convertible to integer" in str(e), unexp)
                # field is a keyword for **kwargs:
                var f = str(field)
                self.field = f
                raised_kwarg_field = f
                return True
        return False

    fn _format_entry[
        len_pos_args: Int
    ](self, inout res: String, args: Self._args_t, inout auto_idx: Int) raises:
        # TODO(#3403 and/or #3252): this function should be able to use
        # Formatter syntax when the type implements it, since it will give great
        # performance benefits. This also needs to be able to check if the given
        # args[i] conforms to the trait needed by the conversion_flag to avoid
        # needing to constraint that every type needs to conform to every trait.
        alias `r` = UInt8(ord("r"))
        alias `s` = UInt8(ord("s"))
        # alias `a` = UInt8(ord("a")) # TODO

        @parameter
        fn _format(idx: Int) raises:
            @parameter
            for i in range(len_pos_args):
                if i == idx:
                    var type_impls_repr = True  # TODO
                    var type_impls_str = True  # TODO
                    var type_impls_formatter_repr = True  # TODO
                    var type_impls_formatter_str = True  # TODO
                    var flag = self.conversion_flag
                    var empty = flag == 0 and not self.format_spec

                    var data: String
                    if empty and type_impls_formatter_str:
                        data = str(args[i])  # TODO: use writer and return
                    elif empty and type_impls_str:
                        data = str(args[i])
                    elif flag == `s` and type_impls_formatter_str:
                        if empty:
                            # TODO: use writer and return
                            pass
                        data = str(args[i])
                    elif flag == `s` and type_impls_str:
                        data = str(args[i])
                    elif flag == `r` and type_impls_formatter_repr:
                        if empty:
                            # TODO: use writer and return
                            pass
                        data = repr(args[i])
                    elif flag == `r` and type_impls_repr:
                        data = repr(args[i])
                    elif self.format_spec:
                        self.format_spec.value().stringify(res, args[i])
                        return
                    else:
                        alias argnum = "Argument number: "
                        alias does_not = " does not implement the trait "
                        alias needed = "needed for conversion_flag: "
                        var flg = String(List[UInt8](flag, 0))
                        raise Error(argnum + str(i) + does_not + needed + flg)

                    if self.format_spec:
                        self.format_spec.value().format_string(res, data)
                    else:
                        res += data

        if self.is_escaped_brace():
            res += "}" if self.field[Bool] else "{"
        elif self.is_manual_indexing():
            _format(self.field[Int])
        elif self.is_automatic_indexing():
            _format(auto_idx)
            auto_idx += 1


@value
@register_passable("trivial")
struct _FormatSpec:
    """Store every field of the format specifier in a byte (e.g., ord("+") for
    sign). It is stored in a byte because every [format specifier](
    https://docs.python.org/3/library/string.html#formatspec) is an ASCII
    character.
    """

    var fill: UInt8
    """If a valid align value is specified, it can be preceded by a fill
    character that can be any character and defaults to a space if omitted.
    """
    var align: UInt8
    """The meaning of the various alignment options is as follows:

    | Option | Meaning|
    |:------:|:-------|
    |'<' | Forces the field to be left-aligned within the available space \
    (this is the default for most objects).|
    |'>' | Forces the field to be right-aligned within the available space \
    (this is the default for numbers).|
    |'=' | Forces the padding to be placed after the sign (if any) but before \
    the digits. This is used for printing fields in the form `+000000120`. This\
    alignment option is only valid for numeric types. It becomes the default\
    for numbers when `0` immediately precedes the field width.|
    |'^' | Forces the field to be centered within the available space.|
    """
    var sign: UInt8
    """The sign option is only valid for number types, and can be one of the
    following:

    | Option | Meaning|
    |:------:|:-------|
    |'+' | indicates that a sign should be used for both positive as well as\
    negative numbers.|
    |'-' | indicates that a sign should be used only for negative numbers (this\
    is the default behavior).|
    |space | indicates that a leading space should be used on positive numbers,\
    and a minus sign on negative numbers.|
    """
    var coerce_z: Bool
    """The 'z' option coerces negative zero floating-point values to positive
    zero after rounding to the format precision. This option is only valid for
    floating-point presentation types.
    """
    var alternate_form: Bool
    """The alternate form is defined differently for different types. This
    option is only valid for types that implement the trait `# TODO: define
    trait`. For integers, when binary, octal, or hexadecimal output is used,
    this option adds the respective prefix '0b', '0o', '0x', or '0X' to the
    output value. For float and complex the alternate form causes the result of
    the conversion to always contain a decimal-point character, even if no
    digits follow it.
    """
    var width: UInt8
    """A decimal integer defining the minimum total field width, including any
    prefixes, separators, and other formatting characters. If not specified,
    then the field width will be determined by the content. When no explicit
    alignment is given, preceding the width field by a zero ('0') character
    enables sign-aware zero-padding for numeric types. This is equivalent to a
    fill character of '0' with an alignment type of '='.
    """
    var grouping_option: UInt8
    """The ',' option signals the use of a comma for a thousands separator. For
    a locale aware separator, use the 'n' integer presentation type instead. The
    '_' option signals the use of an underscore for a thousands separator for
    floating-point presentation types and for integer presentation type 'd'. For
    integer presentation types 'b', 'o', 'x', and 'X', underscores will be
    inserted every 4 digits. For other presentation types, specifying this
    option is an error.
    """
    var precision: UInt8
    """The precision is a decimal integer indicating how many digits should be
    displayed after the decimal point for presentation types 'f' and 'F', or
    before and after the decimal point for presentation types 'g' or 'G'. For
    string presentation types the field indicates the maximum field size - in
    other words, how many characters will be used from the field content. The
    precision is not allowed for integer presentation types.
    """
    var type: UInt8
    """Determines how the data should be presented.

    The available integer presentation types are:

    | Option | Meaning|
    |:------:|:-------|
    |'b' |Binary format. Outputs the number in base 2.|
    |'c' |Character. Converts the integer to the corresponding unicode\
    character before printing.|
    |'d' |Decimal Integer. Outputs the number in base 10.|
    |'o' |Octal format. Outputs the number in base 8.|
    |'x' |Hex format. Outputs the number in base 16, using lower-case letters\
    for the digits above 9.|
    |'X' |Hex format. Outputs the number in base 16, using upper-case letters\
    for the digits above 9. In case '#' is specified, the prefix '0x' will be\
    upper-cased to '0X' as well.|
    |'n' |Number. This is the same as 'd', except that it uses the current\
    locale setting to insert the appropriate number separator characters.|
    |None | The same as 'd'.|

    In addition to the above presentation types, integers can be formatted with
    the floating-point presentation types listed below (except 'n' and None).
    When doing so, float() is used to convert the integer to a floating-point
    number before formatting.

    The available presentation types for float and Decimal values are:

    | Option | Meaning|
    |:------:|:-------|
    |'e' |Scientific notation. For a given precision p, formats the number in\
    scientific notation with the letter `e` separating the coefficient from the\
    exponent. The coefficient has one digit before and p digits after the\
    decimal point, for a total of p + 1 significant digits. With no precision\
    given, uses a precision of 6 digits after the decimal point for float, and\
    shows all coefficient digits for Decimal. If no digits follow the decimal\
    point, the decimal point is also removed unless the # option is used.|
    |'E' |Scientific notation. Same as 'e' except it uses an upper case `E` as\
    the separator character.|
    |'f' |Fixed-point notation. For a given precision p, formats the number as\
    a decimal number with exactly p digits following the decimal point. With no\
    precision given, uses a precision of 6 digits after the decimal point for\
    float, and uses a precision large enough to show all coefficient digits for\
    Decimal. If no digits follow the decimal point, the decimal point is also\
    removed unless the '#' option is used.|
    |'F' |Fixed-point notation. Same as 'f', but converts nan to NAN and inf to\
    INF.|
    |'g' |General format. For a given precision p >= 1, this rounds the number\
    to p significant digits and then formats the result in either fixed-point\
    format or in scientific notation, depending on its magnitude. A precision\
    of 0 is treated as equivalent to a precision of 1.\
    The precise rules are as follows: suppose that the result formatted with\
    presentation type 'e' and precision p-1 would have exponent exp. Then, if\
    m <= exp < p, where m is -4 for floats and -6 for Decimals, the number is\
    formatted with presentation type 'f' and precision p-1-exp. Otherwise, the\
    number is formatted with presentation type 'e' and precision p-1. In both\
    cases insignificant trailing zeros are removed from the significand, and\
    the decimal point is also removed if there are no remaining digits\
    following it, unless the '#' option is used.\
    With no precision given, uses a precision of 6 significant digits for\
    float. For Decimal, the coefficient of the result is formed from the\
    coefficient digits of the value; scientific notation is used for values\
    smaller than 1e-6 in absolute value and values where the place value of the\
    least significant digit is larger than 1, and fixed-point notation is used\
    otherwise.\
    Positive and negative infinity, positive and negative zero, and nans, are\
    formatted as inf, -inf, 0, -0 and nan respectively, regardless of the\
    precision.|
    |'G' |General format. Same as 'g' except switches to 'E' if the number gets\
    too large. The representations of infinity and NaN are uppercased, too.|
    |'n' |Number. This is the same as 'g', except that it uses the current\
    locale setting to insert the appropriate number separator characters.|
    |'%' |Percentage. Multiplies the number by 100 and displays in fixed ('f')\
    format, followed by a percent sign.|
    |None |For float this is like the 'g' type, except that when fixed-point\
    notation is used to format the result, it always includes at least one\
    digit past the decimal point, and switches to the scientific notation when\
    exp >= p - 1. When the precision is not specified, the latter will be as\
    large as needed to represent the given value faithfully.\
    For Decimal, this is the same as either 'g' or 'G' depending on the value\
    of context.capitals for the current decimal context.\
    The overall effect is to match the output of str() as altered by the other\
    format modifiers.|
    """

    fn __init__(
        inout self,
        fill: UInt8 = ord(" "),
        align: UInt8 = 0,
        sign: UInt8 = ord("-"),
        coerce_z: Bool = False,
        alternate_form: Bool = False,
        width: UInt8 = 0,
        grouping_option: UInt8 = 0,
        precision: UInt8 = 0,
        type: UInt8 = 0,
    ):
        """Construct a FormatSpec instance.

        Args:
            fill: Defaults to space.
            align: Defaults to `0` which is adjusted to the default for the arg
                type.
            sign: Defaults to `-`.
            coerce_z: Defaults to False.
            alternate_form: Defaults to False.
            width: Defaults to `0` which is adjusted to the default for the arg
                type.
            grouping_option: Defaults to `0` which is adjusted to the default for
                the arg type.
            precision: Defaults to `0` which is adjusted to the default for the
                arg type.
            type: Defaults to `0` which is adjusted to the default for the arg
                type.
        """
        self.fill = fill
        self.align = align
        self.sign = sign
        self.coerce_z = coerce_z
        self.alternate_form = alternate_form
        self.width = width
        self.grouping_option = grouping_option
        self.precision = precision
        self.type = type

    @staticmethod
    fn parse(fmt_str: StringSlice) -> Optional[Self]:
        """Parses the format spec string.

        Args:
            fmt_str: The StringSlice with the format spec.

        Returns:
            An instance of FormatSpec.
        """

        alias `:` = UInt8(ord(":"))
        var f_len = fmt_str.byte_length()
        var f_ptr = fmt_str.unsafe_ptr()
        var colon_idx = -1
        var idx = 0
        while idx < f_len:
            if f_ptr[idx] == `:`:
                exclamation_index = idx
                break
            idx += 1

        if colon_idx == -1:
            return None

        # TODO: Future implementation of format specifiers
        return None

    fn stringify[
        T: _CurlyEntryFormattable
    ](self, inout res: String, item: T) raises:
        """Stringify a type according to its format specification.

        Args:
            res: The resulting String.
            item: The item to stringify.
        """
        var type_implements_float = True  # TODO
        var type_implements_float_raising = True  # TODO
        var type_implements_int = True  # TODO
        var type_implements_int_raising = True  # TODO

        # TODO: transform to int/float depending on format spec and stringify
        # with hex/bin/oct etc.
        res += str(item)

    fn format_string(self, inout res: String, item: String) raises:
        """Transform a String according to its format specification.

        Args:
            res: The resulting String.
            item: The item to format.
        """

        # TODO: align, fill, etc.
        res += item
>>>>>>> 5277e087
<|MERGE_RESOLUTION|>--- conflicted
+++ resolved
@@ -1113,618 +1113,4 @@
     fn len_fn(v: Span[Byte, O]) -> Int:
         return len(v)
 
-<<<<<<< HEAD
-    return _to_string_list[len_fn, unsafe_ptr_fn](items)
-=======
-    return _to_string_list[len_fn, unsafe_ptr_fn](items)
-
-
-# ===----------------------------------------------------------------------===#
-# Format method structures
-# ===----------------------------------------------------------------------===#
-
-
-trait _CurlyEntryFormattable(Stringable, Representable):
-    """This trait is used by the `format()` method to support format specifiers.
-    Currently, it is a composition of both `Stringable` and `Representable`
-    traits i.e. a type to be formatted must implement both. In the future this
-    will be less constrained.
-    """
-
-    ...
-
-
-@value
-struct _FormatCurlyEntry(CollectionElement, CollectionElementNew):
-    """The struct that handles `Stringlike` formatting by curly braces entries.
-    This is internal for the types: `String`, `StringLiteral` and `StringSlice`.
-    """
-
-    var first_curly: Int
-    """The index of an opening brace around a substitution field."""
-    var last_curly: Int
-    """The index of a closing brace around a substitution field."""
-    # TODO: ord("a") conversion flag not supported yet
-    var conversion_flag: UInt8
-    """The type of conversion for the entry: {ord("s"), ord("r")}."""
-    var format_spec: Optional[_FormatSpec]
-    """The format specifier."""
-    # TODO: ord("a") conversion flag not supported yet
-    alias supported_conversion_flags = SIMD[DType.uint8, 2](ord("s"), ord("r"))
-    """Currently supported conversion flags: `__str__` and `__repr__`."""
-    alias _FieldVariantType = Variant[String, Int, NoneType, Bool]
-    """Purpose of the `Variant` `Self.field`:
-
-    - `Int` for manual indexing: (value field contains `0`).
-    - `NoneType` for automatic indexing: (value field contains `None`).
-    - `String` for **kwargs indexing: (value field contains `foo`).
-    - `Bool` for escaped curlies: (value field contains False for `{` or True
-        for `}`).
-    """
-    var field: Self._FieldVariantType
-    """Store the substitution field. See `Self._FieldVariantType` docstrings for
-    more details."""
-    alias _args_t = VariadicPack[element_trait=_CurlyEntryFormattable, *_]
-    """Args types that are formattable by curly entry."""
-
-    fn __init__(out self, *, other: Self):
-        self.first_curly = other.first_curly
-        self.last_curly = other.last_curly
-        self.conversion_flag = other.conversion_flag
-        self.field = Self._FieldVariantType(other=other.field)
-        self.format_spec = other.format_spec
-
-    fn __init__(
-        inout self,
-        first_curly: Int,
-        last_curly: Int,
-        field: Self._FieldVariantType,
-        conversion_flag: UInt8 = 0,
-        format_spec: Optional[_FormatSpec] = None,
-    ):
-        self.first_curly = first_curly
-        self.last_curly = last_curly
-        self.field = field
-        self.conversion_flag = conversion_flag
-        self.format_spec = format_spec
-
-    @always_inline
-    fn is_escaped_brace(ref self) -> Bool:
-        return self.field.isa[Bool]()
-
-    @always_inline
-    fn is_kwargs_field(ref self) -> Bool:
-        return self.field.isa[String]()
-
-    @always_inline
-    fn is_automatic_indexing(ref self) -> Bool:
-        return self.field.isa[NoneType]()
-
-    @always_inline
-    fn is_manual_indexing(ref self) -> Bool:
-        return self.field.isa[Int]()
-
-    @staticmethod
-    fn format[T: Stringlike](fmt_src: T, args: Self._args_t) raises -> String:
-        alias len_pos_args = __type_of(args).__len__()
-        entries, size_estimation = Self._create_entries(fmt_src, len_pos_args)
-        var fmt_len = fmt_src.byte_length()
-        var buf = String._buffer_type(capacity=fmt_len + size_estimation)
-        buf.size = 1
-        buf.unsafe_set(0, 0)
-        var res = String(buf^)
-        var offset = 0
-        var ptr = fmt_src.unsafe_ptr()
-        alias S = StringSlice[StaticConstantOrigin]
-
-        @always_inline("nodebug")
-        fn _build_slice(p: UnsafePointer[UInt8], start: Int, end: Int) -> S:
-            return S(ptr=p + start, length=end - start)
-
-        var auto_arg_index = 0
-        for e in entries:
-            debug_assert(offset < fmt_len, "offset >= fmt_src.byte_length()")
-            res += _build_slice(ptr, offset, e[].first_curly)
-            e[]._format_entry[len_pos_args](res, args, auto_arg_index)
-            offset = e[].last_curly + 1
-
-        res += _build_slice(ptr, offset, fmt_len)
-        return res^
-
-    @staticmethod
-    fn _create_entries[
-        T: Stringlike
-    ](fmt_src: T, len_pos_args: Int) raises -> (List[Self], Int):
-        """Returns a list of entries and its total estimated entry byte width.
-        """
-        var manual_indexing_count = 0
-        var automatic_indexing_count = 0
-        var raised_manual_index = Optional[Int](None)
-        var raised_automatic_index = Optional[Int](None)
-        var raised_kwarg_field = Optional[String](None)
-        alias `}` = UInt8(ord("}"))
-        alias `{` = UInt8(ord("{"))
-        alias l_err = "there is a single curly { left unclosed or unescaped"
-        alias r_err = "there is a single curly } left unclosed or unescaped"
-
-        var entries = List[Self]()
-        var start = Optional[Int](None)
-        var skip_next = False
-        var fmt_ptr = fmt_src.unsafe_ptr()
-        var fmt_len = fmt_src.byte_length()
-        var total_estimated_entry_byte_width = 0
-
-        for i in range(fmt_len):
-            if skip_next:
-                skip_next = False
-                continue
-            if fmt_ptr[i] == `{`:
-                if not start:
-                    start = i
-                    continue
-                if i - start.value() != 1:
-                    raise Error(l_err)
-                # python escapes double curlies
-                entries.append(Self(start.value(), i, field=False))
-                start = None
-                continue
-            elif fmt_ptr[i] == `}`:
-                if not start and (i + 1) < fmt_len:
-                    # python escapes double curlies
-                    if fmt_ptr[i + 1] == `}`:
-                        entries.append(Self(i, i + 1, field=True))
-                        total_estimated_entry_byte_width += 2
-                        skip_next = True
-                        continue
-                elif not start:  # if it is not an escaped one, it is an error
-                    raise Error(r_err)
-
-                var start_value = start.value()
-                var current_entry = Self(start_value, i, field=NoneType())
-
-                if i - start_value != 1:
-                    if current_entry._handle_field_and_break(
-                        fmt_src,
-                        len_pos_args,
-                        i,
-                        start_value,
-                        automatic_indexing_count,
-                        raised_automatic_index,
-                        manual_indexing_count,
-                        raised_manual_index,
-                        raised_kwarg_field,
-                        total_estimated_entry_byte_width,
-                    ):
-                        break
-                else:  # automatic indexing
-                    if automatic_indexing_count >= len_pos_args:
-                        raised_automatic_index = automatic_indexing_count
-                        break
-                    automatic_indexing_count += 1
-                    total_estimated_entry_byte_width += 8  # guessing
-                entries.append(current_entry^)
-                start = None
-
-        if raised_automatic_index:
-            raise Error("Automatic indexing require more args in *args")
-        elif raised_kwarg_field:
-            var val = raised_kwarg_field.value()
-            raise Error("Index " + val + " not in kwargs")
-        elif manual_indexing_count and automatic_indexing_count:
-            raise Error("Cannot both use manual and automatic indexing")
-        elif raised_manual_index:
-            var val = str(raised_manual_index.value())
-            raise Error("Index " + val + " not in *args")
-        elif start:
-            raise Error(l_err)
-        return entries^, total_estimated_entry_byte_width
-
-    fn _handle_field_and_break[
-        T: Stringlike
-    ](
-        inout self,
-        fmt_src: T,
-        len_pos_args: Int,
-        i: Int,
-        start_value: Int,
-        inout automatic_indexing_count: Int,
-        inout raised_automatic_index: Optional[Int],
-        inout manual_indexing_count: Int,
-        inout raised_manual_index: Optional[Int],
-        inout raised_kwarg_field: Optional[String],
-        inout total_estimated_entry_byte_width: Int,
-    ) raises -> Bool:
-        alias S = StringSlice[StaticConstantOrigin]
-
-        @always_inline("nodebug")
-        fn _build_slice(p: UnsafePointer[UInt8], start: Int, end: Int) -> S:
-            return S(ptr=p + start, length=end - start)
-
-        var field = _build_slice(fmt_src.unsafe_ptr(), start_value + 1, i)
-        var field_ptr = field.unsafe_ptr()
-        var field_len = i - (start_value + 1)
-        var exclamation_index = -1
-        var idx = 0
-        while idx < field_len:
-            if field_ptr[idx] == ord("!"):
-                exclamation_index = idx
-                break
-            idx += 1
-        var new_idx = exclamation_index + 1
-        if exclamation_index != -1:
-            if new_idx == field_len:
-                raise Error("Empty conversion flag.")
-            var conversion_flag = field_ptr[new_idx]
-            if field_len - new_idx > 1 or (
-                conversion_flag not in Self.supported_conversion_flags
-            ):
-                var f = String(_build_slice(field_ptr, new_idx, field_len))
-                _ = field^
-                raise Error('Conversion flag "' + f + '" not recognised.')
-            self.conversion_flag = conversion_flag
-            field = _build_slice(field_ptr, 0, exclamation_index)
-        else:
-            new_idx += 1
-
-        var extra = int(new_idx < field_len)
-        var fmt_field = _build_slice(field_ptr, new_idx + extra, field_len)
-        self.format_spec = _FormatSpec.parse(fmt_field)
-        var w = int(self.format_spec.value().width) if self.format_spec else 0
-        # fully guessing the byte width here to be at least 8 bytes per entry
-        # minus the length of the whole format specification
-        total_estimated_entry_byte_width += 8 * int(w > 0) + w - (field_len + 2)
-
-        if field.byte_length() == 0:
-            # an empty field, so it's automatic indexing
-            if automatic_indexing_count >= len_pos_args:
-                raised_automatic_index = automatic_indexing_count
-                return True
-            automatic_indexing_count += 1
-        else:
-            try:
-                # field is a number for manual indexing:
-                var number = int(field)
-                self.field = number
-                if number >= len_pos_args or number < 0:
-                    raised_manual_index = number
-                    return True
-                manual_indexing_count += 1
-            except e:
-                alias unexp = "Not the expected error from atol"
-                debug_assert("not convertible to integer" in str(e), unexp)
-                # field is a keyword for **kwargs:
-                var f = str(field)
-                self.field = f
-                raised_kwarg_field = f
-                return True
-        return False
-
-    fn _format_entry[
-        len_pos_args: Int
-    ](self, inout res: String, args: Self._args_t, inout auto_idx: Int) raises:
-        # TODO(#3403 and/or #3252): this function should be able to use
-        # Formatter syntax when the type implements it, since it will give great
-        # performance benefits. This also needs to be able to check if the given
-        # args[i] conforms to the trait needed by the conversion_flag to avoid
-        # needing to constraint that every type needs to conform to every trait.
-        alias `r` = UInt8(ord("r"))
-        alias `s` = UInt8(ord("s"))
-        # alias `a` = UInt8(ord("a")) # TODO
-
-        @parameter
-        fn _format(idx: Int) raises:
-            @parameter
-            for i in range(len_pos_args):
-                if i == idx:
-                    var type_impls_repr = True  # TODO
-                    var type_impls_str = True  # TODO
-                    var type_impls_formatter_repr = True  # TODO
-                    var type_impls_formatter_str = True  # TODO
-                    var flag = self.conversion_flag
-                    var empty = flag == 0 and not self.format_spec
-
-                    var data: String
-                    if empty and type_impls_formatter_str:
-                        data = str(args[i])  # TODO: use writer and return
-                    elif empty and type_impls_str:
-                        data = str(args[i])
-                    elif flag == `s` and type_impls_formatter_str:
-                        if empty:
-                            # TODO: use writer and return
-                            pass
-                        data = str(args[i])
-                    elif flag == `s` and type_impls_str:
-                        data = str(args[i])
-                    elif flag == `r` and type_impls_formatter_repr:
-                        if empty:
-                            # TODO: use writer and return
-                            pass
-                        data = repr(args[i])
-                    elif flag == `r` and type_impls_repr:
-                        data = repr(args[i])
-                    elif self.format_spec:
-                        self.format_spec.value().stringify(res, args[i])
-                        return
-                    else:
-                        alias argnum = "Argument number: "
-                        alias does_not = " does not implement the trait "
-                        alias needed = "needed for conversion_flag: "
-                        var flg = String(List[UInt8](flag, 0))
-                        raise Error(argnum + str(i) + does_not + needed + flg)
-
-                    if self.format_spec:
-                        self.format_spec.value().format_string(res, data)
-                    else:
-                        res += data
-
-        if self.is_escaped_brace():
-            res += "}" if self.field[Bool] else "{"
-        elif self.is_manual_indexing():
-            _format(self.field[Int])
-        elif self.is_automatic_indexing():
-            _format(auto_idx)
-            auto_idx += 1
-
-
-@value
-@register_passable("trivial")
-struct _FormatSpec:
-    """Store every field of the format specifier in a byte (e.g., ord("+") for
-    sign). It is stored in a byte because every [format specifier](
-    https://docs.python.org/3/library/string.html#formatspec) is an ASCII
-    character.
-    """
-
-    var fill: UInt8
-    """If a valid align value is specified, it can be preceded by a fill
-    character that can be any character and defaults to a space if omitted.
-    """
-    var align: UInt8
-    """The meaning of the various alignment options is as follows:
-
-    | Option | Meaning|
-    |:------:|:-------|
-    |'<' | Forces the field to be left-aligned within the available space \
-    (this is the default for most objects).|
-    |'>' | Forces the field to be right-aligned within the available space \
-    (this is the default for numbers).|
-    |'=' | Forces the padding to be placed after the sign (if any) but before \
-    the digits. This is used for printing fields in the form `+000000120`. This\
-    alignment option is only valid for numeric types. It becomes the default\
-    for numbers when `0` immediately precedes the field width.|
-    |'^' | Forces the field to be centered within the available space.|
-    """
-    var sign: UInt8
-    """The sign option is only valid for number types, and can be one of the
-    following:
-
-    | Option | Meaning|
-    |:------:|:-------|
-    |'+' | indicates that a sign should be used for both positive as well as\
-    negative numbers.|
-    |'-' | indicates that a sign should be used only for negative numbers (this\
-    is the default behavior).|
-    |space | indicates that a leading space should be used on positive numbers,\
-    and a minus sign on negative numbers.|
-    """
-    var coerce_z: Bool
-    """The 'z' option coerces negative zero floating-point values to positive
-    zero after rounding to the format precision. This option is only valid for
-    floating-point presentation types.
-    """
-    var alternate_form: Bool
-    """The alternate form is defined differently for different types. This
-    option is only valid for types that implement the trait `# TODO: define
-    trait`. For integers, when binary, octal, or hexadecimal output is used,
-    this option adds the respective prefix '0b', '0o', '0x', or '0X' to the
-    output value. For float and complex the alternate form causes the result of
-    the conversion to always contain a decimal-point character, even if no
-    digits follow it.
-    """
-    var width: UInt8
-    """A decimal integer defining the minimum total field width, including any
-    prefixes, separators, and other formatting characters. If not specified,
-    then the field width will be determined by the content. When no explicit
-    alignment is given, preceding the width field by a zero ('0') character
-    enables sign-aware zero-padding for numeric types. This is equivalent to a
-    fill character of '0' with an alignment type of '='.
-    """
-    var grouping_option: UInt8
-    """The ',' option signals the use of a comma for a thousands separator. For
-    a locale aware separator, use the 'n' integer presentation type instead. The
-    '_' option signals the use of an underscore for a thousands separator for
-    floating-point presentation types and for integer presentation type 'd'. For
-    integer presentation types 'b', 'o', 'x', and 'X', underscores will be
-    inserted every 4 digits. For other presentation types, specifying this
-    option is an error.
-    """
-    var precision: UInt8
-    """The precision is a decimal integer indicating how many digits should be
-    displayed after the decimal point for presentation types 'f' and 'F', or
-    before and after the decimal point for presentation types 'g' or 'G'. For
-    string presentation types the field indicates the maximum field size - in
-    other words, how many characters will be used from the field content. The
-    precision is not allowed for integer presentation types.
-    """
-    var type: UInt8
-    """Determines how the data should be presented.
-
-    The available integer presentation types are:
-
-    | Option | Meaning|
-    |:------:|:-------|
-    |'b' |Binary format. Outputs the number in base 2.|
-    |'c' |Character. Converts the integer to the corresponding unicode\
-    character before printing.|
-    |'d' |Decimal Integer. Outputs the number in base 10.|
-    |'o' |Octal format. Outputs the number in base 8.|
-    |'x' |Hex format. Outputs the number in base 16, using lower-case letters\
-    for the digits above 9.|
-    |'X' |Hex format. Outputs the number in base 16, using upper-case letters\
-    for the digits above 9. In case '#' is specified, the prefix '0x' will be\
-    upper-cased to '0X' as well.|
-    |'n' |Number. This is the same as 'd', except that it uses the current\
-    locale setting to insert the appropriate number separator characters.|
-    |None | The same as 'd'.|
-
-    In addition to the above presentation types, integers can be formatted with
-    the floating-point presentation types listed below (except 'n' and None).
-    When doing so, float() is used to convert the integer to a floating-point
-    number before formatting.
-
-    The available presentation types for float and Decimal values are:
-
-    | Option | Meaning|
-    |:------:|:-------|
-    |'e' |Scientific notation. For a given precision p, formats the number in\
-    scientific notation with the letter `e` separating the coefficient from the\
-    exponent. The coefficient has one digit before and p digits after the\
-    decimal point, for a total of p + 1 significant digits. With no precision\
-    given, uses a precision of 6 digits after the decimal point for float, and\
-    shows all coefficient digits for Decimal. If no digits follow the decimal\
-    point, the decimal point is also removed unless the # option is used.|
-    |'E' |Scientific notation. Same as 'e' except it uses an upper case `E` as\
-    the separator character.|
-    |'f' |Fixed-point notation. For a given precision p, formats the number as\
-    a decimal number with exactly p digits following the decimal point. With no\
-    precision given, uses a precision of 6 digits after the decimal point for\
-    float, and uses a precision large enough to show all coefficient digits for\
-    Decimal. If no digits follow the decimal point, the decimal point is also\
-    removed unless the '#' option is used.|
-    |'F' |Fixed-point notation. Same as 'f', but converts nan to NAN and inf to\
-    INF.|
-    |'g' |General format. For a given precision p >= 1, this rounds the number\
-    to p significant digits and then formats the result in either fixed-point\
-    format or in scientific notation, depending on its magnitude. A precision\
-    of 0 is treated as equivalent to a precision of 1.\
-    The precise rules are as follows: suppose that the result formatted with\
-    presentation type 'e' and precision p-1 would have exponent exp. Then, if\
-    m <= exp < p, where m is -4 for floats and -6 for Decimals, the number is\
-    formatted with presentation type 'f' and precision p-1-exp. Otherwise, the\
-    number is formatted with presentation type 'e' and precision p-1. In both\
-    cases insignificant trailing zeros are removed from the significand, and\
-    the decimal point is also removed if there are no remaining digits\
-    following it, unless the '#' option is used.\
-    With no precision given, uses a precision of 6 significant digits for\
-    float. For Decimal, the coefficient of the result is formed from the\
-    coefficient digits of the value; scientific notation is used for values\
-    smaller than 1e-6 in absolute value and values where the place value of the\
-    least significant digit is larger than 1, and fixed-point notation is used\
-    otherwise.\
-    Positive and negative infinity, positive and negative zero, and nans, are\
-    formatted as inf, -inf, 0, -0 and nan respectively, regardless of the\
-    precision.|
-    |'G' |General format. Same as 'g' except switches to 'E' if the number gets\
-    too large. The representations of infinity and NaN are uppercased, too.|
-    |'n' |Number. This is the same as 'g', except that it uses the current\
-    locale setting to insert the appropriate number separator characters.|
-    |'%' |Percentage. Multiplies the number by 100 and displays in fixed ('f')\
-    format, followed by a percent sign.|
-    |None |For float this is like the 'g' type, except that when fixed-point\
-    notation is used to format the result, it always includes at least one\
-    digit past the decimal point, and switches to the scientific notation when\
-    exp >= p - 1. When the precision is not specified, the latter will be as\
-    large as needed to represent the given value faithfully.\
-    For Decimal, this is the same as either 'g' or 'G' depending on the value\
-    of context.capitals for the current decimal context.\
-    The overall effect is to match the output of str() as altered by the other\
-    format modifiers.|
-    """
-
-    fn __init__(
-        inout self,
-        fill: UInt8 = ord(" "),
-        align: UInt8 = 0,
-        sign: UInt8 = ord("-"),
-        coerce_z: Bool = False,
-        alternate_form: Bool = False,
-        width: UInt8 = 0,
-        grouping_option: UInt8 = 0,
-        precision: UInt8 = 0,
-        type: UInt8 = 0,
-    ):
-        """Construct a FormatSpec instance.
-
-        Args:
-            fill: Defaults to space.
-            align: Defaults to `0` which is adjusted to the default for the arg
-                type.
-            sign: Defaults to `-`.
-            coerce_z: Defaults to False.
-            alternate_form: Defaults to False.
-            width: Defaults to `0` which is adjusted to the default for the arg
-                type.
-            grouping_option: Defaults to `0` which is adjusted to the default for
-                the arg type.
-            precision: Defaults to `0` which is adjusted to the default for the
-                arg type.
-            type: Defaults to `0` which is adjusted to the default for the arg
-                type.
-        """
-        self.fill = fill
-        self.align = align
-        self.sign = sign
-        self.coerce_z = coerce_z
-        self.alternate_form = alternate_form
-        self.width = width
-        self.grouping_option = grouping_option
-        self.precision = precision
-        self.type = type
-
-    @staticmethod
-    fn parse(fmt_str: StringSlice) -> Optional[Self]:
-        """Parses the format spec string.
-
-        Args:
-            fmt_str: The StringSlice with the format spec.
-
-        Returns:
-            An instance of FormatSpec.
-        """
-
-        alias `:` = UInt8(ord(":"))
-        var f_len = fmt_str.byte_length()
-        var f_ptr = fmt_str.unsafe_ptr()
-        var colon_idx = -1
-        var idx = 0
-        while idx < f_len:
-            if f_ptr[idx] == `:`:
-                exclamation_index = idx
-                break
-            idx += 1
-
-        if colon_idx == -1:
-            return None
-
-        # TODO: Future implementation of format specifiers
-        return None
-
-    fn stringify[
-        T: _CurlyEntryFormattable
-    ](self, inout res: String, item: T) raises:
-        """Stringify a type according to its format specification.
-
-        Args:
-            res: The resulting String.
-            item: The item to stringify.
-        """
-        var type_implements_float = True  # TODO
-        var type_implements_float_raising = True  # TODO
-        var type_implements_int = True  # TODO
-        var type_implements_int_raising = True  # TODO
-
-        # TODO: transform to int/float depending on format spec and stringify
-        # with hex/bin/oct etc.
-        res += str(item)
-
-    fn format_string(self, inout res: String, item: String) raises:
-        """Transform a String according to its format specification.
-
-        Args:
-            res: The resulting String.
-            item: The item to format.
-        """
-
-        # TODO: align, fill, etc.
-        res += item
->>>>>>> 5277e087
+    return _to_string_list[len_fn, unsafe_ptr_fn](items)
# ===----------------------------------------------------------------------=== #
# Copyright (c) 2024, Modular Inc. All rights reserved.
#
# Licensed under the Apache License v2.0 with LLVM Exceptions:
# https://llvm.org/LICENSE.txt
#
# Unless required by applicable law or agreed to in writing, software
# distributed under the License is distributed on an "AS IS" BASIS,
# WITHOUT WARRANTIES OR CONDITIONS OF ANY KIND, either express or implied.
# See the License for the specific language governing permissions and
# limitations under the License.
# ===----------------------------------------------------------------------=== #

"""Implements the StringSlice type.

You can import these APIs from the `utils.string_slice` module. For example:

```mojo
from utils import StringSlice
```
"""

from bit import count_leading_zeros
from utils import Span
from builtin.string import _isspace

alias StaticString = StringSlice[ImmutableStaticLifetime]
"""An immutable static string slice."""


fn _utf8_byte_type(b: SIMD[DType.uint8, _], /) -> __type_of(b):
    """UTF-8 byte type.

    Returns:
        The byte type.

    Notes:

        - 0 -> ASCII byte.
        - 1 -> continuation byte.
        - 2 -> start of 2 byte long sequence.
        - 3 -> start of 3 byte long sequence.
        - 4 -> start of 4 byte long sequence.
    """
    return count_leading_zeros(~(b & UInt8(0b1111_0000)))


fn _validate_utf8_simd_slice[
    width: Int, remainder: Bool = False
](ptr: UnsafePointer[UInt8], length: Int, owned iter_len: Int) -> Int:
    """Internal method to validate utf8, use _is_valid_utf8.

    Parameters:
        width: The width of the SIMD vector to build for validation.
        remainder: Whether it is computing the remainder that doesn't fit in the
            SIMD vector.

    Args:
        ptr: Pointer to the data.
        length: The length of the items in the pointer.
        iter_len: The amount of items to still iterate through.

    Returns:
        The new amount of items to iterate through that don't fit in the
            specified width of SIMD vector. If -1 then it is invalid.
    """
    # TODO: implement a faster algorithm like https://github.com/cyb70289/utf8
    # and benchmark the difference.
    var idx = length - iter_len
    while iter_len >= width or remainder:
        var d: SIMD[DType.uint8, width]  # use a vector of the specified width

        @parameter
        if not remainder:
            d = ptr.offset(idx).simd_strided_load[DType.uint8, width](1)
        else:
            debug_assert(iter_len > -1, "iter_len must be > -1")
            d = SIMD[DType.uint8, width](0)
            for i in range(iter_len):
                d[i] = ptr[idx + i]

        var is_ascii = d < 0b1000_0000
        if is_ascii.reduce_and():  # skip all ASCII bytes

            @parameter
            if not remainder:
                idx += width
                iter_len -= width
                continue
            else:
                return 0
        elif is_ascii[0]:
            for i in range(1, width):
                if is_ascii[i]:
                    continue
                idx += i
                iter_len -= i
                break
            continue

        var byte_types = _utf8_byte_type(d)
        var first_byte_type = byte_types[0]

        # byte_type has to match against the amount of continuation bytes
        alias Vec = SIMD[DType.uint8, 4]
        alias n4_byte_types = Vec(4, 1, 1, 1)
        alias n3_byte_types = Vec(3, 1, 1, 0)
        alias n3_mask = Vec(0b111, 0b111, 0b111, 0)
        alias n2_byte_types = Vec(2, 1, 0, 0)
        alias n2_mask = Vec(0b111, 0b111, 0, 0)
        var byte_types_4 = byte_types.slice[4]()
        var valid_n4 = (byte_types_4 == n4_byte_types).reduce_and()
        var valid_n3 = ((byte_types_4 & n3_mask) == n3_byte_types).reduce_and()
        var valid_n2 = ((byte_types_4 & n2_mask) == n2_byte_types).reduce_and()
        if not (valid_n4 or valid_n3 or valid_n2):
            return -1

        # special unicode ranges
        var b0 = d[0]
        var b1 = d[1]
        if first_byte_type == 2 and b0 < UInt8(0b1100_0010):
            return -1
        elif b0 == 0xE0 and not (UInt8(0xA0) <= b1 <= UInt8(0xBF)):
            return -1
        elif b0 == 0xED and not (UInt8(0x80) <= b1 <= UInt8(0x9F)):
            return -1
        elif b0 == 0xF0 and not (UInt8(0x90) <= b1 <= UInt8(0xBF)):
            return -1
        elif b0 == 0xF4 and not (UInt8(0x80) <= b1 <= UInt8(0x8F)):
            return -1

        # amount of bytes evaluated
        idx += int(first_byte_type)
        iter_len -= int(first_byte_type)

        @parameter
        if remainder:
            break
    return iter_len


fn _is_valid_utf8(ptr: UnsafePointer[UInt8], length: Int) -> Bool:
    """Verify that the bytes are valid UTF-8.

    Args:
        ptr: The pointer to the data.
        length: The length of the items pointed to.

    Returns:
        Whether the data is valid UTF-8.

    #### UTF-8 coding format
    [Table 3-7 page 94](http://www.unicode.org/versions/Unicode6.0.0/ch03.pdf).
    Well-Formed UTF-8 Byte Sequences

    Code Points        | First Byte | Second Byte | Third Byte | Fourth Byte |
    :----------        | :--------- | :---------- | :--------- | :---------- |
    U+0000..U+007F     | 00..7F     |             |            |             |
    U+0080..U+07FF     | C2..DF     | 80..BF      |            |             |
    U+0800..U+0FFF     | E0         | ***A0***..BF| 80..BF     |             |
    U+1000..U+CFFF     | E1..EC     | 80..BF      | 80..BF     |             |
    U+D000..U+D7FF     | ED         | 80..***9F***| 80..BF     |             |
    U+E000..U+FFFF     | EE..EF     | 80..BF      | 80..BF     |             |
    U+10000..U+3FFFF   | F0         | ***90***..BF| 80..BF     | 80..BF      |
    U+40000..U+FFFFF   | F1..F3     | 80..BF      | 80..BF     | 80..BF      |
    U+100000..U+10FFFF | F4         | 80..***8F***| 80..BF     | 80..BF      |
    .
    """

    var iter_len = length
    if iter_len >= 64 and simdwidthof[DType.uint8]() >= 64:
        iter_len = _validate_utf8_simd_slice[64](ptr, length, iter_len)
        if iter_len < 0:
            return False
    if iter_len >= 32 and simdwidthof[DType.uint8]() >= 32:
        iter_len = _validate_utf8_simd_slice[32](ptr, length, iter_len)
        if iter_len < 0:
            return False
    if iter_len >= 16 and simdwidthof[DType.uint8]() >= 16:
        iter_len = _validate_utf8_simd_slice[16](ptr, length, iter_len)
        if iter_len < 0:
            return False
    if iter_len >= 8:
        iter_len = _validate_utf8_simd_slice[8](ptr, length, iter_len)
        if iter_len < 0:
            return False
    if iter_len >= 4:
        iter_len = _validate_utf8_simd_slice[4](ptr, length, iter_len)
        if iter_len < 0:
            return False
    return _validate_utf8_simd_slice[4, True](ptr, length, iter_len) == 0


fn _is_newline_start(
    ptr: UnsafePointer[UInt8], read_ahead: Int = 1
) -> (Bool, Int):
    """Returns if the first item in the pointer is the start of
    a newline sequence, and its length.
    """
    # TODO add line and paragraph separator as StringLiteral
    # once Unicode escape sequences are accepted
    alias ` ` = UInt8(ord(" "))
    var rn = "\r\n"
    var next_line = List[UInt8](0xC2, 0x85)
    """TODO: \\x85"""
    var unicode_line_sep = List[UInt8](0xE2, 0x80, 0xA8)
    """TODO: \\u2028"""
    var unicode_paragraph_sep = List[UInt8](0xE2, 0x80, 0xA9)
    """TODO: \\u2029"""

    var val = _utf8_byte_type(ptr[0])
    if val == 0:
        if read_ahead > 1:
            if memcmp(ptr, rn.unsafe_ptr(), 2) == 0:
                return True, 2
            _ = rn
        return ptr[0] != ` ` and _isspace(ptr[0]), 1
    elif val == 2 and read_ahead > 1:
        var comp = memcmp(ptr, next_line.unsafe_ptr(), 2) == 0
        _ = next_line
        return comp, 2
    elif val == 3 and read_ahead > 2:
        var comp = (
            memcmp(ptr, unicode_line_sep.unsafe_ptr(), 3) == 0
            or memcmp(ptr, unicode_paragraph_sep.unsafe_ptr(), 3) == 0
        )
        _ = unicode_line_sep, unicode_paragraph_sep
        return comp, 3
    return False, 1


@value
struct _StringSliceIter[
    is_mutable: Bool, //,
    lifetime: AnyLifetime[is_mutable].type,
    forward: Bool = True,
]:
    """Iterator for StringSlice

    Parameters:
        is_mutable: Whether the slice is mutable.
        lifetime: The lifetime of the underlying string data.
        forward: The iteration direction. `False` is backwards.
    """

    var index: Int
    var continuation_bytes: Int
    var ptr: UnsafePointer[UInt8]
    var length: Int

    fn __init__(
        inout self, *, unsafe_pointer: UnsafePointer[UInt8], length: Int
    ):
        self.index = 0 if forward else length
        self.ptr = unsafe_pointer
        self.length = length
        self.continuation_bytes = 0
        for i in range(length):
            if _utf8_byte_type(unsafe_pointer[i]) == 1:
                self.continuation_bytes += 1

    fn __iter__(self) -> Self:
        return self

    fn __next__(inout self) -> StringSlice[lifetime]:
        @parameter
        if forward:
            var byte_len = 1
            if self.continuation_bytes > 0:
                var byte_type = _utf8_byte_type(self.ptr[self.index])
                if byte_type != 0:
                    byte_len = int(byte_type)
                    self.continuation_bytes -= byte_len - 1
            self.index += byte_len
            return StringSlice[lifetime](
                unsafe_from_utf8_ptr=self.ptr + (self.index - byte_len),
                len=byte_len,
            )
        else:
            var byte_len = 1
            if self.continuation_bytes > 0:
                var byte_type = _utf8_byte_type(self.ptr[self.index - 1])
                if byte_type != 0:
                    while byte_type == 1:
                        byte_len += 1
                        var b = self.ptr[self.index - byte_len]
                        byte_type = _utf8_byte_type(b)
                    self.continuation_bytes -= byte_len - 1
            self.index -= byte_len
            return StringSlice[lifetime](
                unsafe_from_utf8_ptr=self.ptr + self.index, len=byte_len
            )

    fn __len__(self) -> Int:
        @parameter
        if forward:
            return self.length - self.index - self.continuation_bytes
        else:
            return self.index - self.continuation_bytes


struct StringSlice[
    is_mutable: Bool, //,
    lifetime: AnyLifetime[is_mutable].type,
](Stringable, Sized, Formattable):
    """
    A non-owning view to encoded string data.

    TODO:
    The underlying string data is guaranteed to be encoded using UTF-8.

    Parameters:
        is_mutable: Whether the slice is mutable.
        lifetime: The lifetime of the underlying string data.
    """

    var _slice: Span[UInt8, lifetime]

    # ===------------------------------------------------------------------===#
    # Initializers
    # ===------------------------------------------------------------------===#

    fn __init__(inout self, literal: StringLiteral):
        """Construct a new string slice from a string literal.

        Args:
            literal: The literal to construct this string slice from.
        """

        # Its not legal to try to mutate a StringLiteral. String literals are
        # static data.
        constrained[
            not is_mutable, "cannot create mutable StringSlice of StringLiteral"
        ]()

        # Since a StringLiteral has static lifetime, it will outlive
        # whatever arbitrary `lifetime` the user has specified they need this
        # slice to live for.
        # SAFETY:
        #   StringLiteral is guaranteed to use UTF-8 encoding.
        # FIXME(MSTDL-160):
        #   Ensure StringLiteral _actually_ always uses UTF-8 encoding.
        # TODO(#933): use when llvm intrinsics can be used at compile time
        # debug_assert(
        #     _is_valid_utf8(literal.unsafe_ptr(), literal._byte_length()),
        #     "StringLiteral doesn't have valid UTF-8 encoding",
        # )
        self = StringSlice[lifetime](
            unsafe_from_utf8_ptr=literal.unsafe_ptr(), len=literal.byte_length()
        )

    @always_inline
    fn __init__(inout self, *, owned unsafe_from_utf8: Span[UInt8, lifetime]):
        """
        Construct a new StringSlice from a sequence of UTF-8 encoded bytes.

        Safety:
            `unsafe_from_utf8` MUST be valid UTF-8 encoded data.

        Args:
            unsafe_from_utf8: A slice of bytes encoded in UTF-8.
        """

        self._slice = unsafe_from_utf8^

    fn __init__(inout self, *, unsafe_from_utf8_strref: StringRef):
        """
        Construct a new StringSlice from a StringRef pointing to UTF-8 encoded
        bytes.

        Safety:
            - `unsafe_from_utf8_strref` MUST point to data that is valid for
              `lifetime`.
            - `unsafe_from_utf8_strref` MUST be valid UTF-8 encoded data.

        Args:
            unsafe_from_utf8_strref: A StringRef of bytes encoded in UTF-8.
        """
        var strref = unsafe_from_utf8_strref

        var byte_slice = Span[UInt8, lifetime](
            unsafe_ptr=strref.unsafe_ptr(),
            len=len(strref),
        )

        self = Self(unsafe_from_utf8=byte_slice)

    @always_inline
    fn __init__(
        inout self,
        *,
        unsafe_from_utf8_ptr: UnsafePointer[UInt8],
        len: Int,
    ):
        """
        Construct a StringSlice from a pointer to a sequence of UTF-8 encoded
        bytes and a length.

        Safety:
            - `unsafe_from_utf8_ptr` MUST point to at least `len` bytes of valid
              UTF-8 encoded data.
            - `unsafe_from_utf8_ptr` must point to data that is live for the
              duration of `lifetime`.

        Args:
            unsafe_from_utf8_ptr: A pointer to a sequence of bytes encoded in
              UTF-8.
            len: The number of bytes of encoded data.
        """
        var byte_slice = Span[UInt8, lifetime](
            unsafe_ptr=unsafe_from_utf8_ptr,
            len=len,
        )

        self._slice = byte_slice

    # ===------------------------------------------------------------------===#
    # Trait implementations
    # ===------------------------------------------------------------------===#

    @no_inline
    fn __str__(self) -> String:
        """Gets this slice as a standard `String`.

        Returns:
            The string representation of the slice.
        """
        return String(str_slice=self)

    fn __len__(self) -> Int:
        """Nominally returns the _length in Unicode codepoints_ (not bytes!).

        Returns:
            The length in Unicode codepoints.
        """
        var unicode_length = self.byte_length()

        for i in range(unicode_length):
            if _utf8_byte_type(self._slice[i]) == 1:
                unicode_length -= 1

        return unicode_length

    fn format_to(self, inout writer: Formatter):
        """
        Formats this string slice to the provided formatter.

        Args:
            writer: The formatter to write to.
        """
        writer.write_str(str_slice=self)

    fn __bool__(self) -> Bool:
        """Check if a string slice is non-empty.

        Returns:
           True if a string slice is non-empty, False otherwise.
        """
        return len(self._slice) > 0

    fn __eq__(self, rhs: StringSlice) -> Bool:
        """Verify if a string slice is equal to another string slice.

        Args:
            rhs: The string slice to compare against.

        Returns:
            True if the string slices are equal in length and contain the same elements, False otherwise.
        """
        if not self and not rhs:
            return True
        if len(self) != len(rhs):
            return False
        # same pointer and length, so equal
        if self._slice.unsafe_ptr() == rhs._slice.unsafe_ptr():
            return True
        for i in range(len(self)):
            if self._slice[i] != rhs._slice.unsafe_ptr()[i]:
                return False
        return True

    @always_inline
    fn __eq__(self, rhs: String) -> Bool:
        """Verify if a string slice is equal to a string.

        Args:
            rhs: The string to compare against.

        Returns:
            True if the string slice is equal to the input string in length and contain the same bytes, False otherwise.
        """
        return self == rhs.as_string_slice()

    @always_inline
    fn __eq__(self, rhs: StringLiteral) -> Bool:
        """Verify if a string slice is equal to a literal.

        Args:
            rhs: The literal to compare against.

        Returns:
            True if the string slice is equal to the input literal in length and contain the same bytes, False otherwise.
        """
        return self == rhs.as_string_slice()

    @always_inline
    fn __ne__(self, rhs: StringSlice) -> Bool:
        """Verify if span is not equal to another string slice.

        Args:
            rhs: The string slice to compare against.

        Returns:
            True if the string slices are not equal in length or contents, False otherwise.
        """
        return not self == rhs

    @always_inline
    fn __ne__(self, rhs: String) -> Bool:
        """Verify if span is not equal to another string slice.

        Args:
            rhs: The string slice to compare against.

        Returns:
            True if the string and slice are not equal in length or contents, False otherwise.
        """
        return not self == rhs

    @always_inline
    fn __ne__(self, rhs: StringLiteral) -> Bool:
        """Verify if span is not equal to a literal.

        Args:
            rhs: The string literal to compare against.

        Returns:
            True if the slice is not equal to the literal in length or contents, False otherwise.
        """
        return not self == rhs

    fn __iter__(ref [_]self) -> _StringSliceIter[__lifetime_of(self)]:
        """Iterate over elements of the string slice, returning immutable references.

        Returns:
            An iterator of references to the string elements.
        """
        return _StringSliceIter[__lifetime_of(self)](
            unsafe_pointer=self.unsafe_ptr(), length=self.byte_length()
        )

    fn __reversed__(
        ref [_]self,
    ) -> _StringSliceIter[__lifetime_of(self), False]:
        """Iterate backwards over the string, returning immutable references.

        Returns:
            A reversed iterator of references to the string elements.
        """
        return _StringSliceIter[__lifetime_of(self), forward=False](
            unsafe_pointer=self.unsafe_ptr(), length=self.byte_length()
        )

    # ===------------------------------------------------------------------===#
    # Methods
    # ===------------------------------------------------------------------===#

    @always_inline
    fn as_bytes_slice(self) -> Span[UInt8, lifetime]:
        """Get the sequence of encoded bytes as a slice of the underlying string.

        Returns:
            A slice containing the underlying sequence of encoded bytes.
        """
        return self._slice

    @always_inline
    fn unsafe_ptr(self) -> UnsafePointer[UInt8]:
        """Gets a pointer to the first element of this string slice.

        Returns:
            A pointer pointing at the first element of this string slice.
        """

        return self._slice.unsafe_ptr()

    @always_inline
    fn byte_length(self) -> Int:
        """Get the length of this string slice in bytes.

        Returns:
            The length of this string slice in bytes.
        """

        return len(self.as_bytes_slice())

    @always_inline
    @deprecated("use byte_length() instead")
    fn _byte_length(self) -> Int:
        """Get the length of this string slice in bytes.

        Returns:
            The length of this string slice in bytes.
        """

        return len(self.as_bytes_slice())

    fn _strref_dangerous(self) -> StringRef:
        """Returns an inner pointer to the string as a StringRef.

        Safety:
            This functionality is extremely dangerous because Mojo eagerly
            releases strings.  Using this requires the use of the
            _strref_keepalive() method to keep the underlying string alive long
            enough.
        """
        return StringRef(self.unsafe_ptr(), self.byte_length())

    fn _strref_keepalive(self):
        """A no-op that keeps `self` alive through the call.  This
        can be carefully used with `_strref_dangerous()` to wield inner pointers
        without the string getting deallocated early.
        """
        pass

<<<<<<< HEAD
    fn _from_start(self, start: Int) -> Self:
        """Gets the `StringSlice` pointing to the substring after the specified slice start position.

        If start is negative, it is interpreted as the number of characters
        from the end of the string to start at.

        Args:
            start: Starting index of the slice.

        Returns:
            A `StringSlice` borrowed from the current string containing the
            characters of the slice starting at start.
        """

        var self_len = len(self)

        var abs_start: Int
        if start < 0:
            # Avoid out of bounds earlier than the start
            # len = 5, start = -3,  then abs_start == 2, i.e. a partial string
            # len = 5, start = -10, then abs_start == 0, i.e. the full string
            abs_start = max(self_len + start, 0)
        else:
            # Avoid out of bounds past the end
            # len = 5, start = 2,   then abs_start == 2, i.e. a partial string
            # len = 5, start = 8,   then abs_start == 5, i.e. an empty string
            abs_start = min(start, self_len)

        debug_assert(
            abs_start >= 0, "strref absolute start must be non-negative"
        )
        debug_assert(
            abs_start <= self_len,
            "strref absolute start must be less than source String len",
        )

        # TODO: We assumes the StringSlice only has ASCII.
        # When we support utf-8 slicing, we should drop self._slice[abs_start:]
        # and use something smarter.
        return StringSlice(unsafe_from_utf8=self._slice[abs_start:])

    fn find(self, substr: StringSlice, start: Int = 0) -> Int:
        """Finds the offset of the first occurrence of `substr` starting at
        `start`. If not found, returns -1.

        Args:
          substr: The substring to find.
          start: The offset from which to find.

        Returns:
          The offset of `substr` relative to the beginning of the string.
        """
        if not substr:
            return 0

        if len(self) < len(substr) + start:
            return -1

        # The substring to search within, offset from the beginning if `start`
        # is positive, and offset from the end if `start` is negative.
        var haystack_str = self._from_start(start)

        var loc = stringref._memmem(
            haystack_str.unsafe_ptr(),
            len(haystack_str),
            substr.unsafe_ptr(),
            len(substr),
        )

        if not loc:
            return -1

        return int(loc) - int(self.unsafe_ptr())
=======
    fn isspace(self) -> Bool:
        """Determines whether every character in the given StringSlice is a
        python whitespace String. This corresponds to Python's
        [universal separators](
            https://docs.python.org/3/library/stdtypes.html#str.splitlines)
        `" \\t\\n\\r\\f\\v\\x1c\\x1d\\x1e\\x85\\u2028\\u2029"`.

        Returns:
            True if the whole StringSlice is made up of whitespace characters
                listed above, otherwise False.
        """

        if self.byte_length() == 0:
            return False

        # TODO add line and paragraph separator as stringliteral
        # once Unicode escape sequences are accepted
        var next_line = List[UInt8](0xC2, 0x85)
        """TODO: \\x85"""
        var unicode_line_sep = List[UInt8](0xE2, 0x80, 0xA8)
        """TODO: \\u2028"""
        var unicode_paragraph_sep = List[UInt8](0xE2, 0x80, 0xA9)
        """TODO: \\u2029"""

        for s in self:
            var no_null_len = s.byte_length()
            var ptr = s.unsafe_ptr()
            if no_null_len == 1 and _isspace(ptr[0]):
                continue
            elif (
                no_null_len == 2 and memcmp(ptr, next_line.unsafe_ptr(), 2) == 0
            ):
                continue
            elif no_null_len == 3 and (
                memcmp(ptr, unicode_line_sep.unsafe_ptr(), 3) == 0
                or memcmp(ptr, unicode_paragraph_sep.unsafe_ptr(), 3) == 0
            ):
                continue
            else:
                return False
        _ = next_line, unicode_line_sep, unicode_paragraph_sep
        return True

    fn splitlines(self, keepends: Bool = False) -> List[String]:
        """Split the string at line boundaries. This corresponds to Python's
        [universal newlines](
            https://docs.python.org/3/library/stdtypes.html#str.splitlines)
        `"\\t\\n\\r\\r\\n\\f\\v\\x1c\\x1d\\x1e\\x85\\u2028\\u2029"`.

        Args:
            keepends: If True, line breaks are kept in the resulting strings.

        Returns:
            A List of Strings containing the input split by line boundaries.
        """
        var output = List[String]()
        var length = self.byte_length()
        var current_offset = 0
        var ptr = self.unsafe_ptr()

        while current_offset < length:
            var eol_location = length - current_offset
            var eol_length = 0
            var curr_ptr = ptr.offset(current_offset)

            for i in range(current_offset, length):
                var read_ahead = 3 if i < length - 2 else (
                    2 if i < length - 1 else 1
                )
                var res = _is_newline_start(ptr.offset(i), read_ahead)
                if res[0]:
                    eol_location = i - current_offset
                    eol_length = res[1]
                    break

            var str_len: Int
            var end_of_string = False
            if current_offset >= length:
                end_of_string = True
                str_len = 0
            elif keepends:
                str_len = eol_location + eol_length
            else:
                str_len = eol_location

            output.append(
                String(Self(unsafe_from_utf8_ptr=curr_ptr, len=str_len))
            )

            if end_of_string:
                break
            current_offset += eol_location + eol_length

        return output^
>>>>>>> 1d9605fe
<|MERGE_RESOLUTION|>--- conflicted
+++ resolved
@@ -623,7 +623,6 @@
         """
         pass
 
-<<<<<<< HEAD
     fn _from_start(self, start: Int) -> Self:
         """Gets the `StringSlice` pointing to the substring after the specified slice start position.
 
@@ -697,7 +696,7 @@
             return -1
 
         return int(loc) - int(self.unsafe_ptr())
-=======
+
     fn isspace(self) -> Bool:
         """Determines whether every character in the given StringSlice is a
         python whitespace String. This corresponds to Python's
@@ -791,5 +790,4 @@
                 break
             current_offset += eol_location + eol_length
 
-        return output^
->>>>>>> 1d9605fe
+        return output^
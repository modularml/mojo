# ===----------------------------------------------------------------------=== #
# Copyright (c) 2024, Modular Inc. All rights reserved.
#
# Licensed under the Apache License v2.0 with LLVM Exceptions:
# https://llvm.org/LICENSE.txt
#
# Unless required by applicable law or agreed to in writing, software
# distributed under the License is distributed on an "AS IS" BASIS,
# WITHOUT WARRANTIES OR CONDITIONS OF ANY KIND, either express or implied.
# See the License for the specific language governing permissions and
# limitations under the License.
# ===----------------------------------------------------------------------=== #

"""Implements the StringSlice type.

You can import these APIs from the `utils.string_slice` module.

Examples:

```mojo
from utils import StringSlice
```
"""

from bit import count_leading_zeros
from utils import Span
from collections.string import _isspace, _atol, _atof
from collections import List, Optional
from memory import memcmp, UnsafePointer, memcpy
from sys import simdwidthof, bitwidthof
from sys.intrinsics import unlikely
from memory.memory import _memcmp_impl_unconstrained
from ._utf8_validation import _is_valid_utf8

alias StaticString = StringSlice[StaticConstantOrigin]
"""An immutable static string slice."""


fn _count_utf8_continuation_bytes(span: Span[Byte]) -> Int:
    alias sizes = (256, 128, 64, 32, 16, 8)
    var ptr = span.unsafe_ptr()
    var num_bytes = len(span)
    var amnt: Int = 0
    var processed = 0

    @parameter
    for i in range(len(sizes)):
        alias s = sizes.get[i, Int]()

        @parameter
        if simdwidthof[DType.uint8]() >= s:
            var rest = num_bytes - processed
            for _ in range(rest // s):
                var vec = (ptr + processed).load[width=s]()
                var comp = (vec & 0b1100_0000) == 0b1000_0000
                amnt += int(comp.cast[DType.uint8]().reduce_add())
                processed += s

    for i in range(num_bytes - processed):
        amnt += int((ptr[processed + i] & 0b1100_0000) == 0b1000_0000)

    return amnt


fn _unicode_codepoint_utf8_byte_length(c: Int) -> Int:
    debug_assert(
        0 <= c <= 0x10FFFF, "Value: ", c, " is not a valid Unicode code point"
    )
    alias sizes = SIMD[DType.int32, 4](0, 0b0111_1111, 0b0111_1111_1111, 0xFFFF)
    return int((sizes < c).cast[DType.uint8]().reduce_add())


@always_inline
fn _utf8_first_byte_sequence_length(b: Byte) -> Int:
    """Get the length of the sequence starting with given byte. Do note that
    this does not work correctly if given a continuation byte."""

    debug_assert(
        (b & 0b1100_0000) != 0b1000_0000,
        (
            "Function `_utf8_first_byte_sequence_length()` does not work"
            " correctly if given a continuation byte."
        ),
    )
    var flipped = ~b
    return int(count_leading_zeros(flipped) + (flipped >> 7))


fn _shift_unicode_to_utf8(ptr: UnsafePointer[UInt8], c: Int, num_bytes: Int):
    """Shift unicode to utf8 representation.

    ### Unicode (represented as UInt32 BE) to UTF-8 conversion:
    - 1: 00000000 00000000 00000000 0aaaaaaa -> 0aaaaaaa
        - a
    - 2: 00000000 00000000 00000aaa aabbbbbb -> 110aaaaa 10bbbbbb
        - (a >> 6)  | 0b11000000, b         | 0b10000000
    - 3: 00000000 00000000 aaaabbbb bbcccccc -> 1110aaaa 10bbbbbb 10cccccc
        - (a >> 12) | 0b11100000, (b >> 6)  | 0b10000000, c        | 0b10000000
    - 4: 00000000 000aaabb bbbbcccc ccdddddd -> 11110aaa 10bbbbbb 10cccccc
    10dddddd
        - (a >> 18) | 0b11110000, (b >> 12) | 0b10000000, (c >> 6) | 0b10000000,
        d | 0b10000000
    """
    if num_bytes == 1:
        ptr[0] = UInt8(c)
        return

    var shift = 6 * (num_bytes - 1)
    var mask = UInt8(0xFF) >> (num_bytes + 1)
    var num_bytes_marker = UInt8(0xFF) << (8 - num_bytes)
    ptr[0] = ((c >> shift) & mask) | num_bytes_marker
    for i in range(1, num_bytes):
        shift -= 6
        ptr[i] = ((c >> shift) & 0b0011_1111) | 0b1000_0000


fn _utf8_byte_type(b: SIMD[DType.uint8, _], /) -> __type_of(b):
    """UTF-8 byte type.

    Returns:
        The byte type.

    Notes:

        - 0 -> ASCII byte.
        - 1 -> continuation byte.
        - 2 -> start of 2 byte long sequence.
        - 3 -> start of 3 byte long sequence.
        - 4 -> start of 4 byte long sequence.
    """
    return count_leading_zeros(~(b & UInt8(0b1111_0000)))


<<<<<<< HEAD
fn _is_newline_start(
    ptr: UnsafePointer[UInt8], read_ahead: Int = 1
) -> (Bool, Int):
    """Returns if the first item in the pointer is the start of
    a newline sequence, and its length.
    """
    # TODO add line and paragraph separator as StringLiteral
    # once Unicode escape sequences are accepted
    alias ` ` = UInt8(ord(" "))
    var rn = "\r\n"
    var next_line = List[UInt8](0xC2, 0x85)
    """TODO: \\x85"""
    var unicode_line_sep = List[UInt8](0xE2, 0x80, 0xA8)
    """TODO: \\u2028"""
    var unicode_paragraph_sep = List[UInt8](0xE2, 0x80, 0xA9)
    """TODO: \\u2029"""

    var val = _utf8_byte_type(ptr[0])
    if val == 0:
        if read_ahead > 1:
            if memcmp(ptr, rn.unsafe_ptr(), 2) == 0:
                return True, 2
            _ = rn
        return ptr[0] != ` ` and _isspace(ptr[0]), 1
    elif val == 2 and read_ahead > 1:
        var comp = memcmp(ptr, next_line.unsafe_ptr(), 2) == 0
        _ = next_line
        return comp, 2
    elif val == 3 and read_ahead > 2:
        var comp = (
            memcmp(ptr, unicode_line_sep.unsafe_ptr(), 3) == 0
            or memcmp(ptr, unicode_paragraph_sep.unsafe_ptr(), 3) == 0
        )
        _ = unicode_line_sep, unicode_paragraph_sep
        return comp, 3
    return False, 1
=======
@always_inline
fn _memrchr[
    type: DType
](
    source: UnsafePointer[Scalar[type]], char: Scalar[type], len: Int
) -> UnsafePointer[Scalar[type]]:
    if not len:
        return UnsafePointer[Scalar[type]]()
    for i in reversed(range(len)):
        if source[i] == char:
            return source + i
    return UnsafePointer[Scalar[type]]()


@always_inline
fn _memrmem[
    type: DType
](
    haystack: UnsafePointer[Scalar[type]],
    haystack_len: Int,
    needle: UnsafePointer[Scalar[type]],
    needle_len: Int,
) -> UnsafePointer[Scalar[type]]:
    if not needle_len:
        return haystack
    if needle_len > haystack_len:
        return UnsafePointer[Scalar[type]]()
    if needle_len == 1:
        return _memrchr[type](haystack, needle[0], haystack_len)
    for i in reversed(range(haystack_len - needle_len + 1)):
        if haystack[i] != needle[0]:
            continue
        if memcmp(haystack + i + 1, needle + 1, needle_len - 1) == 0:
            return haystack + i
    return UnsafePointer[Scalar[type]]()
>>>>>>> 8e1d6cec


@value
struct _StringSliceIter[
    is_mutable: Bool, //,
    origin: Origin[is_mutable].type,
    forward: Bool = True,
]:
    """Iterator for `StringSlice` over unicode characters.

    Parameters:
        is_mutable: Whether the slice is mutable.
        origin: The origin of the underlying string data.
        forward: The iteration direction. `False` is backwards.
    """

    var index: Int
    var continuation_bytes: Int
    var ptr: UnsafePointer[UInt8]
    var length: Int

    fn __init__(
        inout self, *, unsafe_pointer: UnsafePointer[UInt8], length: Int
    ):
        self.index = 0 if forward else length
        self.ptr = unsafe_pointer
        self.length = length
        alias S = Span[Byte, StaticConstantOrigin]
        var s = S(unsafe_ptr=self.ptr, len=self.length)
        self.continuation_bytes = _count_utf8_continuation_bytes(s)

    fn __iter__(self) -> Self:
        return self

    fn __next__(inout self) -> StringSlice[origin]:
        @parameter
        if forward:
            var byte_len = 1
            if self.continuation_bytes > 0:
                var byte_type = _utf8_byte_type(self.ptr[self.index])
                if byte_type != 0:
                    byte_len = int(byte_type)
                    self.continuation_bytes -= byte_len - 1
            self.index += byte_len
            return StringSlice[origin](
                unsafe_from_utf8_ptr=self.ptr + (self.index - byte_len),
                len=byte_len,
            )
        else:
            var byte_len = 1
            if self.continuation_bytes > 0:
                var byte_type = _utf8_byte_type(self.ptr[self.index - 1])
                if byte_type != 0:
                    while byte_type == 1:
                        byte_len += 1
                        var b = self.ptr[self.index - byte_len]
                        byte_type = _utf8_byte_type(b)
                    self.continuation_bytes -= byte_len - 1
            self.index -= byte_len
            return StringSlice[origin](
                unsafe_from_utf8_ptr=self.ptr + self.index, len=byte_len
            )

    @always_inline
    fn __hasmore__(self) -> Bool:
        return self.__len__() > 0

    fn __len__(self) -> Int:
        @parameter
        if forward:
            return self.length - self.index - self.continuation_bytes
        else:
            return self.index - self.continuation_bytes


@value
struct StringSlice[is_mutable: Bool, //, origin: Origin[is_mutable].type,](
    Stringable,
    Sized,
    Writable,
    CollectionElement,
    CollectionElementNew,
    Hashable,
):
    """A non-owning view to encoded string data.

    Parameters:
        is_mutable: Whether the slice is mutable.
        origin: The origin of the underlying string data.

    Notes:
        TODO: The underlying string data is guaranteed to be encoded using
        UTF-8.
    """

    var _slice: Span[Byte, origin]

    # ===------------------------------------------------------------------===#
    # Initializers
    # ===------------------------------------------------------------------===#

    @always_inline
    fn __init__(inout self: StaticString, lit: StringLiteral):
        """Construct a new `StringSlice` from a `StringLiteral`.

        Args:
            lit: The literal to construct this `StringSlice` from.
        """
        # Since a StringLiteral has static origin, it will outlive
        # whatever arbitrary `origin` the user has specified they need this
        # slice to live for.
        # SAFETY:
        #   StringLiteral is guaranteed to use UTF-8 encoding.
        # FIXME(MSTDL-160):
        #   Ensure StringLiteral _actually_ always uses UTF-8 encoding.
        # FIXME: this gets practically stuck at compile time
        # debug_assert(
        #     _is_valid_utf8(lit.as_bytes()),
        #     "StringLiteral doesn't have valid UTF-8 encoding",
        # )
        self = StaticString(unsafe_from_utf8=lit.as_bytes())

    @always_inline
    fn __init__(inout self, *, owned unsafe_from_utf8: Span[Byte, origin]):
        """Construct a new `StringSlice` from a sequence of UTF-8 encoded bytes.

        Args:
            unsafe_from_utf8: A `Span[Byte]` encoded in UTF-8.

        Safety:
            `unsafe_from_utf8` MUST be valid UTF-8 encoded data.
        """

        self._slice = unsafe_from_utf8^

    fn __init__(inout self, *, unsafe_from_utf8_strref: StringRef):
        """Construct a new StringSlice from a `StringRef` pointing to UTF-8
        encoded bytes.

        Args:
            unsafe_from_utf8_strref: A `StringRef` of bytes encoded in UTF-8.

        Safety:
            - `unsafe_from_utf8_strref` MUST point to data that is valid for
              `origin`.
            - `unsafe_from_utf8_strref` MUST be valid UTF-8 encoded data.
        """

        var strref = unsafe_from_utf8_strref

        var byte_slice = Span[Byte, origin](
            unsafe_ptr=strref.unsafe_ptr(),
            len=len(strref),
        )

        self = Self(unsafe_from_utf8=byte_slice)

    @always_inline
    fn __init__(
        inout self,
        *,
        unsafe_from_utf8_ptr: UnsafePointer[UInt8],
        len: Int,
    ):
        """Construct a `StringSlice` from a pointer to a sequence of UTF-8
        encoded bytes and a length.

        Args:
            unsafe_from_utf8_ptr: A pointer to a sequence of bytes encoded in
              UTF-8.
            len: The number of bytes of encoded data.

        Safety:
            - `unsafe_from_utf8_ptr` MUST point to at least `len` bytes of valid
              UTF-8 encoded data.
            - `unsafe_from_utf8_ptr` must point to data that is live for the
              duration of `origin`.
        """
        var byte_slice = Span[Byte, origin](
            unsafe_ptr=unsafe_from_utf8_ptr,
            len=len,
        )

        self._slice = byte_slice

    @always_inline
    fn __init__(inout self, *, other: Self):
        """Explicitly construct a deep copy of the provided `StringSlice`.

        Args:
            other: The `StringSlice` to copy.
        """
        self._slice = other._slice

    fn __init__[
        O: ImmutableOrigin, //
    ](inout self: StringSlice[O], ref [O]value: String):
        """Construct an immutable StringSlice.

        Parameters:
            O: The immutable origin.

        Args:
            value: The string value.
        """

        debug_assert(
            _is_valid_utf8(value.as_bytes()), "value is not valid utf8"
        )
        self = StringSlice[O](unsafe_from_utf8=value.as_bytes())

    # ===------------------------------------------------------------------===#
    # Trait implementations
    # ===------------------------------------------------------------------===#

    @no_inline
    fn __str__(self) -> String:
        """Gets this slice as a standard `String`.

        Returns:
            The string representation of the slice.
        """
        return String(str_slice=self)

    fn __len__(self) -> Int:
        """Nominally returns the _length in Unicode codepoints_ (not bytes!).

        Returns:
            The length in Unicode codepoints.
        """
        var b_len = self.byte_length()
        alias S = Span[Byte, StaticConstantOrigin]
        var s = S(unsafe_ptr=self.unsafe_ptr(), len=b_len)
        return b_len - _count_utf8_continuation_bytes(s)

    fn write_to[W: Writer](self, inout writer: W):
        """Formats this string slice to the provided `Writer`.

        Parameters:
            W: A type conforming to the `Writable` trait.

        Args:
            writer: The object to write to.
        """
        writer.write_bytes(self.as_bytes())

    fn __bool__(self) -> Bool:
        """Check if a string slice is non-empty.

        Returns:
           True if a string slice is non-empty, False otherwise.
        """
        return len(self._slice) > 0

    fn __hash__(self) -> UInt:
        """Hash the underlying buffer using builtin hash.

        Returns:
            A 64-bit hash value. This value is _not_ suitable for cryptographic
            uses. Its intended usage is for data structures. See the `hash`
            builtin documentation for more details.
        """
        return hash(self._slice._data, self._slice._len)

    # This decorator informs the compiler that indirect address spaces are not
    # dereferenced by the method.
    # TODO: replace with a safe model that checks the body of the method for
    # accesses to the origin.
    @__unsafe_disable_nested_origin_exclusivity
    fn __eq__(self, rhs: StringSlice) -> Bool:
        """Verify if a `StringSlice` is equal to another `StringSlice`.

        Args:
            rhs: The `StringSlice` to compare against.

        Returns:
            If the `StringSlice` is equal to the input in length and contents.
        """
        if not self and not rhs:
            return True
        if len(self) != len(rhs):
            return False
        # same pointer and length, so equal
        if self._slice.unsafe_ptr() == rhs._slice.unsafe_ptr():
            return True
        for i in range(len(self)):
            if self._slice[i] != rhs._slice.unsafe_ptr()[i]:
                return False
        return True

    @always_inline
    fn __eq__(self, rhs: String) -> Bool:
        """Verify if a `StringSlice` is equal to a string.

        Args:
            rhs: The `String` to compare against.

        Returns:
            If the `StringSlice` is equal to the input in length and contents.
        """
        return self == rhs.as_string_slice()

    @always_inline
    fn __eq__(self, rhs: StringLiteral) -> Bool:
        """Verify if a `StringSlice` is equal to a literal.

        Args:
            rhs: The `StringLiteral` to compare against.

        Returns:
            If the `StringSlice` is equal to the input in length and contents.
        """
        return self == rhs.as_string_slice()

    @__unsafe_disable_nested_origin_exclusivity
    @always_inline
    fn __ne__(self, rhs: StringSlice) -> Bool:
        """Verify if span is not equal to another `StringSlice`.

        Args:
            rhs: The `StringSlice` to compare against.

        Returns:
            If the `StringSlice` is not equal to the input in length and
            contents.
        """
        return not self == rhs

    @always_inline
    fn __ne__(self, rhs: String) -> Bool:
        """Verify if span is not equal to another `StringSlice`.

        Args:
            rhs: The `StringSlice` to compare against.

        Returns:
            If the `StringSlice` is not equal to the input in length and
            contents.
        """
        return not self == rhs

    @always_inline
    fn __ne__(self, rhs: StringLiteral) -> Bool:
        """Verify if span is not equal to a `StringLiteral`.

        Args:
            rhs: The `StringLiteral` to compare against.

        Returns:
            If the `StringSlice` is not equal to the input in length and
            contents.
        """
        return not self == rhs

    @always_inline
    fn __lt__(self, rhs: StringSlice) -> Bool:
        """Verify if the `StringSlice` bytes are strictly less than the input in
        overlapping content.

        Args:
            rhs: The other `StringSlice` to compare against.

        Returns:
            If the `StringSlice` bytes are strictly less than the input in
            overlapping content.
        """
        var len1 = len(self)
        var len2 = len(rhs)
        return int(len1 < len2) > _memcmp_impl_unconstrained(
            self.unsafe_ptr(), rhs.unsafe_ptr(), min(len1, len2)
        )

    fn __iter__(self) -> _StringSliceIter[origin]:
        """Iterate over the string, returning immutable references.

        Returns:
            An iterator of references to the string elements.
        """
        return _StringSliceIter[origin](
            unsafe_pointer=self.unsafe_ptr(), length=self.byte_length()
        )

    fn __reversed__(self) -> _StringSliceIter[origin, False]:
        """Iterate backwards over the string, returning immutable references.

        Returns:
            A reversed iterator of references to the string elements.
        """
        return _StringSliceIter[origin, forward=False](
            unsafe_pointer=self.unsafe_ptr(), length=self.byte_length()
        )

    fn __getitem__[IndexerType: Indexer](self, idx: IndexerType) -> String:
        """Gets the character at the specified position.

        Parameters:
            IndexerType: The inferred type of an indexer argument.

        Args:
            idx: The index value.

        Returns:
            A new string containing the character at the specified position.
        """
        # TODO(#933): implement this for unicode when we support llvm intrinsic evaluation at compile time
        var buf = String._buffer_type(capacity=1)
        buf.append(self._slice[idx])
        buf.append(0)
        return String(buf^)

    fn __contains__(ref [_]self, substr: StringSlice[_]) -> Bool:
        """Returns True if the substring is contained within the current string.

        Args:
          substr: The substring to check.

        Returns:
          True if the string contains the substring.
        """
        return self.find(substr) != -1

    @always_inline
    fn __int__(self) raises -> Int:
        """Parses the given string as a base-10 integer and returns that value.
        If the string cannot be parsed as an int, an error is raised.

        Returns:
            An integer value that represents the string, or otherwise raises.
        """
        return _atol(self)

    @always_inline
    fn __float__(self) raises -> Float64:
        """Parses the string as a float point number and returns that value. If
        the string cannot be parsed as a float, an error is raised.

        Returns:
            A float value that represents the string, or otherwise raises.
        """
        return _atof(self)

    # ===------------------------------------------------------------------===#
    # Methods
    # ===------------------------------------------------------------------===#

    @always_inline
    fn strip(self) -> StringSlice[origin]:
        """Gets a StringRef with leading and trailing whitespaces removed.
        This only takes ASCII whitespace into account:
        `" \\t\\n\\v\\f\\r\\x1c\\x1d\\x1e"`.

        Returns:
            A StringRef with leading and trailing whitespaces removed.

        Examples:

        ```mojo
        print("  mojo  ".strip()) # "mojo"
        ```
        .
        """
        # FIXME: this can already do full isspace support with iterator
        var start: Int = 0
        var end: Int = len(self)
        var ptr = self.unsafe_ptr()
        while start < end and _isspace(ptr[start]):
            start += 1
        while end > start and _isspace(ptr[end - 1]):
            end -= 1
        return StringSlice[origin](
            unsafe_from_utf8_ptr=ptr + start, len=end - start
        )

    @always_inline
    fn as_bytes(self) -> Span[Byte, origin]:
        """Get the sequence of encoded bytes of the underlying string.

        Returns:
            A slice containing the underlying sequence of encoded bytes.
        """
        return self._slice

    @always_inline
    fn unsafe_ptr(self) -> UnsafePointer[UInt8]:
        """Gets a pointer to the first element of this string slice.

        Returns:
            A pointer pointing at the first element of this string slice.
        """

        return self._slice.unsafe_ptr()

    @always_inline
    fn byte_length(self) -> Int:
        """Get the length of this string slice in bytes.

        Returns:
            The length of this string slice in bytes.
        """

        return len(self.as_bytes())

    fn startswith(
        self, prefix: StringSlice[_], start: Int = 0, end: Int = -1
    ) -> Bool:
        """Verify if the `StringSlice` starts with the specified prefix between
        start and end positions.

        Args:
            prefix: The prefix to check.
            start: The start offset from which to check.
            end: The end offset from which to check.

        Returns:
            True if the `self[start:end]` is prefixed by the input prefix.
        """
        if end == -1:
            return self.find(prefix, start) == start
        return StringSlice[__origin_of(self)](
            unsafe_from_utf8_ptr=self.unsafe_ptr() + start, len=end - start
        ).startswith(prefix)

    fn endswith(
        self, suffix: StringSlice[_], start: Int = 0, end: Int = -1
    ) -> Bool:
        """Verify if the `StringSlice` end with the specified suffix between
        start and end positions.

        Args:
            suffix: The suffix to check.
            start: The start offset from which to check.
            end: The end offset from which to check.

        Returns:
            True if the `self[start:end]` is suffixed by the input suffix.
        """
        if len(suffix) > len(self):
            return False
        if end == -1:
            return self.rfind(suffix, start) + len(suffix) == len(self)
        return StringSlice[__origin_of(self)](
            unsafe_from_utf8_ptr=self.unsafe_ptr() + start, len=end - start
        ).endswith(suffix)

    fn _from_start(self, start: Int) -> Self:
        """Gets the `StringSlice` pointing to the substring after the specified
        slice start position. If start is negative, it is interpreted as the
        number of characters from the end of the string to start at.

        Args:
            start: Starting index of the slice.

        Returns:
            A `StringSlice` borrowed from the current string containing the
            characters of the slice starting at start.
        """

        var self_len = self.byte_length()

        var abs_start: Int
        if start < 0:
            # Avoid out of bounds earlier than the start
            # len = 5, start = -3,  then abs_start == 2, i.e. a partial string
            # len = 5, start = -10, then abs_start == 0, i.e. the full string
            abs_start = max(self_len + start, 0)
        else:
            # Avoid out of bounds past the end
            # len = 5, start = 2,   then abs_start == 2, i.e. a partial string
            # len = 5, start = 8,   then abs_start == 5, i.e. an empty string
            abs_start = min(start, self_len)

        debug_assert(
            abs_start >= 0, "strref absolute start must be non-negative"
        )
        debug_assert(
            abs_start <= self_len,
            "strref absolute start must be less than source String len",
        )

        # TODO: We assumes the StringSlice only has ASCII.
        # When we support utf-8 slicing, we should drop self._slice[abs_start:]
        # and use something smarter.
        return StringSlice(unsafe_from_utf8=self._slice[abs_start:])

    @always_inline
    fn format[*Ts: _CurlyEntryFormattable](self, *args: *Ts) raises -> String:
        """Format a template with `*args`.

        Args:
            args: The substitution values.

        Parameters:
            Ts: The types of substitution values that implement `Representable`
                and `Stringable` (to be changed and made more flexible).

        Returns:
            The template with the given values substituted.

        Examples:

        ```mojo
        # Manual indexing:
        print("{0} {1} {0}".format("Mojo", 1.125)) # Mojo 1.125 Mojo
        # Automatic indexing:
        print("{} {}".format(True, "hello world")) # True hello world
        ```
        .
        """
        return _FormatCurlyEntry.format(self, args)

    fn find(ref [_]self, substr: StringSlice, start: Int = 0) -> Int:
        """Finds the offset of the first occurrence of `substr` starting at
        `start`. If not found, returns `-1`.

        Args:
            substr: The substring to find.
            start: The offset from which to find.

        Returns:
            The offset of `substr` relative to the beginning of the string.
        """
        # FIXME(#3526): this should return unicode codepoint offsets
        return (
            self.as_bytes()
            .get_immutable()
            .find(substr.as_bytes().get_immutable(), start)
        )

    fn rfind(self, substr: StringSlice, start: Int = 0) -> Int:
        """Finds the offset of the last occurrence of `substr` starting at
        `start`. If not found, returns `-1`.

        Args:
            substr: The substring to find.
            start: The offset from which to find.

        Returns:
            The offset of `substr` relative to the beginning of the string.
        """
        # FIXME(#3526): this should return unicode codepoint offsets
        return (
            self.as_bytes()
            .get_immutable()
            .rfind(substr.as_bytes().get_immutable(), start)
        )

    fn isspace(self) -> Bool:
        """Determines whether every character in the given StringSlice is a
        python whitespace String. This corresponds to Python's
        [universal separators:](
        https://docs.python.org/3/library/stdtypes.html#str.splitlines)
        `" \\t\\n\\v\\f\\r\\x1c\\x1d\\x1e\\x85\\u2028\\u2029"`.

        Returns:
            True if the whole StringSlice is made up of whitespace characters
            listed above, otherwise False.
        """

        if self.byte_length() == 0:
            return False

        # TODO add line and paragraph separator as stringliteral
        # once Unicode escape sequences are accepted
        var next_line = List[UInt8](0xC2, 0x85)
        """TODO: \\x85"""
        var unicode_line_sep = List[UInt8](0xE2, 0x80, 0xA8)
        """TODO: \\u2028"""
        var unicode_paragraph_sep = List[UInt8](0xE2, 0x80, 0xA9)
        """TODO: \\u2029"""

        for s in self:
            var no_null_len = s.byte_length()
            var ptr = s.unsafe_ptr()
            if no_null_len == 1 and _isspace(ptr[0]):
                continue
            elif (
                no_null_len == 2 and memcmp(ptr, next_line.unsafe_ptr(), 2) == 0
            ):
                continue
            elif no_null_len == 3 and (
                memcmp(ptr, unicode_line_sep.unsafe_ptr(), 3) == 0
                or memcmp(ptr, unicode_paragraph_sep.unsafe_ptr(), 3) == 0
            ):
                continue
            else:
                return False
        _ = next_line, unicode_line_sep, unicode_paragraph_sep
        return True

    fn isnewline[single_character: Bool = False](self) -> Bool:
        """Determines whether every character in the given StringSlice is a
        python newline character. This corresponds to Python's
        [universal newlines:](
        https://docs.python.org/3/library/stdtypes.html#str.splitlines)
        `"\\r\\n"` and `"\\t\\n\\v\\f\\r\\x1c\\x1d\\x1e\\x85\\u2028\\u2029"`.

        Parameters:
            single_character: Whether to evaluate the stringslice as a single
                unicode character (avoids overhead when already iterating).

        Returns:
            True if the whole StringSlice is made up of whitespace characters
                listed above, otherwise False.
        """

        fn _is_newline_char(s: StringSlice) -> Bool:
            # sorry for readability, but this has less overhead than memcmp
            # highly performance sensitive code, benchmark before touching
            alias `\t` = UInt8(ord("\t"))
            alias `\r` = UInt8(ord("\r"))
            alias `\n` = UInt8(ord("\n"))
            alias `\x1c` = UInt8(ord("\x1c"))
            alias `\x1e` = UInt8(ord("\x1e"))
            no_null_len = s.byte_length()
            ptr = s.unsafe_ptr()
            if no_null_len == 1:
                v = ptr[0]
                return `\t` <= v <= `\x1e` and not (`\r` < v < `\x1c`)
            elif no_null_len == 2:
                v0 = ptr[0]
                v1 = ptr[1]
                next_line = v0 == 0xC2 and v1 == 0x85  # next line: \x85
                r_n = v0 == `\r` and v1 == `\n`
                return next_line or r_n
            elif no_null_len == 3:
                # unicode line sep or paragraph sep: \u2028 , \u2029
                v2 = ptr[2]
                lastbyte = v2 == 0xA8 or v2 == 0xA9
                return ptr[0] == 0xE2 and ptr[1] == 0x80 and lastbyte
            return False

        @parameter
        if single_character:
            return _is_newline_char(self)
        else:
            for s in self:
                if not _is_newline_char(s):
                    return False
            return self.byte_length() != 0

    fn splitlines[
        O: ImmutableOrigin, //
    ](self: StringSlice[O], keepends: Bool = False) -> List[StringSlice[O]]:
        """Split the string at line boundaries. This corresponds to Python's
        [universal newlines:](
        https://docs.python.org/3/library/stdtypes.html#str.splitlines)
        `"\\r\\n"` and `"\\t\\n\\v\\f\\r\\x1c\\x1d\\x1e\\x85\\u2028\\u2029"`.

        Parameters:
            O: The immutable origin.

        Args:
            keepends: If True, line breaks are kept in the resulting strings.

        Returns:
            A List of Strings containing the input split by line boundaries.
        """

        alias `\r` = UInt8(ord("\r"))
        alias `\n` = UInt8(ord("\n"))
        alias `\t` = UInt8(ord("\t"))
        alias `\x1c` = UInt8(ord("\x1c"))
        alias `\x1e` = UInt8(ord("\x1e"))
        output = List[StringSlice[O]](capacity=128)  # guessing
        ptr = self.unsafe_ptr()
        length = self.byte_length()
        offset = 0

        @always_inline
        @parameter
        fn _is_newline_char(p: UnsafePointer[Byte], l: Int, b0: Byte) -> Bool:
            # sorry for readability, but this has less overhead than memcmp
            # highly performance sensitive code, benchmark before touching
            if l == 1:
                return `\t` <= b0 <= `\x1e` and not (`\r` < b0 < `\x1c`)
            elif l == 2:
                return b0 == 0xC2 and p[1] == 0x85  # next line: \x85
            elif l == 3:
                # unicode line sep or paragraph sep: \u2028 , \u2029
                v2 = p[2]
                lastbyte = v2 == 0xA8 or v2 == 0xA9
                return b0 == 0xE2 and p[1] == 0x80 and lastbyte
            return False

        while offset < length:
            eol_start = offset
            eol_length = 0

            while eol_start < length:
                b0 = ptr[eol_start]
                char_len = _utf8_first_byte_sequence_length(b0)
                debug_assert(
                    eol_start + char_len <= length,
                    "corrupted sequence causing unsafe memory access",
                )
                isnewline = int(_is_newline_char(ptr + eol_start, char_len, b0))
                char_end = isnewline * (eol_start + char_len)
                next_idx = char_end * int(char_end < length)
                is_r_n = b0 == `\r` and next_idx != 0 and ptr[next_idx] == `\n`
                eol_length = isnewline * char_len + int(is_r_n)
                if unlikely(isnewline == 1):
                    break
                eol_start += char_len

            str_len = eol_start - offset + int(keepends) * eol_length
            s = StringSlice[O](unsafe_from_utf8_ptr=ptr + offset, len=str_len)
            output.append(s^)
            offset = eol_start + eol_length

        return output^


# ===----------------------------------------------------------------------===#
# Utils
# ===----------------------------------------------------------------------===#


trait Stringlike:
    """Trait intended to be used only with `String`, `StringLiteral` and
    `StringSlice`."""

    fn byte_length(self) -> Int:
        """Get the string length in bytes.

        Returns:
            The length of this string in bytes.

        Notes:
            This does not include the trailing null terminator in the count.
        """
        ...

    fn unsafe_ptr(self) -> UnsafePointer[UInt8]:
        """Get raw pointer to the underlying data.

        Returns:
            The raw pointer to the data.
        """
        ...


fn _to_string_list[
    T: CollectionElement, //,
    len_fn: fn (T) -> Int,
    unsafe_ptr_fn: fn (T) -> UnsafePointer[Byte],
](items: List[T]) -> List[String]:
    i_len = len(items)
    i_ptr = items.unsafe_ptr()
    out_ptr = UnsafePointer[String].alloc(i_len)

    for i in range(i_len):
        og_len = len_fn(i_ptr[i])
        f_len = og_len + 1  # null terminator
        p = UnsafePointer[Byte].alloc(f_len)
        og_ptr = unsafe_ptr_fn(i_ptr[i])
        memcpy(p, og_ptr, og_len)
        p[og_len] = 0  # null terminator
        buf = String._buffer_type(unsafe_pointer=p, size=f_len, capacity=f_len)
        (out_ptr + i).init_pointee_move(String(buf^))
    return List[String](unsafe_pointer=out_ptr, size=i_len, capacity=i_len)


@always_inline
fn _to_string_list[
    O: ImmutableOrigin, //
](items: List[StringSlice[O]]) -> List[String]:
    """Create a list of Strings **copying** the existing data.

    Parameters:
        O: The origin of the data.

    Args:
        items: The List of string slices.

    Returns:
        The list of created strings.
    """

    fn unsafe_ptr_fn(v: StringSlice[O]) -> UnsafePointer[Byte]:
        return v.unsafe_ptr()

    fn len_fn(v: StringSlice[O]) -> Int:
        return v.byte_length()

    return _to_string_list[len_fn, unsafe_ptr_fn](items)


@always_inline
fn _to_string_list[
    O: ImmutableOrigin, //
](items: List[Span[Byte, O]]) -> List[String]:
    """Create a list of Strings **copying** the existing data.

    Parameters:
        O: The origin of the data.

    Args:
        items: The List of Bytes.

    Returns:
        The list of created strings.
    """

    fn unsafe_ptr_fn(v: Span[Byte, O]) -> UnsafePointer[Byte]:
        return v.unsafe_ptr()

    fn len_fn(v: Span[Byte, O]) -> Int:
        return len(v)

    return _to_string_list[len_fn, unsafe_ptr_fn](items)


# ===----------------------------------------------------------------------===#
# Format method structures
# ===----------------------------------------------------------------------===#


trait _CurlyEntryFormattable(Stringable, Representable):
    """This trait is used by the `format()` method to support format specifiers.
    Currently, it is a composition of both `Stringable` and `Representable`
    traits i.e. a type to be formatted must implement both. In the future this
    will be less constrained.
    """

    ...


@value
struct _FormatCurlyEntry(CollectionElement, CollectionElementNew):
    """The struct that handles `Stringlike` formatting by curly braces entries.
    This is internal for the types: `String`, `StringLiteral` and `StringSlice`.
    """

    var first_curly: Int
    """The index of an opening brace around a substitution field."""
    var last_curly: Int
    """The index of a closing brace around a substitution field."""
    # TODO: ord("a") conversion flag not supported yet
    var conversion_flag: UInt8
    """The type of conversion for the entry: {ord("s"), ord("r")}."""
    var format_spec: Optional[_FormatSpec]
    """The format specifier."""
    # TODO: ord("a") conversion flag not supported yet
    alias supported_conversion_flags = SIMD[DType.uint8, 2](ord("s"), ord("r"))
    """Currently supported conversion flags: `__str__` and `__repr__`."""
    alias _FieldVariantType = Variant[String, Int, NoneType, Bool]
    """Purpose of the `Variant` `Self.field`:

    - `Int` for manual indexing: (value field contains `0`).
    - `NoneType` for automatic indexing: (value field contains `None`).
    - `String` for **kwargs indexing: (value field contains `foo`).
    - `Bool` for escaped curlies: (value field contains False for `{` or True
        for `}`).
    """
    var field: Self._FieldVariantType
    """Store the substitution field. See `Self._FieldVariantType` docstrings for
    more details."""
    alias _args_t = VariadicPack[element_trait=_CurlyEntryFormattable, *_]
    """Args types that are formattable by curly entry."""

    fn __init__(inout self, *, other: Self):
        self.first_curly = other.first_curly
        self.last_curly = other.last_curly
        self.conversion_flag = other.conversion_flag
        self.field = Self._FieldVariantType(other=other.field)
        self.format_spec = other.format_spec

    fn __init__(
        inout self,
        first_curly: Int,
        last_curly: Int,
        field: Self._FieldVariantType,
        conversion_flag: UInt8 = 0,
        format_spec: Optional[_FormatSpec] = None,
    ):
        self.first_curly = first_curly
        self.last_curly = last_curly
        self.field = field
        self.conversion_flag = conversion_flag
        self.format_spec = format_spec

    @always_inline
    fn is_escaped_brace(ref [_]self) -> Bool:
        return self.field.isa[Bool]()

    @always_inline
    fn is_kwargs_field(ref [_]self) -> Bool:
        return self.field.isa[String]()

    @always_inline
    fn is_automatic_indexing(ref [_]self) -> Bool:
        return self.field.isa[NoneType]()

    @always_inline
    fn is_manual_indexing(ref [_]self) -> Bool:
        return self.field.isa[Int]()

    @staticmethod
    fn format[T: Stringlike](fmt_src: T, args: Self._args_t) raises -> String:
        alias len_pos_args = __type_of(args).__len__()
        entries, size_estimation = Self._create_entries(fmt_src, len_pos_args)
        var fmt_len = fmt_src.byte_length()
        var buf = String._buffer_type(capacity=fmt_len + size_estimation)
        buf.size = 1
        buf.unsafe_set(0, 0)
        var res = String(buf^)
        var offset = 0
        var ptr = fmt_src.unsafe_ptr()
        alias S = StringSlice[StaticConstantOrigin]

        @always_inline("nodebug")
        fn _build_slice(p: UnsafePointer[UInt8], start: Int, end: Int) -> S:
            return S(unsafe_from_utf8_ptr=p + start, len=end - start)

        var auto_arg_index = 0
        for e in entries:
            debug_assert(offset < fmt_len, "offset >= fmt_src.byte_length()")
            res += _build_slice(ptr, offset, e[].first_curly)
            e[]._format_entry[len_pos_args](res, args, auto_arg_index)
            offset = e[].last_curly + 1

        res += _build_slice(ptr, offset, fmt_len)
        return res^

    @staticmethod
    fn _create_entries[
        T: Stringlike
    ](fmt_src: T, len_pos_args: Int) raises -> (List[Self], Int):
        """Returns a list of entries and its total estimated entry byte width.
        """
        var manual_indexing_count = 0
        var automatic_indexing_count = 0
        var raised_manual_index = Optional[Int](None)
        var raised_automatic_index = Optional[Int](None)
        var raised_kwarg_field = Optional[String](None)
        alias `}` = UInt8(ord("}"))
        alias `{` = UInt8(ord("{"))
        alias l_err = "there is a single curly { left unclosed or unescaped"
        alias r_err = "there is a single curly } left unclosed or unescaped"

        var entries = List[Self]()
        var start = Optional[Int](None)
        var skip_next = False
        var fmt_ptr = fmt_src.unsafe_ptr()
        var fmt_len = fmt_src.byte_length()
        var total_estimated_entry_byte_width = 0

        for i in range(fmt_len):
            if skip_next:
                skip_next = False
                continue
            if fmt_ptr[i] == `{`:
                if not start:
                    start = i
                    continue
                if i - start.value() != 1:
                    raise Error(l_err)
                # python escapes double curlies
                entries.append(Self(start.value(), i, field=False))
                start = None
                continue
            elif fmt_ptr[i] == `}`:
                if not start and (i + 1) < fmt_len:
                    # python escapes double curlies
                    if fmt_ptr[i + 1] == `}`:
                        entries.append(Self(i, i + 1, field=True))
                        total_estimated_entry_byte_width += 2
                        skip_next = True
                        continue
                elif not start:  # if it is not an escaped one, it is an error
                    raise Error(r_err)

                var start_value = start.value()
                var current_entry = Self(start_value, i, field=NoneType())

                if i - start_value != 1:
                    if current_entry._handle_field_and_break(
                        fmt_src,
                        len_pos_args,
                        i,
                        start_value,
                        automatic_indexing_count,
                        raised_automatic_index,
                        manual_indexing_count,
                        raised_manual_index,
                        raised_kwarg_field,
                        total_estimated_entry_byte_width,
                    ):
                        break
                else:  # automatic indexing
                    if automatic_indexing_count >= len_pos_args:
                        raised_automatic_index = automatic_indexing_count
                        break
                    automatic_indexing_count += 1
                    total_estimated_entry_byte_width += 8  # guessing
                entries.append(current_entry^)
                start = None

        if raised_automatic_index:
            raise Error("Automatic indexing require more args in *args")
        elif raised_kwarg_field:
            var val = raised_kwarg_field.value()
            raise Error("Index " + val + " not in kwargs")
        elif manual_indexing_count and automatic_indexing_count:
            raise Error("Cannot both use manual and automatic indexing")
        elif raised_manual_index:
            var val = str(raised_manual_index.value())
            raise Error("Index " + val + " not in *args")
        elif start:
            raise Error(l_err)
        return entries^, total_estimated_entry_byte_width

    fn _handle_field_and_break[
        T: Stringlike
    ](
        inout self,
        fmt_src: T,
        len_pos_args: Int,
        i: Int,
        start_value: Int,
        inout automatic_indexing_count: Int,
        inout raised_automatic_index: Optional[Int],
        inout manual_indexing_count: Int,
        inout raised_manual_index: Optional[Int],
        inout raised_kwarg_field: Optional[String],
        inout total_estimated_entry_byte_width: Int,
    ) raises -> Bool:
        alias S = StringSlice[StaticConstantOrigin]

        @always_inline("nodebug")
        fn _build_slice(p: UnsafePointer[UInt8], start: Int, end: Int) -> S:
            return S(unsafe_from_utf8_ptr=p + start, len=end - start)

        var field = _build_slice(fmt_src.unsafe_ptr(), start_value + 1, i)
        var field_ptr = field.unsafe_ptr()
        var field_len = i - (start_value + 1)
        var exclamation_index = -1
        var idx = 0
        while idx < field_len:
            if field_ptr[idx] == ord("!"):
                exclamation_index = idx
                break
            idx += 1
        var new_idx = exclamation_index + 1
        if exclamation_index != -1:
            if new_idx == field_len:
                raise Error("Empty conversion flag.")
            var conversion_flag = field_ptr[new_idx]
            if field_len - new_idx > 1 or (
                conversion_flag not in Self.supported_conversion_flags
            ):
                var f = String(_build_slice(field_ptr, new_idx, field_len))
                _ = field^
                raise Error('Conversion flag "' + f + '" not recognised.')
            self.conversion_flag = conversion_flag
            field = _build_slice(field_ptr, 0, exclamation_index)
        else:
            new_idx += 1

        var extra = int(new_idx < field_len)
        var fmt_field = _build_slice(field_ptr, new_idx + extra, field_len)
        self.format_spec = _FormatSpec.parse(fmt_field)
        var w = int(self.format_spec.value().width) if self.format_spec else 0
        # fully guessing the byte width here to be at least 8 bytes per entry
        # minus the length of the whole format specification
        total_estimated_entry_byte_width += 8 * int(w > 0) + w - (field_len + 2)

        if field.byte_length() == 0:
            # an empty field, so it's automatic indexing
            if automatic_indexing_count >= len_pos_args:
                raised_automatic_index = automatic_indexing_count
                return True
            automatic_indexing_count += 1
        else:
            try:
                # field is a number for manual indexing:
                var number = int(field)
                self.field = number
                if number >= len_pos_args or number < 0:
                    raised_manual_index = number
                    return True
                manual_indexing_count += 1
            except e:
                alias unexp = "Not the expected error from atol"
                debug_assert("not convertible to integer" in str(e), unexp)
                # field is a keyword for **kwargs:
                var f = str(field)
                self.field = f
                raised_kwarg_field = f
                return True
        return False

    fn _format_entry[
        len_pos_args: Int
    ](self, inout res: String, args: Self._args_t, inout auto_idx: Int) raises:
        # TODO(#3403 and/or #3252): this function should be able to use
        # Formatter syntax when the type implements it, since it will give great
        # performance benefits. This also needs to be able to check if the given
        # args[i] conforms to the trait needed by the conversion_flag to avoid
        # needing to constraint that every type needs to conform to every trait.
        alias `r` = UInt8(ord("r"))
        alias `s` = UInt8(ord("s"))
        # alias `a` = UInt8(ord("a")) # TODO

        @parameter
        fn _format(idx: Int) raises:
            @parameter
            for i in range(len_pos_args):
                if i == idx:
                    var type_impls_repr = True  # TODO
                    var type_impls_str = True  # TODO
                    var type_impls_formatter_repr = True  # TODO
                    var type_impls_formatter_str = True  # TODO
                    var flag = self.conversion_flag
                    var empty = flag == 0 and not self.format_spec

                    var data: String
                    if empty and type_impls_formatter_str:
                        data = str(args[i])  # TODO: use writer and return
                    elif empty and type_impls_str:
                        data = str(args[i])
                    elif flag == `s` and type_impls_formatter_str:
                        if empty:
                            # TODO: use writer and return
                            pass
                        data = str(args[i])
                    elif flag == `s` and type_impls_str:
                        data = str(args[i])
                    elif flag == `r` and type_impls_formatter_repr:
                        if empty:
                            # TODO: use writer and return
                            pass
                        data = repr(args[i])
                    elif flag == `r` and type_impls_repr:
                        data = repr(args[i])
                    elif self.format_spec:
                        self.format_spec.value().stringify(res, args[i])
                        return
                    else:
                        alias argnum = "Argument number: "
                        alias does_not = " does not implement the trait "
                        alias needed = "needed for conversion_flag: "
                        var flg = String(List[UInt8](flag, 0))
                        raise Error(argnum + str(i) + does_not + needed + flg)

                    if self.format_spec:
                        self.format_spec.value().format_string(res, data)
                    else:
                        res += data

        if self.is_escaped_brace():
            res += "}" if self.field[Bool] else "{"
        elif self.is_manual_indexing():
            _format(self.field[Int])
        elif self.is_automatic_indexing():
            _format(auto_idx)
            auto_idx += 1


@value
@register_passable("trivial")
struct _FormatSpec:
    """Store every field of the format specifier in a byte (e.g., ord("+") for
    sign). It is stored in a byte because every [format specifier](
    https://docs.python.org/3/library/string.html#formatspec) is an ASCII
    character.
    """

    var fill: UInt8
    """If a valid align value is specified, it can be preceded by a fill
    character that can be any character and defaults to a space if omitted.
    """
    var align: UInt8
    """The meaning of the various alignment options is as follows:

    | Option | Meaning|
    |:------:|:-------|
    |'<' | Forces the field to be left-aligned within the available space \
    (this is the default for most objects).|
    |'>' | Forces the field to be right-aligned within the available space \
    (this is the default for numbers).|
    |'=' | Forces the padding to be placed after the sign (if any) but before \
    the digits. This is used for printing fields in the form `+000000120`. This\
    alignment option is only valid for numeric types. It becomes the default\
    for numbers when `0` immediately precedes the field width.|
    |'^' | Forces the field to be centered within the available space.|
    """
    var sign: UInt8
    """The sign option is only valid for number types, and can be one of the
    following:

    | Option | Meaning|
    |:------:|:-------|
    |'+' | indicates that a sign should be used for both positive as well as\
    negative numbers.|
    |'-' | indicates that a sign should be used only for negative numbers (this\
    is the default behavior).|
    |space | indicates that a leading space should be used on positive numbers,\
    and a minus sign on negative numbers.|
    """
    var coerce_z: Bool
    """The 'z' option coerces negative zero floating-point values to positive
    zero after rounding to the format precision. This option is only valid for
    floating-point presentation types.
    """
    var alternate_form: Bool
    """The alternate form is defined differently for different types. This
    option is only valid for types that implement the trait `# TODO: define
    trait`. For integers, when binary, octal, or hexadecimal output is used,
    this option adds the respective prefix '0b', '0o', '0x', or '0X' to the
    output value. For float and complex the alternate form causes the result of
    the conversion to always contain a decimal-point character, even if no
    digits follow it.
    """
    var width: UInt8
    """A decimal integer defining the minimum total field width, including any
    prefixes, separators, and other formatting characters. If not specified,
    then the field width will be determined by the content. When no explicit
    alignment is given, preceding the width field by a zero ('0') character
    enables sign-aware zero-padding for numeric types. This is equivalent to a
    fill character of '0' with an alignment type of '='.
    """
    var grouping_option: UInt8
    """The ',' option signals the use of a comma for a thousands separator. For
    a locale aware separator, use the 'n' integer presentation type instead. The
    '_' option signals the use of an underscore for a thousands separator for
    floating-point presentation types and for integer presentation type 'd'. For
    integer presentation types 'b', 'o', 'x', and 'X', underscores will be
    inserted every 4 digits. For other presentation types, specifying this
    option is an error.
    """
    var precision: UInt8
    """The precision is a decimal integer indicating how many digits should be
    displayed after the decimal point for presentation types 'f' and 'F', or
    before and after the decimal point for presentation types 'g' or 'G'. For
    string presentation types the field indicates the maximum field size - in
    other words, how many characters will be used from the field content. The
    precision is not allowed for integer presentation types.
    """
    var type: UInt8
    """Determines how the data should be presented.

    The available integer presentation types are:

    | Option | Meaning|
    |:------:|:-------|
    |'b' |Binary format. Outputs the number in base 2.|
    |'c' |Character. Converts the integer to the corresponding unicode\
    character before printing.|
    |'d' |Decimal Integer. Outputs the number in base 10.|
    |'o' |Octal format. Outputs the number in base 8.|
    |'x' |Hex format. Outputs the number in base 16, using lower-case letters\
    for the digits above 9.|
    |'X' |Hex format. Outputs the number in base 16, using upper-case letters\
    for the digits above 9. In case '#' is specified, the prefix '0x' will be\
    upper-cased to '0X' as well.|
    |'n' |Number. This is the same as 'd', except that it uses the current\
    locale setting to insert the appropriate number separator characters.|
    |None | The same as 'd'.|

    In addition to the above presentation types, integers can be formatted with
    the floating-point presentation types listed below (except 'n' and None).
    When doing so, float() is used to convert the integer to a floating-point
    number before formatting.

    The available presentation types for float and Decimal values are:

    | Option | Meaning|
    |:------:|:-------|
    |'e' |Scientific notation. For a given precision p, formats the number in\
    scientific notation with the letter `e` separating the coefficient from the\
    exponent. The coefficient has one digit before and p digits after the\
    decimal point, for a total of p + 1 significant digits. With no precision\
    given, uses a precision of 6 digits after the decimal point for float, and\
    shows all coefficient digits for Decimal. If no digits follow the decimal\
    point, the decimal point is also removed unless the # option is used.|
    |'E' |Scientific notation. Same as 'e' except it uses an upper case `E` as\
    the separator character.|
    |'f' |Fixed-point notation. For a given precision p, formats the number as\
    a decimal number with exactly p digits following the decimal point. With no\
    precision given, uses a precision of 6 digits after the decimal point for\
    float, and uses a precision large enough to show all coefficient digits for\
    Decimal. If no digits follow the decimal point, the decimal point is also\
    removed unless the '#' option is used.|
    |'F' |Fixed-point notation. Same as 'f', but converts nan to NAN and inf to\
    INF.|
    |'g' |General format. For a given precision p >= 1, this rounds the number\
    to p significant digits and then formats the result in either fixed-point\
    format or in scientific notation, depending on its magnitude. A precision\
    of 0 is treated as equivalent to a precision of 1.\
    The precise rules are as follows: suppose that the result formatted with\
    presentation type 'e' and precision p-1 would have exponent exp. Then, if\
    m <= exp < p, where m is -4 for floats and -6 for Decimals, the number is\
    formatted with presentation type 'f' and precision p-1-exp. Otherwise, the\
    number is formatted with presentation type 'e' and precision p-1. In both\
    cases insignificant trailing zeros are removed from the significand, and\
    the decimal point is also removed if there are no remaining digits\
    following it, unless the '#' option is used.\
    With no precision given, uses a precision of 6 significant digits for\
    float. For Decimal, the coefficient of the result is formed from the\
    coefficient digits of the value; scientific notation is used for values\
    smaller than 1e-6 in absolute value and values where the place value of the\
    least significant digit is larger than 1, and fixed-point notation is used\
    otherwise.\
    Positive and negative infinity, positive and negative zero, and nans, are\
    formatted as inf, -inf, 0, -0 and nan respectively, regardless of the\
    precision.|
    |'G' |General format. Same as 'g' except switches to 'E' if the number gets\
    too large. The representations of infinity and NaN are uppercased, too.|
    |'n' |Number. This is the same as 'g', except that it uses the current\
    locale setting to insert the appropriate number separator characters.|
    |'%' |Percentage. Multiplies the number by 100 and displays in fixed ('f')\
    format, followed by a percent sign.|
    |None |For float this is like the 'g' type, except that when fixed-point\
    notation is used to format the result, it always includes at least one\
    digit past the decimal point, and switches to the scientific notation when\
    exp >= p - 1. When the precision is not specified, the latter will be as\
    large as needed to represent the given value faithfully.\
    For Decimal, this is the same as either 'g' or 'G' depending on the value\
    of context.capitals for the current decimal context.\
    The overall effect is to match the output of str() as altered by the other\
    format modifiers.|
    """

    fn __init__(
        inout self,
        fill: UInt8 = ord(" "),
        align: UInt8 = 0,
        sign: UInt8 = ord("-"),
        coerce_z: Bool = False,
        alternate_form: Bool = False,
        width: UInt8 = 0,
        grouping_option: UInt8 = 0,
        precision: UInt8 = 0,
        type: UInt8 = 0,
    ):
        """Construct a FormatSpec instance.

        Args:
            fill: Defaults to space.
            align: Defaults to `0` which is adjusted to the default for the arg
                type.
            sign: Defaults to `-`.
            coerce_z: Defaults to False.
            alternate_form: Defaults to False.
            width: Defaults to `0` which is adjusted to the default for the arg
                type.
            grouping_option: Defaults to `0` which is adjusted to the default for
                the arg type.
            precision: Defaults to `0` which is adjusted to the default for the
                arg type.
            type: Defaults to `0` which is adjusted to the default for the arg
                type.
        """
        self.fill = fill
        self.align = align
        self.sign = sign
        self.coerce_z = coerce_z
        self.alternate_form = alternate_form
        self.width = width
        self.grouping_option = grouping_option
        self.precision = precision
        self.type = type

    @staticmethod
    fn parse(fmt_str: StringSlice) -> Optional[Self]:
        """Parses the format spec string.

        Args:
            fmt_str: The StringSlice with the format spec.

        Returns:
            An instance of FormatSpec.
        """

        alias `:` = UInt8(ord(":"))
        var f_len = fmt_str.byte_length()
        var f_ptr = fmt_str.unsafe_ptr()
        var colon_idx = -1
        var idx = 0
        while idx < f_len:
            if f_ptr[idx] == `:`:
                exclamation_index = idx
                break
            idx += 1

        if colon_idx == -1:
            return None

        # TODO: Future implementation of format specifiers
        return None

    fn stringify[
        T: _CurlyEntryFormattable
    ](self, inout res: String, item: T) raises:
        """Stringify a type according to its format specification.

        Args:
            res: The resulting String.
            item: The item to stringify.
        """
        var type_implements_float = True  # TODO
        var type_implements_float_raising = True  # TODO
        var type_implements_int = True  # TODO
        var type_implements_int_raising = True  # TODO

        # TODO: transform to int/float depending on format spec and stringify
        # with hex/bin/oct etc.
        res += str(item)

    fn format_string(self, inout res: String, item: String) raises:
        """Transform a String according to its format specification.

        Args:
            res: The resulting String.
            item: The item to format.
        """

        # TODO: align, fill, etc.
        res += item<|MERGE_RESOLUTION|>--- conflicted
+++ resolved
@@ -129,82 +129,6 @@
         - 4 -> start of 4 byte long sequence.
     """
     return count_leading_zeros(~(b & UInt8(0b1111_0000)))
-
-
-<<<<<<< HEAD
-fn _is_newline_start(
-    ptr: UnsafePointer[UInt8], read_ahead: Int = 1
-) -> (Bool, Int):
-    """Returns if the first item in the pointer is the start of
-    a newline sequence, and its length.
-    """
-    # TODO add line and paragraph separator as StringLiteral
-    # once Unicode escape sequences are accepted
-    alias ` ` = UInt8(ord(" "))
-    var rn = "\r\n"
-    var next_line = List[UInt8](0xC2, 0x85)
-    """TODO: \\x85"""
-    var unicode_line_sep = List[UInt8](0xE2, 0x80, 0xA8)
-    """TODO: \\u2028"""
-    var unicode_paragraph_sep = List[UInt8](0xE2, 0x80, 0xA9)
-    """TODO: \\u2029"""
-
-    var val = _utf8_byte_type(ptr[0])
-    if val == 0:
-        if read_ahead > 1:
-            if memcmp(ptr, rn.unsafe_ptr(), 2) == 0:
-                return True, 2
-            _ = rn
-        return ptr[0] != ` ` and _isspace(ptr[0]), 1
-    elif val == 2 and read_ahead > 1:
-        var comp = memcmp(ptr, next_line.unsafe_ptr(), 2) == 0
-        _ = next_line
-        return comp, 2
-    elif val == 3 and read_ahead > 2:
-        var comp = (
-            memcmp(ptr, unicode_line_sep.unsafe_ptr(), 3) == 0
-            or memcmp(ptr, unicode_paragraph_sep.unsafe_ptr(), 3) == 0
-        )
-        _ = unicode_line_sep, unicode_paragraph_sep
-        return comp, 3
-    return False, 1
-=======
-@always_inline
-fn _memrchr[
-    type: DType
-](
-    source: UnsafePointer[Scalar[type]], char: Scalar[type], len: Int
-) -> UnsafePointer[Scalar[type]]:
-    if not len:
-        return UnsafePointer[Scalar[type]]()
-    for i in reversed(range(len)):
-        if source[i] == char:
-            return source + i
-    return UnsafePointer[Scalar[type]]()
-
-
-@always_inline
-fn _memrmem[
-    type: DType
-](
-    haystack: UnsafePointer[Scalar[type]],
-    haystack_len: Int,
-    needle: UnsafePointer[Scalar[type]],
-    needle_len: Int,
-) -> UnsafePointer[Scalar[type]]:
-    if not needle_len:
-        return haystack
-    if needle_len > haystack_len:
-        return UnsafePointer[Scalar[type]]()
-    if needle_len == 1:
-        return _memrchr[type](haystack, needle[0], haystack_len)
-    for i in reversed(range(haystack_len - needle_len + 1)):
-        if haystack[i] != needle[0]:
-            continue
-        if memcmp(haystack + i + 1, needle + 1, needle_len - 1) == 0:
-            return haystack + i
-    return UnsafePointer[Scalar[type]]()
->>>>>>> 8e1d6cec
 
 
 @value

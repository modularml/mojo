# ===----------------------------------------------------------------------=== #
# Copyright (c) 2024, Modular Inc. All rights reserved.
#
# Licensed under the Apache License v2.0 with LLVM Exceptions:
# https://llvm.org/LICENSE.txt
#
# Unless required by applicable law or agreed to in writing, software
# distributed under the License is distributed on an "AS IS" BASIS,
# WITHOUT WARRANTIES OR CONDITIONS OF ANY KIND, either express or implied.
# See the License for the specific language governing permissions and
# limitations under the License.
# ===----------------------------------------------------------------------=== #

"""Implements the StringSlice type.

You can import these APIs from the `utils.string_slice` module. For example:

```mojo
from utils import StringSlice
```
"""

from bit import count_leading_zeros
from utils.span import Span, AsBytesRead, AsBytesWrite
from collections.string import _isspace
from collections import List
from memory import memcmp, UnsafePointer
from sys import simdwidthof, bitwidthof

alias StaticString = StringSlice[StaticConstantOrigin]
"""An immutable static string slice."""


<<<<<<< HEAD
@always_inline
=======
fn _count_utf8_continuation_bytes(span: Span[UInt8]) -> Int:
    alias sizes = (256, 128, 64, 32, 16, 8)
    var ptr = span.unsafe_ptr()
    var num_bytes = len(span)
    var amnt: Int = 0
    var processed = 0

    @parameter
    for i in range(len(sizes)):
        alias s = sizes.get[i, Int]()

        @parameter
        if simdwidthof[DType.uint8]() >= s:
            var rest = num_bytes - processed
            for _ in range(rest // s):
                var vec = (ptr + processed).load[width=s]()
                var comp = (vec & 0b1100_0000) == 0b1000_0000
                amnt += int(comp.cast[DType.uint8]().reduce_add())
                processed += s

    for i in range(num_bytes - processed):
        amnt += int((ptr[processed + i] & 0b1100_0000) == 0b1000_0000)

    return amnt


>>>>>>> 369ef462
fn _unicode_codepoint_utf8_byte_length(c: Int) -> Int:
    debug_assert(
        0 <= c <= 0x10FFFF, "Value: ", c, " is not a valid Unicode code point"
    )
    alias sizes = SIMD[DType.int32, 4](0, 0b0111_1111, 0b0111_1111_1111, 0xFFFF)
    return int((sizes < c).cast[DType.uint8]().reduce_add())


fn _shift_unicode_to_utf8(ptr: UnsafePointer[UInt8], c: Int, num_bytes: Int):
    """Shift unicode to utf8 representation.

    ### Unicode (represented as UInt32 BE) to UTF-8 conversion:
    - 1: 00000000 00000000 00000000 0aaaaaaa -> 0aaaaaaa
        - a
    - 2: 00000000 00000000 00000aaa aabbbbbb -> 110aaaaa 10bbbbbb
        - (a >> 6)  | 0b11000000, b         | 0b10000000
    - 3: 00000000 00000000 aaaabbbb bbcccccc -> 1110aaaa 10bbbbbb 10cccccc
        - (a >> 12) | 0b11100000, (b >> 6)  | 0b10000000, c        | 0b10000000
    - 4: 00000000 000aaabb bbbbcccc ccdddddd -> 11110aaa 10bbbbbb 10cccccc
    10dddddd
        - (a >> 18) | 0b11110000, (b >> 12) | 0b10000000, (c >> 6) | 0b10000000,
        d | 0b10000000
    """
    if num_bytes == 1:
        ptr[0] = UInt8(c)
        return

    var shift = 6 * (num_bytes - 1)
    var mask = UInt8(0xFF) >> (num_bytes + 1)
    var num_bytes_marker = UInt8(0xFF) << (8 - num_bytes)
    ptr[0] = ((c >> shift) & mask) | num_bytes_marker
    for i in range(1, num_bytes):
        shift -= 6
        ptr[i] = ((c >> shift) & 0b0011_1111) | 0b1000_0000


@always_inline
fn _utf8_first_byte_sequence_length(b: UInt8) -> Int:
    """Get the length of the sequence starting with given byte. Do note that
    this does not work correctly if given a continuation byte."""
    debug_assert(
        (b & 0b1100_0000) != 0b1000_0000,
        (
            "Function `_utf8_first_byte_sequence_length()` does not work"
            " correctly if given a continuation byte."
        ),
    )
    var flipped = ~b
    return int(count_leading_zeros(flipped) + (flipped >> 7))


@always_inline("nodebug")
fn _utf8_byte_type(b: SIMD[DType.uint8, _], /) -> __type_of(b):
    """UTF-8 byte type.

    Returns:
        The byte type.

    Notes:

        - 0 -> ASCII byte.
        - 1 -> continuation byte.
        - 2 -> start of 2 byte long sequence.
        - 3 -> start of 3 byte long sequence.
        - 4 -> start of 4 byte long sequence.
    """
    return count_leading_zeros(~(b & UInt8(0b1111_0000)))


fn _is_newline_start(
    ptr: UnsafePointer[UInt8], read_ahead: Int = 1
) -> (Bool, Int):
    """Returns if the first item in the pointer is the start of
    a newline sequence, and its length.
    """
    # TODO add line and paragraph separator as StringLiteral
    # once Unicode escape sequences are accepted
    alias ` ` = UInt8(ord(" "))
    var rn = "\r\n"
    var next_line = List[UInt8](0xC2, 0x85)
    """TODO: \\x85"""
    var unicode_line_sep = List[UInt8](0xE2, 0x80, 0xA8)
    """TODO: \\u2028"""
    var unicode_paragraph_sep = List[UInt8](0xE2, 0x80, 0xA9)
    """TODO: \\u2029"""

    var val = _utf8_byte_type(ptr[0])
    if val == 0:
        if read_ahead > 1:
            if memcmp(ptr, rn.unsafe_ptr(), 2) == 0:
                return True, 2
            _ = rn
        return ptr[0] != ` ` and _isspace(ptr[0]), 1
    elif val == 2 and read_ahead > 1:
        var comp = memcmp(ptr, next_line.unsafe_ptr(), 2) == 0
        _ = next_line
        return comp, 2
    elif val == 3 and read_ahead > 2:
        var comp = (
            memcmp(ptr, unicode_line_sep.unsafe_ptr(), 3) == 0
            or memcmp(ptr, unicode_paragraph_sep.unsafe_ptr(), 3) == 0
        )
        _ = unicode_line_sep, unicode_paragraph_sep
        return comp, 3
    return False, 1


@value
struct _StringSliceIter[
    is_mutable: Bool, //,
    origin: Origin[is_mutable].type,
    forward: Bool = True,
]:
    """Iterator for StringSlice

    Parameters:
        is_mutable: Whether the slice is mutable.
        origin: The origin of the underlying string data.
        forward: The iteration direction. `False` is backwards.
    """

    var index: Int
    var continuation_bytes: Int
    var ptr: UnsafePointer[UInt8]
    var length: Int

    fn __init__(
        inout self, *, unsafe_pointer: UnsafePointer[UInt8], length: Int
    ):
        self.index = 0 if forward else length
        self.ptr = unsafe_pointer
        self.length = length
        alias S = Span[UInt8, StaticConstantOrigin]
        var s = S(unsafe_ptr=self.ptr, len=self.length)
        self.continuation_bytes = _count_utf8_continuation_bytes(s)

    fn __iter__(self) -> Self:
        return self

    fn __next__(inout self) -> StringSlice[origin]:
        @parameter
        if forward:
            var byte_len = 1
            if self.continuation_bytes > 0:
                var byte_type = _utf8_byte_type(self.ptr[self.index])
                if byte_type != 0:
                    byte_len = int(byte_type)
                    self.continuation_bytes -= byte_len - 1
            self.index += byte_len
            return StringSlice[origin](
                unsafe_from_utf8_ptr=self.ptr + (self.index - byte_len),
                len=byte_len,
            )
        else:
            var byte_len = 1
            if self.continuation_bytes > 0:
                var byte_type = _utf8_byte_type(self.ptr[self.index - 1])
                if byte_type != 0:
                    while byte_type == 1:
                        byte_len += 1
                        var b = self.ptr[self.index - byte_len]
                        byte_type = _utf8_byte_type(b)
                    self.continuation_bytes -= byte_len - 1
            self.index -= byte_len
            return StringSlice[origin](
                unsafe_from_utf8_ptr=self.ptr + self.index, len=byte_len
            )

    @always_inline
    fn __hasmore__(self) -> Bool:
        return self.__len__() > 0

    fn __len__(self) -> Int:
        @parameter
        if forward:
            return self.length - self.index - self.continuation_bytes
        else:
            return self.index - self.continuation_bytes


@value
struct StringSlice[
    is_mutable: Bool, //,
    origin: Origin[is_mutable].type,
<<<<<<< HEAD
](Stringable, Sized, Formattable, Stringlike, AsBytesWrite):
    """
    A non-owning view to encoded string data.
=======
](Stringable, Sized, Formattable, CollectionElement, CollectionElementNew):
    """A non-owning view to encoded string data.
>>>>>>> 369ef462

    TODO:
    The underlying string data is guaranteed to be encoded using UTF-8.

    Parameters:
        is_mutable: Whether the slice is mutable.
        origin: The origin of the underlying string data.
    """

    var _slice: Span[UInt8, origin]

    # ===------------------------------------------------------------------===#
    # Initializers
    # ===------------------------------------------------------------------===#

    @always_inline
    fn __init__(
        inout self: StringSlice[StaticConstantOrigin], lit: StringLiteral
    ):
        """Construct a new string slice from a string literal.

        Args:
            lit: The literal to construct this string slice from.
        """
        # Since a StringLiteral has static origin, it will outlive
        # whatever arbitrary `origin` the user has specified they need this
        # slice to live for.
        # SAFETY:
        #   StringLiteral is guaranteed to use UTF-8 encoding.
        # FIXME(MSTDL-160):
        #   Ensure StringLiteral _actually_ always uses UTF-8 encoding.
        # TODO(#933): use when llvm intrinsics can be used at compile time
        # debug_assert(
        #     _is_valid_utf8(literal.unsafe_ptr(), literal.byte_length()),
        #     "StringLiteral doesn't have valid UTF-8 encoding",
        # )
        self = StaticString(
            unsafe_from_utf8_ptr=lit.unsafe_ptr(), len=lit.byte_length()
        )

    @always_inline
    fn __init__(inout self, *, owned unsafe_from_utf8: Span[UInt8, origin]):
        """Construct a new StringSlice from a sequence of UTF-8 encoded bytes.

        Safety:
            `unsafe_from_utf8` MUST be valid UTF-8 encoded data.

        Args:
            unsafe_from_utf8: A slice of bytes encoded in UTF-8.
        """

        self._slice = unsafe_from_utf8^

    fn __init__(inout self, *, unsafe_from_utf8_strref: StringRef):
        """Construct a new StringSlice from a StringRef pointing to UTF-8
        encoded bytes.

        Safety:
            - `unsafe_from_utf8_strref` MUST point to data that is valid for
              `origin`.
            - `unsafe_from_utf8_strref` MUST be valid UTF-8 encoded data.

        Args:
            unsafe_from_utf8_strref: A StringRef of bytes encoded in UTF-8.
        """
        var strref = unsafe_from_utf8_strref

        var byte_slice = Span[UInt8, origin](
            unsafe_ptr=strref.unsafe_ptr(),
            len=len(strref),
        )

        self = Self(unsafe_from_utf8=byte_slice)

    @always_inline
    fn __init__(
        inout self,
        *,
        unsafe_from_utf8_ptr: UnsafePointer[UInt8],
        len: Int,
    ):
        """Construct a StringSlice from a pointer to a sequence of UTF-8 encoded
        bytes and a length.

        Safety:
            - `unsafe_from_utf8_ptr` MUST point to at least `len` bytes of valid
              UTF-8 encoded data.
            - `unsafe_from_utf8_ptr` must point to data that is live for the
              duration of `origin`.

        Args:
            unsafe_from_utf8_ptr: A pointer to a sequence of bytes encoded in
              UTF-8.
            len: The number of bytes of encoded data.
        """
        var byte_slice = Span[UInt8, origin](
            unsafe_ptr=unsafe_from_utf8_ptr,
            len=len,
        )

        self._slice = byte_slice

    @always_inline
    fn __init__(inout self, *, other: Self):
        """Explicitly construct a deep copy of the provided `StringSlice`.

        Args:
            other: The `StringSlice` to copy.
        """
        self._slice = other._slice

    # ===------------------------------------------------------------------===#
    # Trait implementations
    # ===------------------------------------------------------------------===#

    @no_inline
    fn __str__(self) -> String:
        """Gets this slice as a standard `String`.

        Returns:
            The string representation of the slice.
        """
        return String(str_slice=self)

    fn __len__(self) -> Int:
        """Nominally returns the _length in Unicode codepoints_ (not bytes!).

        Returns:
            The length in Unicode codepoints.
        """
        var b_len = self.byte_length()
        alias S = Span[UInt8, StaticConstantOrigin]
        var s = S(unsafe_ptr=self.unsafe_ptr(), len=b_len)
        return b_len - _count_utf8_continuation_bytes(s)

    fn format_to(self, inout writer: Formatter):
        """
        Formats this string slice to the provided formatter.

        Args:
            writer: The formatter to write to.
        """
        writer.write_str(str_slice=self)

    fn __bool__(self) -> Bool:
        """Check if a string slice is non-empty.

        Returns:
           True if a string slice is non-empty, False otherwise.
        """
        return len(self._slice) > 0

    # This decorator informs the compiler that indirect address spaces are not
    # dereferenced by the method.
    # TODO: replace with a safe model that checks the body of the method for
    # accesses to the origin.
    @__unsafe_disable_nested_origin_exclusivity
    fn __eq__(self, rhs: StringSlice) -> Bool:
        """Verify if a string slice is equal to another string slice.

        Args:
            rhs: The string slice to compare against.

        Returns:
            True if the string slices are equal in length and contain the same
                elements, False otherwise.
        """
        if not self and not rhs:
            return True
        if len(self) != len(rhs):
            return False
        # same pointer and length, so equal
        if self._slice.unsafe_ptr() == rhs._slice.unsafe_ptr():
            return True
        for i in range(len(self)):
            if self._slice[i] != rhs._slice.unsafe_ptr()[i]:
                return False
        return True

    @always_inline
    fn __eq__(self, rhs: String) -> Bool:
        """Verify if a string slice is equal to a string.

        Args:
            rhs: The string to compare against.

        Returns:
            True if the string slice is equal to the input string in length and
                contain the same bytes, False otherwise.
        """
        return self == rhs.as_string_slice()

    @always_inline
    fn __eq__(self, rhs: StringLiteral) -> Bool:
        """Verify if a string slice is equal to a literal.

        Args:
            rhs: The literal to compare against.

        Returns:
            True if the string slice is equal to the input literal in length and
                contain the same bytes, False otherwise.
        """
        return self == rhs.as_string_slice()

    @__unsafe_disable_nested_origin_exclusivity
    @always_inline
    fn __ne__(self, rhs: StringSlice) -> Bool:
        """Verify if span is not equal to another string slice.

        Args:
            rhs: The string slice to compare against.

        Returns:
            True if the string slices are not equal in length or contents, False
                otherwise.
        """
        return not self == rhs

    @always_inline
    fn __ne__(self, rhs: String) -> Bool:
        """Verify if span is not equal to another string slice.

        Args:
            rhs: The string slice to compare against.

        Returns:
            True if the string and slice are not equal in length or contents,
                False otherwise.
        """
        return not self == rhs

    @always_inline
    fn __ne__(self, rhs: StringLiteral) -> Bool:
        """Verify if span is not equal to a literal.

        Args:
            rhs: The string literal to compare against.

        Returns:
            True if the slice is not equal to the literal in length or contents,
                False otherwise.
        """
        return not self == rhs

<<<<<<< HEAD
    fn __iter__(ref [_]self) -> _StringSliceIter[__origin_of(self)]:
        """Iterate over elements of the string slice, returning immutable references.
=======
    fn __iter__(self) -> _StringSliceIter[origin]:
        """Iterate over the string, returning immutable references.
>>>>>>> 369ef462

        Returns:
            An iterator of references to the string elements.
        """
        return _StringSliceIter[__origin_of(self)](
            unsafe_pointer=self.unsafe_ptr(), length=self.byte_length()
        )

    fn __reversed__(ref [_]self) -> _StringSliceIter[__origin_of(self), False]:
        """Iterate backwards over the string, returning immutable references.

        Returns:
            A reversed iterator of references to the string elements.
        """
        return _StringSliceIter[__origin_of(self), forward=False](
            unsafe_pointer=self.unsafe_ptr(), length=self.byte_length()
        )

    # ===------------------------------------------------------------------===#
    # Methods
    # ===------------------------------------------------------------------===#

    @always_inline
<<<<<<< HEAD
    fn as_bytes(ref [_]self) -> Span[UInt8, origin]:
        """Returns a contiguous slice of bytes.
=======
    fn as_bytes(self) -> Span[UInt8, origin]:
        """Get the sequence of encoded bytes of the underlying string.
>>>>>>> 369ef462

        Returns:
            A contiguous slice pointing to bytes.

        Notes:
            This does not include the trailing null terminator.
        """
        return self._slice

    @always_inline
    fn as_bytes_write[O: MutableOrigin](ref [O]self) -> Span[UInt8, O]:
        """Returns a mutable contiguous slice of the bytes.

        Parameters:
            O: The Origin of the bytes.

        Returns:
            A mutable contiguous slice pointing to the bytes.

        Notes:
            This does not include the trailing null terminator.
        """

        return Span[UInt8, O](
            unsafe_ptr=self.unsafe_ptr(), len=self.byte_length()
        )

    @always_inline
    fn as_bytes_read[O: ImmutableOrigin](ref [O]self) -> Span[UInt8, O]:
        """Returns an immutable contiguous slice of the bytes.

        Parameters:
            O: The Origin of the bytes.

        Returns:
            An immutable contiguous slice pointing to the bytes.

        Notes:
            This does not include the trailing null terminator.
        """

        return Span[UInt8, O](
            unsafe_ptr=self.unsafe_ptr(), len=self.byte_length()
        )

    @always_inline
    fn unsafe_ptr(self) -> UnsafePointer[UInt8]:
        """Gets a pointer to the first element of this string slice.

        Returns:
            A pointer pointing at the first element of this string slice.
        """

        return self._slice.unsafe_ptr()

    @always_inline
    fn byte_length(self) -> Int:
        """Get the length of this string slice in bytes.

        Returns:
            The length of this string slice in bytes.
        """

        return len(self.as_bytes())

    fn _strref_dangerous(self) -> StringRef:
        """Returns an inner pointer to the string as a StringRef.

        Safety:
            This functionality is extremely dangerous because Mojo eagerly
            releases strings.  Using this requires the use of the
            _strref_keepalive() method to keep the underlying string alive long
            enough.
        """
        return StringRef(self.unsafe_ptr(), self.byte_length())

    fn _strref_keepalive(self):
        """A no-op that keeps `self` alive through the call.  This
        can be carefully used with `_strref_dangerous()` to wield inner pointers
        without the string getting deallocated early.
        """
        pass

    fn _from_start(self, start: Int) -> Self:
        """Gets the `StringSlice` pointing to the substring after the specified
        slice start position.

        If start is negative, it is interpreted as the number of characters
        from the end of the string to start at.

        Args:
            start: Starting index of the slice.

        Returns:
            A `StringSlice` borrowed from the current string containing the
            characters of the slice starting at start.
        """

        var self_len = self.byte_length()

        var abs_start: Int
        if start < 0:
            # Avoid out of bounds earlier than the start
            # len = 5, start = -3,  then abs_start == 2, i.e. a partial string
            # len = 5, start = -10, then abs_start == 0, i.e. the full string
            abs_start = max(self_len + start, 0)
        else:
            # Avoid out of bounds past the end
            # len = 5, start = 2,   then abs_start == 2, i.e. a partial string
            # len = 5, start = 8,   then abs_start == 5, i.e. an empty string
            abs_start = min(start, self_len)

        debug_assert(
            abs_start >= 0, "strref absolute start must be non-negative"
        )
        debug_assert(
            abs_start <= self_len,
            "strref absolute start must be less than source String len",
        )

        # TODO: We assumes the StringSlice only has ASCII.
        # When we support utf-8 slicing, we should drop self._slice[abs_start:]
        # and use something smarter.
        return StringSlice(unsafe_from_utf8=self._slice[abs_start:])

    fn find[T: Stringlike, //](self, substr: T, start: Int = 0) -> Int:
        """Finds the offset of the first occurrence of `substr` starting at
        `start`. If not found, returns -1.

        Parameters:
            T: The type of the substring.

        Args:
          substr: The substring to find.
          start: The offset from which to find.

        Returns:
          The offset of `substr` relative to the beginning of the string.
        """

        var sub = substr.as_bytes_read()
        var sub_len = len(sub)
        if sub_len == 0:
            return 0

        var s_span = self.as_bytes_read()
        if len(s_span) < sub_len + start:
            return -1

        # The substring to search within, offset from the beginning if `start`
        # is positive, and offset from the end if `start` is negative.
        var haystack = self._from_start(start).as_bytes_read()

        var loc = stringref._memmem(
            haystack.unsafe_ptr(), len(haystack), sub.unsafe_ptr(), sub_len
        )

        if not loc:
            return -1

        return int(loc) - int(s_span.unsafe_ptr())

    fn isspace(self) -> Bool:
        """Determines whether every character in the given StringSlice is a
        python whitespace String. This corresponds to Python's
        [universal separators](
            https://docs.python.org/3/library/stdtypes.html#str.splitlines)
        `" \\t\\n\\r\\f\\v\\x1c\\x1d\\x1e\\x85\\u2028\\u2029"`.

        Returns:
            True if the whole StringSlice is made up of whitespace characters
                listed above, otherwise False.
        """

        if self.byte_length() == 0:
            return False

        # TODO add line and paragraph separator as stringliteral
        # once Unicode escape sequences are accepted
        var next_line = List[UInt8](0xC2, 0x85)
        """TODO: \\x85"""
        var unicode_line_sep = List[UInt8](0xE2, 0x80, 0xA8)
        """TODO: \\u2028"""
        var unicode_paragraph_sep = List[UInt8](0xE2, 0x80, 0xA9)
        """TODO: \\u2029"""

        for s in self:
            var no_null_len = s.byte_length()
            var ptr = s.unsafe_ptr()
            if no_null_len == 1 and _isspace(ptr[0]):
                continue
            elif (
                no_null_len == 2 and memcmp(ptr, next_line.unsafe_ptr(), 2) == 0
            ):
                continue
            elif no_null_len == 3 and (
                memcmp(ptr, unicode_line_sep.unsafe_ptr(), 3) == 0
                or memcmp(ptr, unicode_paragraph_sep.unsafe_ptr(), 3) == 0
            ):
                continue
            else:
                return False
        _ = next_line, unicode_line_sep, unicode_paragraph_sep
        return True

    @always_inline
    fn split[T: Stringlike, //](self, sep: T, maxsplit: Int) -> List[String]:
        """Split the string by a separator.

        Parameters:
            T: The type of the separator.

        Args:
            sep: The string to split on.
            maxsplit: The maximum amount of items to split from String.

        Returns:
            A List of Strings containing the input split by the separator.

        Examples:

        ```mojo
        # Splitting with maxsplit
        _ = "1,2,3".split(",", maxsplit=1) # ['1', '2,3']
        # Splitting with starting or ending separators
        _ = ",1,2,3,".split(",", maxsplit=1) # ['', '1,2,3,']
        _ = "123".split("", maxsplit=1) # ['', '123']
        ```
        .
        """
        return _split[enable_maxsplit=True](self, sep, maxsplit)

    @always_inline
    fn split[T: Stringlike, //](self, sep: T) -> List[String]:
        """Split the string by a separator.

        Parameters:
            T: The type of the separator.

        Args:
            sep: The string to split on.

        Returns:
            A List of Strings containing the input split by the separator.

        Examples:

        ```mojo
        # Splitting a space
        _ = "hello world".split(" ") # ["hello", "world"]
        # Splitting adjacent separators
        _ = "hello,,world".split(",") # ["hello", "", "world"]
        # Splitting with starting or ending separators
        _ = ",1,2,3,".split(",") # ['', '1', '2', '3', '']
        _ = "123".split("") # ['', '1', '2', '3', '']
        ```
        .
        """
        return _split[enable_maxsplit=False](self, sep, maxsplit=-1)

    @always_inline
    fn split(self, *, maxsplit: Int) -> List[String]:
        """Split the string by every Whitespace separator.

        Args:
            maxsplit: The maximum amount of items to split from String.

        Returns:
            A List of Strings containing the input split by the separator.

        Examples:

        ```mojo
        # Splitting with maxsplit
        _ = "1     2  3".split(maxsplit=1) # ['1', '2  3']
        ```
        .
        """
        return _split[enable_maxsplit=True](self, None, maxsplit)

    @always_inline
    fn split(self, sep: NoneType = None) -> List[String]:
        """Split the string by every Whitespace separator.

        Args:
            sep: None.

        Returns:
            A List of Strings containing the input split by the separator.

        Examples:

        ```mojo
        # Splitting an empty string or filled with whitespaces
        _ = "      ".split() # []
        _ = "".split() # []
        # Splitting a string with leading, trailing, and middle whitespaces
        _ = "      hello    world     ".split() # ["hello", "world"]
        # Splitting adjacent universal newlines:
        _ = (
            "hello \\t\\n\\r\\f\\v\\x1c\\x1d\\x1e\\x85\\u2028\\u2029world"
        ).split()  # ["hello", "world"]
        ```
        .
        """
        return _split[enable_maxsplit=False](self, sep, maxsplit=-1)

    fn splitlines(self, keepends: Bool = False) -> List[String]:
        """Split the string at line boundaries. This corresponds to Python's
        [universal newlines](
            https://docs.python.org/3/library/stdtypes.html#str.splitlines)
        `"\\t\\n\\r\\r\\n\\f\\v\\x1c\\x1d\\x1e\\x85\\u2028\\u2029"`.

        Args:
            keepends: If True, line breaks are kept in the resulting strings.

        Returns:
            A List of Strings containing the input split by line boundaries.
        """
        var output = List[String]()
        var length = self.byte_length()
        var current_offset = 0
        var ptr = self.unsafe_ptr()

        while current_offset < length:
            var eol_location = length - current_offset
            var eol_length = 0
            var curr_ptr = ptr.offset(current_offset)

            for i in range(current_offset, length):
                var read_ahead = 3 if i < length - 2 else (
                    2 if i < length - 1 else 1
                )
                var res = _is_newline_start(ptr.offset(i), read_ahead)
                if res[0]:
                    eol_location = i - current_offset
                    eol_length = res[1]
                    break

            var str_len: Int
            var end_of_string = False
            if current_offset >= length:
                end_of_string = True
                str_len = 0
            elif keepends:
                str_len = eol_location + eol_length
            else:
                str_len = eol_location

            output.append(
                String(Self(unsafe_from_utf8_ptr=curr_ptr, len=str_len))
            )

            if end_of_string:
                break
            current_offset += eol_location + eol_length

        return output^


# ===----------------------------------------------------------------------===#
# Utils
# ===----------------------------------------------------------------------===#


trait Stringlike(AsBytesRead):
    """Trait intended to be used only with `String`, `StringLiteral` and
    `StringSlice`."""

    fn find[T: Stringlike, //](self, substr: T, start: Int = 0) -> Int:
        """Finds the offset of the first occurrence of `substr` starting at
        `start`. If not found, returns -1.

        Parameters:
            T: The type of the substring.

        Args:
            substr: The substring to find.
            start: The offset from which to find.

        Returns:
            The offset of `substr` relative to the beginning of the string.
        """
        ...

    fn __iter__(ref [_]self) -> _StringSliceIter[__origin_of(self)]:
        """Return an iterator over the string.

        Returns:
            An iterator over the string.
        """
        ...


fn _split[
    T0: Stringlike, T1: Stringlike, //, enable_maxsplit: Bool
](src_str: T0, sep: T1, maxsplit: Int) -> List[String]:
    var items = _split_impl[enable_maxsplit=enable_maxsplit](
        src_str, sep, maxsplit
    )
    var output = List[String](capacity=len(items))
    # TODO: some fancy custom allocator since we know the exact length of each
    for itm in items:
        var sp = rebind[Span[UInt8, __origin_of(src_str)]](itm[])
        output.append(StringSlice[__origin_of(src_str)](unsafe_from_utf8=sp))
    return output^


# FIXME(#3597): once StringSlice conforms to collection element trait
# fn _split_slice[
#     T: Stringlike, //, enable_maxsplit: Bool
# ](src_str: StringSlice, sep: T, maxsplit: Int) raises -> List[StringSlice]:
#     var items = _split_impl[enable_maxsplit=enable_maxsplit](
#         src_str, sep, maxsplit
#     )
#     alias S = StringSlice[__origin_of(src_str)]
#     var output = List[S](capacity=len(items))
#     for item in items:
#         output.append(S(unsafe_from_utf8=item[]))
#     return output^


fn _split[
    T: Stringlike, //, enable_maxsplit: Bool
](src_str: T, sep: NoneType, maxsplit: Int) -> List[String]:
    var items = _split_impl[enable_maxsplit=enable_maxsplit](src_str, maxsplit)
    var output = List[String](capacity=len(items))
    # TODO: some fancy custom allocator since we know the exact length of each
    for itm in items:
        var sp = rebind[Span[UInt8, __origin_of(src_str)]](itm[])
        output.append(StringSlice[__origin_of(src_str)](unsafe_from_utf8=sp))
    return output^


# FIXME(#3597): once StringSlice conforms to collection element trait
# fn _split_slice[
#     enable_maxsplit: Bool
# ](src_str: StringSlice, sep: NoneType, maxsplit: Int) -> List[StringSlice]:
#     var items = _split_impl[enable_maxsplit=enable_maxsplit](src_str, maxsplit)
#     alias S = StringSlice[__origin_of(src_str)]
#     var output = List[S](capacity=len(items))
#     for item in items:
#         output.append(S(unsafe_from_utf8=item[]))
#     return output^


# FIXME: should return List[Span[UInt8, __origin_of(src_str)]] this is a hack
fn _split_impl[
    T0: Stringlike, T1: Stringlike, //, enable_maxsplit: Bool
](src_str: T0, sep: T1, maxsplit: Int) -> List[
    Span[UInt8, StaticConstantOrigin]
] as output:
    alias Sp = Span[UInt8, StaticConstantOrigin]
    var sep_len = len(sep.as_bytes_read())
    if sep_len == 0:
        var iterator = src_str.__iter__()
        output = __type_of(output)(capacity=len(iterator) + 2)
        output.append(rebind[Sp]("".as_bytes()))
        for s in iterator:
            output.append(rebind[Sp](s.as_bytes()))
        output.append(rebind[Sp]("".as_bytes()))
        return

    alias prealloc = 16  # guessing, Python's implementation uses 12
    var amnt = prealloc

    @parameter
    if enable_maxsplit:
        amnt = maxsplit + 1 if maxsplit < prealloc else prealloc
    output = __type_of(output)(capacity=amnt)
    var str_byte_len = len(src_str.as_bytes_read())
    var lhs = 0
    var rhs = 0
    var items = 0
    var ptr = src_str.as_bytes_read().unsafe_ptr()
    # var str_span = src_str.as_bytes_read() # FIXME(#3295)
    # var sep_span = sep.as_bytes_read() # FIXME(#3295)

    while lhs <= str_byte_len:
        rhs = src_str.find(sep, lhs)  # FIXME(#3295): use str_span
        rhs += int(rhs == -1) * (str_byte_len + 1)  # if not found go to end

        @parameter
        if enable_maxsplit:
            rhs += int(items == maxsplit) * (str_byte_len - rhs)
            items += 1

        output.append(Sp(unsafe_ptr=ptr + lhs, len=rhs - lhs))
        lhs = rhs + sep_len


# FIXME: should return List[Span[UInt8, __origin_of(src_str)]] this is a hack
fn _split_impl[
    T: Stringlike, //, enable_maxsplit: Bool
](src_str: T, maxsplit: Int) -> List[
    Span[UInt8, StaticConstantOrigin]
] as output:
    alias Sp = Span[UInt8, StaticConstantOrigin]
    alias prealloc = 16  # guessing, Python's implementation uses 12
    var amnt = prealloc

    @parameter
    if enable_maxsplit:
        amnt = maxsplit + 1 if maxsplit < prealloc else prealloc
    output = __type_of(output)(capacity=amnt)
    var str_byte_len = len(src_str.as_bytes_read())
    var lhs = 0
    var rhs = 0
    var items = 0
    var ptr = src_str.as_bytes_read().unsafe_ptr()
    alias S = StringSlice[StaticConstantOrigin]

    @always_inline("nodebug")
    fn _build_slice(p: UnsafePointer[UInt8], start: Int, end: Int) -> S:
        return S(unsafe_from_utf8_ptr=p + start, len=end - start)

    while lhs <= str_byte_len:
        # Python adds all "whitespace chars" as one separator
        # if no separator was specified
        for s in _build_slice(ptr, lhs, str_byte_len):
            if not s.isspace():
                break
            lhs += s.byte_length()
        # if it went until the end of the String, then it should be sliced
        # until the start of the whitespace which was already appended
        if lhs == str_byte_len:
            break
        rhs = lhs + _utf8_first_byte_sequence_length(ptr[lhs])
        for s in _build_slice(ptr, rhs, str_byte_len):
            if s.isspace():
                break
            rhs += s.byte_length()

        @parameter
        if enable_maxsplit:
            rhs += int(items == maxsplit) * (str_byte_len - rhs)
            items += 1

        output.append(Sp(unsafe_ptr=ptr + lhs, len=rhs - lhs))
        lhs = rhs<|MERGE_RESOLUTION|>--- conflicted
+++ resolved
@@ -31,9 +31,6 @@
 """An immutable static string slice."""
 
 
-<<<<<<< HEAD
-@always_inline
-=======
 fn _count_utf8_continuation_bytes(span: Span[UInt8]) -> Int:
     alias sizes = (256, 128, 64, 32, 16, 8)
     var ptr = span.unsafe_ptr()
@@ -60,7 +57,7 @@
     return amnt
 
 
->>>>>>> 369ef462
+@always_inline
 fn _unicode_codepoint_utf8_byte_length(c: Int) -> Int:
     debug_assert(
         0 <= c <= 0x10FFFF, "Value: ", c, " is not a valid Unicode code point"
@@ -245,14 +242,8 @@
 struct StringSlice[
     is_mutable: Bool, //,
     origin: Origin[is_mutable].type,
-<<<<<<< HEAD
-](Stringable, Sized, Formattable, Stringlike, AsBytesWrite):
-    """
-    A non-owning view to encoded string data.
-=======
-](Stringable, Sized, Formattable, CollectionElement, CollectionElementNew):
+](Stringable, Sized, Formattable, CollectionElement, CollectionElementNew, Stringlike, AsBytesWrite):
     """A non-owning view to encoded string data.
->>>>>>> 369ef462
 
     TODO:
     The underlying string data is guaranteed to be encoded using UTF-8.
@@ -498,13 +489,8 @@
         """
         return not self == rhs
 
-<<<<<<< HEAD
     fn __iter__(ref [_]self) -> _StringSliceIter[__origin_of(self)]:
         """Iterate over elements of the string slice, returning immutable references.
-=======
-    fn __iter__(self) -> _StringSliceIter[origin]:
-        """Iterate over the string, returning immutable references.
->>>>>>> 369ef462
 
         Returns:
             An iterator of references to the string elements.
@@ -528,13 +514,8 @@
     # ===------------------------------------------------------------------===#
 
     @always_inline
-<<<<<<< HEAD
     fn as_bytes(ref [_]self) -> Span[UInt8, origin]:
         """Returns a contiguous slice of bytes.
-=======
-    fn as_bytes(self) -> Span[UInt8, origin]:
-        """Get the sequence of encoded bytes of the underlying string.
->>>>>>> 369ef462
 
         Returns:
             A contiguous slice pointing to bytes.

# ===----------------------------------------------------------------------=== #
# Copyright (c) 2024, Modular Inc. All rights reserved.
#
# Licensed under the Apache License v2.0 with LLVM Exceptions:
# https://llvm.org/LICENSE.txt
#
# Unless required by applicable law or agreed to in writing, software
# distributed under the License is distributed on an "AS IS" BASIS,
# WITHOUT WARRANTIES OR CONDITIONS OF ANY KIND, either express or implied.
# See the License for the specific language governing permissions and
# limitations under the License.
# ===----------------------------------------------------------------------=== #
"""Implements the StringSlice type.

You can import these APIs from the `utils.string_slice` module.

Examples:

```mojo
from utils import StringSlice
```
"""

<<<<<<< HEAD
from bit import count_leading_zeros
from builtin.builtin_list import _lit_mut_cast
from utils import Span
from collections.string import _isspace, _atol, _atof
=======
>>>>>>> 5d3d4504
from collections import List, Optional
from collections.string import _atof, _atol, _isspace
from sys import bitwidthof, simdwidthof
from sys.intrinsics import unlikely

from bit import count_leading_zeros
from memory import UnsafePointer, memcmp, memcpy
from memory.memory import _memcmp_impl_unconstrained

from utils import Span
from utils.format import _CurlyEntryFormattable, _FormatCurlyEntry

from ._utf8_validation import _is_valid_utf8

alias StaticString = StringSlice[StaticConstantOrigin]
"""An immutable static string slice."""


fn _count_utf8_continuation_bytes(span: Span[Byte]) -> Int:
    alias sizes = (256, 128, 64, 32, 16, 8)
    var ptr = span.unsafe_ptr()
    var num_bytes = len(span)
    var amnt: Int = 0
    var processed = 0

    @parameter
    for i in range(len(sizes)):
        alias s = sizes.get[i, Int]()

        @parameter
        if simdwidthof[DType.uint8]() >= s:
            var rest = num_bytes - processed
            for _ in range(rest // s):
                var vec = (ptr + processed).load[width=s]()
                var comp = (vec & 0b1100_0000) == 0b1000_0000
                amnt += int(comp.cast[DType.uint8]().reduce_add())
                processed += s

    for i in range(num_bytes - processed):
        amnt += int((ptr[processed + i] & 0b1100_0000) == 0b1000_0000)

    return amnt


fn _unicode_codepoint_utf8_byte_length(c: Int) -> Int:
    debug_assert(
        0 <= c <= 0x10FFFF, "Value: ", c, " is not a valid Unicode code point"
    )
    alias sizes = SIMD[DType.int32, 4](0, 0b0111_1111, 0b0111_1111_1111, 0xFFFF)
    return int((sizes < c).cast[DType.uint8]().reduce_add())


@always_inline
fn _utf8_first_byte_sequence_length(b: Byte) -> Int:
    """Get the length of the sequence starting with given byte. Do note that
    this does not work correctly if given a continuation byte."""

    debug_assert(
        (b & 0b1100_0000) != 0b1000_0000,
        (
            "Function `_utf8_first_byte_sequence_length()` does not work"
            " correctly if given a continuation byte."
        ),
    )
    var flipped = ~b
    return int(count_leading_zeros(flipped) + (flipped >> 7))


fn _shift_unicode_to_utf8(ptr: UnsafePointer[UInt8], c: Int, num_bytes: Int):
    """Shift unicode to utf8 representation.

    ### Unicode (represented as UInt32 BE) to UTF-8 conversion:
    - 1: 00000000 00000000 00000000 0aaaaaaa -> 0aaaaaaa
        - a
    - 2: 00000000 00000000 00000aaa aabbbbbb -> 110aaaaa 10bbbbbb
        - (a >> 6)  | 0b11000000, b         | 0b10000000
    - 3: 00000000 00000000 aaaabbbb bbcccccc -> 1110aaaa 10bbbbbb 10cccccc
        - (a >> 12) | 0b11100000, (b >> 6)  | 0b10000000, c        | 0b10000000
    - 4: 00000000 000aaabb bbbbcccc ccdddddd -> 11110aaa 10bbbbbb 10cccccc
    10dddddd
        - (a >> 18) | 0b11110000, (b >> 12) | 0b10000000, (c >> 6) | 0b10000000,
        d | 0b10000000
    """
    if num_bytes == 1:
        ptr[0] = UInt8(c)
        return

    var shift = 6 * (num_bytes - 1)
    var mask = UInt8(0xFF) >> (num_bytes + 1)
    var num_bytes_marker = UInt8(0xFF) << (8 - num_bytes)
    ptr[0] = ((c >> shift) & mask) | num_bytes_marker
    for i in range(1, num_bytes):
        shift -= 6
        ptr[i] = ((c >> shift) & 0b0011_1111) | 0b1000_0000


fn _utf8_byte_type(b: SIMD[DType.uint8, _], /) -> __type_of(b):
    """UTF-8 byte type.

    Returns:
        The byte type.

    Notes:

        - 0 -> ASCII byte.
        - 1 -> continuation byte.
        - 2 -> start of 2 byte long sequence.
        - 3 -> start of 3 byte long sequence.
        - 4 -> start of 4 byte long sequence.
    """
    return count_leading_zeros(~(b & UInt8(0b1111_0000)))


@always_inline
fn _memrchr[
    type: DType
](
    source: UnsafePointer[Scalar[type]], char: Scalar[type], len: Int
) -> UnsafePointer[Scalar[type]]:
    if not len:
        return UnsafePointer[Scalar[type]]()
    for i in reversed(range(len)):
        if source[i] == char:
            return source + i
    return UnsafePointer[Scalar[type]]()


@always_inline
fn _memrmem[
    type: DType
](
    haystack: UnsafePointer[Scalar[type]],
    haystack_len: Int,
    needle: UnsafePointer[Scalar[type]],
    needle_len: Int,
) -> UnsafePointer[Scalar[type]]:
    if not needle_len:
        return haystack
    if needle_len > haystack_len:
        return UnsafePointer[Scalar[type]]()
    if needle_len == 1:
        return _memrchr[type](haystack, needle[0], haystack_len)
    for i in reversed(range(haystack_len - needle_len + 1)):
        if haystack[i] != needle[0]:
            continue
        if memcmp(haystack + i + 1, needle + 1, needle_len - 1) == 0:
            return haystack + i
    return UnsafePointer[Scalar[type]]()


@value
struct _StringSliceIter[
    is_mutable: Bool, //,
    origin: Origin[is_mutable].type,
    forward: Bool = True,
]:
    """Iterator for `StringSlice` over unicode characters.

    Parameters:
        is_mutable: Whether the slice is mutable.
        origin: The origin of the underlying string data.
        forward: The iteration direction. `False` is backwards.
    """

    var index: Int
    var continuation_bytes: Int
    var ptr: UnsafePointer[UInt8]
    var length: Int

    fn __init__(
        inout self, *, unsafe_pointer: UnsafePointer[UInt8], length: Int
    ):
        self.index = 0 if forward else length
        self.ptr = unsafe_pointer
        self.length = length
        alias S = Span[Byte, StaticConstantOrigin]
        var s = S(ptr=self.ptr, length=self.length)
        self.continuation_bytes = _count_utf8_continuation_bytes(s)

    fn __iter__(self) -> Self:
        return self

    fn __next__(inout self) -> StringSlice[origin]:
        @parameter
        if forward:
            var byte_len = 1
            if self.continuation_bytes > 0:
                var byte_type = _utf8_byte_type(self.ptr[self.index])
                if byte_type != 0:
                    byte_len = int(byte_type)
                    self.continuation_bytes -= byte_len - 1
            self.index += byte_len
            return StringSlice[origin](
                ptr=self.ptr + (self.index - byte_len), length=byte_len
            )
        else:
            var byte_len = 1
            if self.continuation_bytes > 0:
                var byte_type = _utf8_byte_type(self.ptr[self.index - 1])
                if byte_type != 0:
                    while byte_type == 1:
                        byte_len += 1
                        var b = self.ptr[self.index - byte_len]
                        byte_type = _utf8_byte_type(b)
                    self.continuation_bytes -= byte_len - 1
            self.index -= byte_len
            return StringSlice[origin](
                ptr=self.ptr + self.index, length=byte_len
            )

    @always_inline
    fn __has_next__(self) -> Bool:
        return self.__len__() > 0

    fn __len__(self) -> Int:
        @parameter
        if forward:
            return self.length - self.index - self.continuation_bytes
        else:
            return self.index - self.continuation_bytes


@value
@register_passable("trivial")
struct StringSlice[is_mutable: Bool, //, origin: Origin[is_mutable].type](
    Stringable,
    Sized,
    Writable,
    CollectionElement,
    CollectionElementNew,
    Hashable,
):
    """A non-owning view to encoded string data.

    Parameters:
        is_mutable: Whether the slice is mutable.
        origin: The origin of the underlying string data.

    Notes:
        TODO: The underlying string data is guaranteed to be encoded using
        UTF-8.
    """

    alias mut = StringSlice[_lit_mut_cast[origin, True].result]
    """The mutable type of the StringSlice."""
    alias immut = StringSlice[_lit_mut_cast[origin, False].result]
    """The immutable type of the StringSlice."""
    var _slice: Span[Byte, origin]

    # ===------------------------------------------------------------------===#
    # Initializers
    # ===------------------------------------------------------------------===#

    @doc_private
    @implicit
    @always_inline("nodebug")
    fn __init__(out self: Self.mut, other: Self.immut):
        """Implicitly cast the immutable origin of self to a mutable one.

        Args:
            other: The StringSlice to cast.
        """
        self = rebind[__type_of(self)](other)

    @doc_private
    @implicit
    @always_inline("nodebug")
    fn __init__(out self: Self.immut, other: Self.mut):
        """Implicitly cast the mutable origin of self to an immutable one.

        Args:
            other: The StringSlice to cast.
        """
        self = rebind[__type_of(self)](other)

    @always_inline
    @implicit
    fn __init__(out self: StaticString, lit: StringLiteral):
        """Construct a new `StringSlice` from a `StringLiteral`.

        Args:
            lit: The literal to construct this `StringSlice` from.
        """
        # Since a StringLiteral has static origin, it will outlive
        # whatever arbitrary `origin` the user has specified they need this
        # slice to live for.
        # SAFETY:
        #   StringLiteral is guaranteed to use UTF-8 encoding.
        # FIXME(MSTDL-160):
        #   Ensure StringLiteral _actually_ always uses UTF-8 encoding.
        # FIXME: this gets practically stuck at compile time
        # debug_assert(
        #     _is_valid_utf8(lit.as_bytes()),
        #     "StringLiteral doesn't have valid UTF-8 encoding",
        # )
        self = StaticString(unsafe_from_utf8=lit.as_bytes())

    @always_inline
    fn __init__(out self, *, owned unsafe_from_utf8: Span[Byte, origin]):
        """Construct a new `StringSlice` from a sequence of UTF-8 encoded bytes.

        Args:
            unsafe_from_utf8: A `Span[Byte]` encoded in UTF-8.

        Safety:
            `unsafe_from_utf8` MUST be valid UTF-8 encoded data.
        """

        self._slice = unsafe_from_utf8

    fn __init__(out self, *, unsafe_from_utf8_strref: StringRef):
        """Construct a new StringSlice from a `StringRef` pointing to UTF-8
        encoded bytes.

        Args:
            unsafe_from_utf8_strref: A `StringRef` of bytes encoded in UTF-8.

        Safety:
            - `unsafe_from_utf8_strref` MUST point to data that is valid for
              `origin`.
            - `unsafe_from_utf8_strref` MUST be valid UTF-8 encoded data.
        """

        var strref = unsafe_from_utf8_strref

        var byte_slice = Span[Byte, origin](
            ptr=strref.unsafe_ptr(),
            length=len(strref),
        )

        self = Self(unsafe_from_utf8=byte_slice)

    @always_inline
    fn __init__(out self, *, ptr: UnsafePointer[Byte], length: Int):
        """Construct a `StringSlice` from a pointer to a sequence of UTF-8
        encoded bytes and a length.

        Args:
            ptr: A pointer to a sequence of bytes encoded in UTF-8.
            length: The number of bytes of encoded data.

        Safety:
            - `ptr` MUST point to at least `length` bytes of valid UTF-8 encoded
                data.
            - `ptr` must point to data that is live for the duration of
                `origin`.
        """
        self._slice = Span[Byte, origin](ptr=ptr, length=length)

    @always_inline
    fn __init__(out self, *, other: Self):
        """Explicitly construct a deep copy of the provided `StringSlice`.

        Args:
            other: The `StringSlice` to copy.
        """
        self._slice = other._slice

    @implicit
    fn __init__[
        O: ImmutableOrigin, //
    ](inout self: StringSlice[O], ref [O]value: String):
        """Construct an immutable StringSlice.

        Parameters:
            O: The immutable origin.

        Args:
            value: The string value.
        """

        debug_assert(
            _is_valid_utf8(value.as_bytes()), "value is not valid utf8"
        )
        self = StringSlice[O](unsafe_from_utf8=value.as_bytes())

    # ===------------------------------------------------------------------===#
    # Trait implementations
    # ===------------------------------------------------------------------===#

    @no_inline
    fn __str__(self) -> String:
        """Gets this slice as a standard `String`.

        Returns:
            The string representation of the slice.
        """
        return String(str_slice=self)

    fn __len__(self) -> Int:
        """Nominally returns the _length in Unicode codepoints_ (not bytes!).

        Returns:
            The length in Unicode codepoints.
        """
        var b_len = self.byte_length()
        alias S = Span[Byte, StaticConstantOrigin]
        var s = S(ptr=self.unsafe_ptr(), length=b_len)
        return b_len - _count_utf8_continuation_bytes(s)

    fn write_to[W: Writer](self, inout writer: W):
        """Formats this string slice to the provided `Writer`.

        Parameters:
            W: A type conforming to the `Writable` trait.

        Args:
            writer: The object to write to.
        """
        writer.write_bytes(self.as_bytes())

    fn __bool__(self) -> Bool:
        """Check if a string slice is non-empty.

        Returns:
           True if a string slice is non-empty, False otherwise.
        """
        return len(self._slice) > 0

    fn __hash__(self) -> UInt:
        """Hash the underlying buffer using builtin hash.

        Returns:
            A 64-bit hash value. This value is _not_ suitable for cryptographic
            uses. Its intended usage is for data structures. See the `hash`
            builtin documentation for more details.
        """
        return hash(self._slice._data, self._slice._len)

    # This decorator informs the compiler that indirect address spaces are not
    # dereferenced by the method.
    # TODO: replace with a safe model that checks the body of the method for
    # accesses to the origin.
    @__unsafe_disable_nested_origin_exclusivity
    fn __eq__(self, rhs: StringSlice) -> Bool:
        """Verify if a `StringSlice` is equal to another `StringSlice`.

        Args:
            rhs: The `StringSlice` to compare against.

        Returns:
            If the `StringSlice` is equal to the input in length and contents.
        """
        if not self and not rhs:
            return True
        if len(self) != len(rhs):
            return False
        # same pointer and length, so equal
        if self._slice.unsafe_ptr() == rhs._slice.unsafe_ptr():
            return True
        for i in range(len(self)):
            if self._slice[i] != rhs._slice.unsafe_ptr()[i]:
                return False
        return True

    @always_inline
    fn __eq__(self, rhs: String) -> Bool:
        """Verify if a `StringSlice` is equal to a string.

        Args:
            rhs: The `String` to compare against.

        Returns:
            If the `StringSlice` is equal to the input in length and contents.
        """
        return self == rhs.as_string_slice()

    @always_inline
    fn __eq__(self, rhs: StringLiteral) -> Bool:
        """Verify if a `StringSlice` is equal to a literal.

        Args:
            rhs: The `StringLiteral` to compare against.

        Returns:
            If the `StringSlice` is equal to the input in length and contents.
        """
        return self == rhs.as_string_slice()

    @__unsafe_disable_nested_origin_exclusivity
    @always_inline
    fn __ne__(self, rhs: StringSlice) -> Bool:
        """Verify if span is not equal to another `StringSlice`.

        Args:
            rhs: The `StringSlice` to compare against.

        Returns:
            If the `StringSlice` is not equal to the input in length and
            contents.
        """
        return not self == rhs

    @always_inline
    fn __ne__(self, rhs: String) -> Bool:
        """Verify if span is not equal to another `StringSlice`.

        Args:
            rhs: The `StringSlice` to compare against.

        Returns:
            If the `StringSlice` is not equal to the input in length and
            contents.
        """
        return not self == rhs

    @always_inline
    fn __ne__(self, rhs: StringLiteral) -> Bool:
        """Verify if span is not equal to a `StringLiteral`.

        Args:
            rhs: The `StringLiteral` to compare against.

        Returns:
            If the `StringSlice` is not equal to the input in length and
            contents.
        """
        return not self == rhs

    @always_inline
    fn __lt__(self, rhs: StringSlice) -> Bool:
        """Verify if the `StringSlice` bytes are strictly less than the input in
        overlapping content.

        Args:
            rhs: The other `StringSlice` to compare against.

        Returns:
            If the `StringSlice` bytes are strictly less than the input in
            overlapping content.
        """
        var len1 = len(self)
        var len2 = len(rhs)
        return int(len1 < len2) > _memcmp_impl_unconstrained(
            self.unsafe_ptr(), rhs.unsafe_ptr(), min(len1, len2)
        )

    fn __iter__(self) -> _StringSliceIter[origin]:
        """Iterate over the string, returning immutable references.

        Returns:
            An iterator of references to the string elements.
        """
        return _StringSliceIter[origin](
            unsafe_pointer=self.unsafe_ptr(), length=self.byte_length()
        )

    fn __reversed__(self) -> _StringSliceIter[origin, False]:
        """Iterate backwards over the string, returning immutable references.

        Returns:
            A reversed iterator of references to the string elements.
        """
        return _StringSliceIter[origin, forward=False](
            unsafe_pointer=self.unsafe_ptr(), length=self.byte_length()
        )

    fn __getitem__[IndexerType: Indexer](self, idx: IndexerType) -> String:
        """Gets the character at the specified position.

        Parameters:
            IndexerType: The inferred type of an indexer argument.

        Args:
            idx: The index value.

        Returns:
            A new string containing the character at the specified position.
        """
        # TODO(#933): implement this for unicode when we support llvm intrinsic evaluation at compile time
        var buf = String._buffer_type(capacity=1)
        buf.append(self._slice[idx])
        buf.append(0)
        return String(buf^)

    fn __contains__(ref self, substr: StringSlice[_]) -> Bool:
        """Returns True if the substring is contained within the current string.

        Args:
          substr: The substring to check.

        Returns:
          True if the string contains the substring.
        """
        return self.find(substr) != -1

    @always_inline
    fn __int__(self) raises -> Int:
        """Parses the given string as a base-10 integer and returns that value.
        If the string cannot be parsed as an int, an error is raised.

        Returns:
            An integer value that represents the string, or otherwise raises.
        """
        return _atol(self)

    @always_inline
    fn __float__(self) raises -> Float64:
        """Parses the string as a float point number and returns that value. If
        the string cannot be parsed as a float, an error is raised.

        Returns:
            A float value that represents the string, or otherwise raises.
        """
        return _atof(self)

    fn __mul__(self, n: Int) -> String:
        """Concatenates the string `n` times.

        Args:
            n : The number of times to concatenate the string.

        Returns:
            The string concatenated `n` times.
        """

        var len_self = self.byte_length()
        var count = len_self * n + 1
        var buf = String._buffer_type(capacity=count)
        buf.size = count
        var b_ptr = buf.unsafe_ptr()
        for i in range(n):
            memcpy(b_ptr + len_self * i, self.unsafe_ptr(), len_self)
        b_ptr[count - 1] = 0
        return String(buf^)

    # ===------------------------------------------------------------------===#
    # Methods
    # ===------------------------------------------------------------------===#

    @always_inline
    fn strip(self) -> StringSlice[origin]:
        """Gets a StringRef with leading and trailing whitespaces removed.
        This only takes ASCII whitespace into account:
        `" \\t\\n\\v\\f\\r\\x1c\\x1d\\x1e"`.

        Returns:
            A StringRef with leading and trailing whitespaces removed.

        Examples:

        ```mojo
        print("  mojo  ".strip()) # "mojo"
        ```
        .
        """
        # FIXME: this can already do full isspace support with iterator
        var start: Int = 0
        var end: Int = len(self)
        var ptr = self.unsafe_ptr()
        while start < end and _isspace(ptr[start]):
            start += 1
        while end > start and _isspace(ptr[end - 1]):
            end -= 1
        return StringSlice[origin](ptr=ptr + start, length=end - start)

    @always_inline
    fn as_bytes(self) -> Span[Byte, origin]:
        """Get the sequence of encoded bytes of the underlying string.

        Returns:
            A slice containing the underlying sequence of encoded bytes.
        """
        return self._slice

    @always_inline
    fn unsafe_ptr(self) -> UnsafePointer[UInt8]:
        """Gets a pointer to the first element of this string slice.

        Returns:
            A pointer pointing at the first element of this string slice.
        """

        return self._slice.unsafe_ptr()

    @always_inline
    fn byte_length(self) -> Int:
        """Get the length of this string slice in bytes.

        Returns:
            The length of this string slice in bytes.
        """

        return len(self.as_bytes())

    fn startswith(
        self, prefix: StringSlice[_], start: Int = 0, end: Int = -1
    ) -> Bool:
        """Verify if the `StringSlice` starts with the specified prefix between
        start and end positions.

        Args:
            prefix: The prefix to check.
            start: The start offset from which to check.
            end: The end offset from which to check.

        Returns:
            True if the `self[start:end]` is prefixed by the input prefix.
        """
        if end == -1:
            return self.find(prefix, start) == start
        return StringSlice[origin](
            ptr=self.unsafe_ptr() + start, length=end - start
        ).startswith(prefix)

    fn endswith(
        self, suffix: StringSlice[_], start: Int = 0, end: Int = -1
    ) -> Bool:
        """Verify if the `StringSlice` end with the specified suffix between
        start and end positions.

        Args:
            suffix: The suffix to check.
            start: The start offset from which to check.
            end: The end offset from which to check.

        Returns:
            True if the `self[start:end]` is suffixed by the input suffix.
        """
        if len(suffix) > len(self):
            return False
        if end == -1:
            return self.rfind(suffix, start) + len(suffix) == len(self)
        return StringSlice[origin](
            ptr=self.unsafe_ptr() + start, length=end - start
        ).endswith(suffix)

    fn _from_start(self, start: Int) -> Self:
        """Gets the `StringSlice` pointing to the substring after the specified
        slice start position. If start is negative, it is interpreted as the
        number of characters from the end of the string to start at.

        Args:
            start: Starting index of the slice.

        Returns:
            A `StringSlice` borrowed from the current string containing the
            characters of the slice starting at start.
        """

        var self_len = self.byte_length()

        var abs_start: Int
        if start < 0:
            # Avoid out of bounds earlier than the start
            # len = 5, start = -3,  then abs_start == 2, i.e. a partial string
            # len = 5, start = -10, then abs_start == 0, i.e. the full string
            abs_start = max(self_len + start, 0)
        else:
            # Avoid out of bounds past the end
            # len = 5, start = 2,   then abs_start == 2, i.e. a partial string
            # len = 5, start = 8,   then abs_start == 5, i.e. an empty string
            abs_start = min(start, self_len)

        debug_assert(
            abs_start >= 0, "strref absolute start must be non-negative"
        )
        debug_assert(
            abs_start <= self_len,
            "strref absolute start must be less than source String len",
        )

        # TODO: We assumes the StringSlice only has ASCII.
        # When we support utf-8 slicing, we should drop self._slice[abs_start:]
        # and use something smarter.
        return StringSlice(unsafe_from_utf8=self._slice[abs_start:])

    @always_inline
    fn format[*Ts: _CurlyEntryFormattable](self, *args: *Ts) raises -> String:
        """Format a template with `*args`.

        Args:
            args: The substitution values.

        Parameters:
            Ts: The types of substitution values that implement `Representable`
                and `Stringable` (to be changed and made more flexible).

        Returns:
            The template with the given values substituted.

        Examples:

        ```mojo
        # Manual indexing:
        print("{0} {1} {0}".format("Mojo", 1.125)) # Mojo 1.125 Mojo
        # Automatic indexing:
        print("{} {}".format(True, "hello world")) # True hello world
        ```
        .
        """
        return _FormatCurlyEntry.format(self, args)

    fn find(ref self, substr: StringSlice, start: Int = 0) -> Int:
        """Finds the offset of the first occurrence of `substr` starting at
        `start`. If not found, returns `-1`.

        Args:
            substr: The substring to find.
            start: The offset from which to find.

        Returns:
            The offset of `substr` relative to the beginning of the string.
        """
        if not substr:
            return 0

        if self.byte_length() < substr.byte_length() + start:
            return -1

        # The substring to search within, offset from the beginning if `start`
        # is positive, and offset from the end if `start` is negative.
        var haystack_str = self._from_start(start)

        var loc = stringref._memmem(
            haystack_str.unsafe_ptr(),
            haystack_str.byte_length(),
            substr.unsafe_ptr(),
            substr.byte_length(),
        )

        if not loc:
            return -1

        return int(loc) - int(self.unsafe_ptr())

    fn rfind(self, substr: StringSlice, start: Int = 0) -> Int:
        """Finds the offset of the last occurrence of `substr` starting at
        `start`. If not found, returns `-1`.

        Args:
            substr: The substring to find.
            start: The offset from which to find.

        Returns:
            The offset of `substr` relative to the beginning of the string.
        """
        if not substr:
            return len(self)

        if len(self) < len(substr) + start:
            return -1

        # The substring to search within, offset from the beginning if `start`
        # is positive, and offset from the end if `start` is negative.
        var haystack_str = self._from_start(start)

        var loc = _memrmem(
            haystack_str.unsafe_ptr(),
            len(haystack_str),
            substr.unsafe_ptr(),
            len(substr),
        )

        if not loc:
            return -1

        return int(loc) - int(self.unsafe_ptr())

    fn isspace(self) -> Bool:
        """Determines whether every character in the given StringSlice is a
        python whitespace String. This corresponds to Python's
        [universal separators:](
        https://docs.python.org/3/library/stdtypes.html#str.splitlines)
        `" \\t\\n\\v\\f\\r\\x1c\\x1d\\x1e\\x85\\u2028\\u2029"`.

        Returns:
            True if the whole StringSlice is made up of whitespace characters
            listed above, otherwise False.
        """

        if self.byte_length() == 0:
            return False

        # TODO add line and paragraph separator as stringliteral
        # once Unicode escape sequences are accepted
        var next_line = List[UInt8](0xC2, 0x85)
        """TODO: \\x85"""
        var unicode_line_sep = List[UInt8](0xE2, 0x80, 0xA8)
        """TODO: \\u2028"""
        var unicode_paragraph_sep = List[UInt8](0xE2, 0x80, 0xA9)
        """TODO: \\u2029"""

        for s in self:
            var no_null_len = s.byte_length()
            var ptr = s.unsafe_ptr()
            if no_null_len == 1 and _isspace(ptr[0]):
                continue
            elif (
                no_null_len == 2 and memcmp(ptr, next_line.unsafe_ptr(), 2) == 0
            ):
                continue
            elif no_null_len == 3 and (
                memcmp(ptr, unicode_line_sep.unsafe_ptr(), 3) == 0
                or memcmp(ptr, unicode_paragraph_sep.unsafe_ptr(), 3) == 0
            ):
                continue
            else:
                return False
        _ = next_line, unicode_line_sep, unicode_paragraph_sep
        return True

    fn isnewline[single_character: Bool = False](self) -> Bool:
        """Determines whether every character in the given StringSlice is a
        python newline character. This corresponds to Python's
        [universal newlines:](
        https://docs.python.org/3/library/stdtypes.html#str.splitlines)
        `"\\r\\n"` and `"\\t\\n\\v\\f\\r\\x1c\\x1d\\x1e\\x85\\u2028\\u2029"`.

        Parameters:
            single_character: Whether to evaluate the stringslice as a single
                unicode character (avoids overhead when already iterating).

        Returns:
            True if the whole StringSlice is made up of whitespace characters
                listed above, otherwise False.
        """

        fn _is_newline_char(s: StringSlice) -> Bool:
            # sorry for readability, but this has less overhead than memcmp
            # highly performance sensitive code, benchmark before touching
            alias `\t` = UInt8(ord("\t"))
            alias `\r` = UInt8(ord("\r"))
            alias `\n` = UInt8(ord("\n"))
            alias `\x1c` = UInt8(ord("\x1c"))
            alias `\x1e` = UInt8(ord("\x1e"))
            no_null_len = s.byte_length()
            ptr = s.unsafe_ptr()
            if no_null_len == 1:
                v = ptr[0]
                return `\t` <= v <= `\x1e` and not (`\r` < v < `\x1c`)
            elif no_null_len == 2:
                v0 = ptr[0]
                v1 = ptr[1]
                next_line = v0 == 0xC2 and v1 == 0x85  # next line: \x85
                r_n = v0 == `\r` and v1 == `\n`
                return next_line or r_n
            elif no_null_len == 3:
                # unicode line sep or paragraph sep: \u2028 , \u2029
                v2 = ptr[2]
                lastbyte = v2 == 0xA8 or v2 == 0xA9
                return ptr[0] == 0xE2 and ptr[1] == 0x80 and lastbyte
            return False

        @parameter
        if single_character:
            return _is_newline_char(self)
        else:
            for s in self:
                if not _is_newline_char(s):
                    return False
            return self.byte_length() != 0

    fn splitlines[
        O: ImmutableOrigin, //
    ](self: StringSlice[O], keepends: Bool = False) -> List[StringSlice[O]]:
        """Split the string at line boundaries. This corresponds to Python's
        [universal newlines:](
        https://docs.python.org/3/library/stdtypes.html#str.splitlines)
        `"\\r\\n"` and `"\\t\\n\\v\\f\\r\\x1c\\x1d\\x1e\\x85\\u2028\\u2029"`.

        Parameters:
            O: The immutable origin.

        Args:
            keepends: If True, line breaks are kept in the resulting strings.

        Returns:
            A List of Strings containing the input split by line boundaries.
        """

        alias `\r` = UInt8(ord("\r"))
        alias `\n` = UInt8(ord("\n"))
        alias `\t` = UInt8(ord("\t"))
        alias `\x1c` = UInt8(ord("\x1c"))
        alias `\x1e` = UInt8(ord("\x1e"))
        output = List[StringSlice[O]](capacity=128)  # guessing
        ptr = self.unsafe_ptr()
        length = self.byte_length()
        offset = 0

        @always_inline
        @parameter
        fn _is_newline_char(p: UnsafePointer[Byte], l: Int, b0: Byte) -> Bool:
            # sorry for readability, but this has less overhead than memcmp
            # highly performance sensitive code, benchmark before touching
            if l == 1:
                return `\t` <= b0 <= `\x1e` and not (`\r` < b0 < `\x1c`)
            elif l == 2:
                return b0 == 0xC2 and p[1] == 0x85  # next line: \x85
            elif l == 3:
                # unicode line sep or paragraph sep: \u2028 , \u2029
                v2 = p[2]
                lastbyte = v2 == 0xA8 or v2 == 0xA9
                return b0 == 0xE2 and p[1] == 0x80 and lastbyte
            return False

        while offset < length:
            eol_start = offset
            eol_length = 0

            while eol_start < length:
                b0 = ptr[eol_start]
                char_len = _utf8_first_byte_sequence_length(b0)
                debug_assert(
                    eol_start + char_len <= length,
                    "corrupted sequence causing unsafe memory access",
                )
                isnewline = int(_is_newline_char(ptr + eol_start, char_len, b0))
                char_end = isnewline * (eol_start + char_len)
                next_idx = char_end * int(char_end < length)
                is_r_n = b0 == `\r` and next_idx != 0 and ptr[next_idx] == `\n`
                eol_length = isnewline * char_len + int(is_r_n)
                if unlikely(isnewline == 1):
                    break
                eol_start += char_len

            str_len = eol_start - offset + int(keepends) * eol_length
            s = StringSlice[O](ptr=ptr + offset, length=str_len)
            output.append(s)
            offset = eol_start + eol_length

        return output^


# ===----------------------------------------------------------------------===#
# Utils
# ===----------------------------------------------------------------------===#


trait Stringlike:
    """Trait intended to be used only with `String`, `StringLiteral` and
    `StringSlice`."""

    fn byte_length(self) -> Int:
        """Get the string length in bytes.

        Returns:
            The length of this string in bytes.

        Notes:
            This does not include the trailing null terminator in the count.
        """
        ...

    fn unsafe_ptr(self) -> UnsafePointer[UInt8]:
        """Get raw pointer to the underlying data.

        Returns:
            The raw pointer to the data.
        """
        ...


fn _to_string_list[
    T: CollectionElement,  # TODO(MOCO-1446): Make `T` parameter inferred
    len_fn: fn (T) -> Int,
    unsafe_ptr_fn: fn (T) -> UnsafePointer[Byte],
](items: List[T]) -> List[String]:
    i_len = len(items)
    i_ptr = items.unsafe_ptr()
    out_ptr = UnsafePointer[String].alloc(i_len)

    for i in range(i_len):
        og_len = len_fn(i_ptr[i])
        f_len = og_len + 1  # null terminator
        p = UnsafePointer[Byte].alloc(f_len)
        og_ptr = unsafe_ptr_fn(i_ptr[i])
        memcpy(p, og_ptr, og_len)
        p[og_len] = 0  # null terminator
        buf = String._buffer_type(ptr=p, length=f_len, capacity=f_len)
        (out_ptr + i).init_pointee_move(String(buf^))
    return List[String](ptr=out_ptr, length=i_len, capacity=i_len)


@always_inline
fn _to_string_list[
    O: ImmutableOrigin, //
](items: List[StringSlice[O]]) -> List[String]:
    """Create a list of Strings **copying** the existing data.

    Parameters:
        O: The origin of the data.

    Args:
        items: The List of string slices.

    Returns:
        The list of created strings.
    """

    fn unsafe_ptr_fn(v: StringSlice[O]) -> UnsafePointer[Byte]:
        return v.unsafe_ptr()

    fn len_fn(v: StringSlice[O]) -> Int:
        return v.byte_length()

    return _to_string_list[items.T, len_fn, unsafe_ptr_fn](items)


@always_inline
fn _to_string_list[
    O: ImmutableOrigin, //
](items: List[Span[Byte, O]]) -> List[String]:
    """Create a list of Strings **copying** the existing data.

    Parameters:
        O: The origin of the data.

    Args:
        items: The List of Bytes.

    Returns:
        The list of created strings.
    """

    fn unsafe_ptr_fn(v: Span[Byte, O]) -> UnsafePointer[Byte]:
        return v.unsafe_ptr()

    fn len_fn(v: Span[Byte, O]) -> Int:
        return len(v)

    return _to_string_list[items.T, len_fn, unsafe_ptr_fn](items)<|MERGE_RESOLUTION|>--- conflicted
+++ resolved
@@ -21,13 +21,7 @@
 ```
 """
 
-<<<<<<< HEAD
-from bit import count_leading_zeros
 from builtin.builtin_list import _lit_mut_cast
-from utils import Span
-from collections.string import _isspace, _atol, _atof
-=======
->>>>>>> 5d3d4504
 from collections import List, Optional
 from collections.string import _atof, _atol, _isspace
 from sys import bitwidthof, simdwidthof

# ===----------------------------------------------------------------------=== #
# Copyright (c) 2024, Modular Inc. All rights reserved.
#
# Licensed under the Apache License v2.0 with LLVM Exceptions:
# https://llvm.org/LICENSE.txt
#
# Unless required by applicable law or agreed to in writing, software
# distributed under the License is distributed on an "AS IS" BASIS,
# WITHOUT WARRANTIES OR CONDITIONS OF ANY KIND, either express or implied.
# See the License for the specific language governing permissions and
# limitations under the License.
# ===----------------------------------------------------------------------=== #
"""Defines `Dict`, a collection that stores key-value pairs.

Dict provides an efficient, O(1) amortized
average-time complexity for insert, lookup, and removal of dictionary elements.
Its implementation closely mirrors Python's `dict` implementation:

- Performance and size are heavily optimized for small dictionaries, but can
  scale to large dictionaries.

- Insertion order is implicitly preserved. Iteration over keys, values, and
  items have a deterministic order based on insertion.

Key elements must implement the `KeyElement` trait, which encompasses
Movable, Hashable, and EqualityComparable. It also includes CollectionElement
and Copyable until we push references through the standard library types.

Value elements must be CollectionElements for a similar reason. Both key and
value types must always be Movable so we can resize the dictionary as it grows.

See the `Dict` docs for more details.
"""
from builtin.value import StringableCollectionElement

from .optional import Optional
from bit import is_power_of_two
from memory import memcpy, bitcast


trait KeyElement(CollectionElement, Hashable, EqualityComparable):
    """A trait composition for types which implement all requirements of
    dictionary keys. Dict keys must minimally be Movable, Hashable,
    and EqualityComparable for a hash map. Until we have references
    they must also be copyable."""

    pass


trait RepresentableKeyElement(KeyElement, Representable):
    """A trait composition for types which implement all requirements of
    dictionary keys and Stringable."""

    pass


@value
struct _DictEntryIter[
    dict_mutability: Bool, //,
    K: KeyElement,
    V: CollectionElement,
    dict_lifetime: AnyLifetime[dict_mutability].type,
    forward: Bool = True,
]:
    """Iterator over immutable DictEntry references.

    Parameters:
        dict_mutability: Whether the reference to the dictionary is mutable.
        K: The key type of the elements in the dictionary.
        V: The value type of the elements in the dictionary.
        dict_lifetime: The lifetime of the List
        forward: The iteration direction. `False` is backwards.
    """

    var index: Int
    var seen: Int
    var src: Reference[Dict[K, V], dict_lifetime]

    fn __iter__(self) -> Self:
        return self

    @always_inline
    fn __next__(
        inout self,
    ) -> Reference[
        DictEntry[K, V], __lifetime_of(self.src[]._entries[0].value())
    ]:
        while True:
            var opt_entry_ref = Reference(self.src[]._entries[self.index])

            @parameter
            if forward:
                self.index += 1
            else:
                self.index -= 1

            if opt_entry_ref[]:
                self.seen += 1
                return opt_entry_ref[].value()

    fn __len__(self) -> Int:
        return len(self.src[]) - self.seen


@value
struct _DictKeyIter[
    dict_mutability: Bool, //,
    K: KeyElement,
    V: CollectionElement,
    dict_lifetime: AnyLifetime[dict_mutability].type,
    forward: Bool = True,
]:
    """Iterator over immutable Dict key references.

    Parameters:
        dict_mutability: Whether the reference to the vector is mutable.
        K: The key type of the elements in the dictionary.
        V: The value type of the elements in the dictionary.
        dict_lifetime: The lifetime of the List
        forward: The iteration direction. `False` is backwards.
    """

    alias dict_entry_iter = _DictEntryIter[K, V, dict_lifetime, forward]

    var iter: Self.dict_entry_iter

    fn __iter__(self) -> Self:
        return self

    fn __next__(
        inout self,
    ) -> Reference[K, __lifetime_of(self.iter.__next__()[].key)]:
        return self.iter.__next__()[].key

    fn __len__(self) -> Int:
        return self.iter.__len__()


@value
struct _DictValueIter[
    dict_mutability: Bool, //,
    K: KeyElement,
    V: CollectionElement,
    dict_lifetime: AnyLifetime[dict_mutability].type,
    forward: Bool = True,
]:
    """Iterator over Dict value references. These are mutable if the dict
    is mutable.

    Parameters:
        dict_mutability: Whether the reference to the vector is mutable.
        K: The key type of the elements in the dictionary.
        V: The value type of the elements in the dictionary.
        dict_lifetime: The lifetime of the List
        forward: The iteration direction. `False` is backwards.
    """

    alias ref_type = Reference[V, dict_lifetime]

    var iter: _DictEntryIter[K, V, dict_lifetime, forward]

    fn __iter__(self) -> Self:
        return self

    fn __reversed__(self) -> _DictValueIter[K, V, dict_lifetime, False]:
        var src = self.iter.src
        return _DictValueIter(
            _DictEntryIter[K, V, dict_lifetime, False](
                src[]._reserved() - 1, 0, src
            )
        )

    fn __next__(inout self) -> Self.ref_type:
        var entry_ref = self.iter.__next__()
        # Cast through a pointer to grant additional mutability because
        # _DictEntryIter.next erases it.
        return UnsafePointer.address_of(entry_ref[].value)[]

    fn __len__(self) -> Int:
        return self.iter.__len__()


@value
struct DictEntry[K: KeyElement, V: CollectionElement](CollectionElement):
    """Store a key-value pair entry inside a dictionary.

    Parameters:
        K: The key type of the dict. Must be Hashable+EqualityComparable.
        V: The value type of the dict.
    """

    var hash: Int
    """`key.__hash__()`, stored so hashing isn't re-computed during dict lookup."""
    var key: K
    """The unique key for the entry."""
    var value: V
    """The value associated with the key."""

    fn __init__(inout self, owned key: K, owned value: V):
        """Create an entry from a key and value, computing the hash.

        Args:
            key: The key of the entry.
            value: The value of the entry.
        """
        self.hash = hash(key)
        self.key = key^
        self.value = value^

    fn __init__(inout self, *, other: Self):
        """Copy an existing entry.

        Args:
            other: The existing entry to copy.
        """
        self.hash = other.hash
        self.key = Self.K(other=other.key)
        self.value = Self.V(other=other.value)

    fn __copyinit__(inout self, other: Self):
        """Copy an existing entry.

        Args:
            other: The existing entry to copy.
        """
        self = Self(other=other)

    fn reap_value(owned self) -> V:
        """Take the value from an owned entry.

        Returns:
            The value of the entry.
        """
        __mlir_op.`lit.ownership.mark_destroyed`(__get_mvalue_as_litref(self))
        return self.value^


alias _EMPTY = -1
alias _REMOVED = -2


struct _DictIndex:
    """A compact dict-index type. Small dict indices are compressed
    to smaller integer types to use less memory.

    _DictIndex doesn't store its own size, so the size must be passed in to
    its indexing methods.

    Ideally this could be type-parameterized so that the size checks don't
    need to be performed at runtime, but I couldn't find a way to express
    this in the current type system.
    """

    var data: UnsafePointer[NoneType]

    @always_inline
    fn __init__(inout self, reserved: Int):
        if reserved <= 128:
            var data = UnsafePointer[Int8].alloc(reserved)
            for i in range(reserved):
                data[i] = _EMPTY
            self.data = data.bitcast[NoneType]()
        elif reserved <= 2**16 - 2:
            var data = UnsafePointer[Int16].alloc(reserved)
            for i in range(reserved):
                data[i] = _EMPTY
            self.data = data.bitcast[NoneType]()
        elif reserved <= 2**32 - 2:
            var data = UnsafePointer[Int32].alloc(reserved)
            for i in range(reserved):
                data[i] = _EMPTY
            self.data = data.bitcast[NoneType]()
        else:
            var data = UnsafePointer[Int64].alloc(reserved)
            for i in range(reserved):
                data[i] = _EMPTY
            self.data = data.bitcast[NoneType]()

    fn copy(self, reserved: Int) -> Self:
        var index = Self(reserved)
        if reserved <= 128:
            var data = self.data.bitcast[Int8]()
            var new_data = index.data.bitcast[Int8]()
            memcpy(new_data, data, reserved)
        elif reserved <= 2**16 - 2:
            var data = self.data.bitcast[Int16]()
            var new_data = index.data.bitcast[Int16]()
            memcpy(new_data, data, reserved)
        elif reserved <= 2**32 - 2:
            var data = self.data.bitcast[Int32]()
            var new_data = index.data.bitcast[Int32]()
            memcpy(new_data, data, reserved)
        else:
            var data = self.data.bitcast[Int64]()
            var new_data = index.data.bitcast[Int64]()
            memcpy(new_data, data, reserved)
        return index^

    fn __moveinit__(inout self, owned existing: Self):
        self.data = existing.data

    fn get_index(self, reserved: Int, slot: Int) -> Int:
        if reserved <= 128:
            var data = self.data.bitcast[Int8]()
            return int(data.load(slot & (reserved - 1)))
        elif reserved <= 2**16 - 2:
            var data = self.data.bitcast[Int16]()
            return int(data.load(slot & (reserved - 1)))
        elif reserved <= 2**32 - 2:
            var data = self.data.bitcast[Int32]()
            return int(data.load(slot & (reserved - 1)))
        else:
            var data = self.data.bitcast[Int64]()
            return int(data.load(slot & (reserved - 1)))

    fn set_index(inout self, reserved: Int, slot: Int, value: Int):
        if reserved <= 128:
            var data = self.data.bitcast[Int8]()
            return data.store(slot & (reserved - 1), value)
        elif reserved <= 2**16 - 2:
            var data = self.data.bitcast[Int16]()
            return data.store(slot & (reserved - 1), value)
        elif reserved <= 2**32 - 2:
            var data = self.data.bitcast[Int32]()
            return data.store(slot & (reserved - 1), value)
        else:
            var data = self.data.bitcast[Int64]()
            return data.store(slot & (reserved - 1), value)

    fn __del__(owned self):
        self.data.free()


struct Dict[K: KeyElement, V: CollectionElement](
    Sized, CollectionElement, Boolable
):
    """A container that stores key-value pairs.

    The key type and value type must be specified statically, unlike a Python
    dictionary, which can accept arbitrary key and value types.

    The key type must implement the `KeyElement` trait, which encompasses
    `Movable`, `Hashable`, and `EqualityComparable`. It also includes
    `CollectionElement` and `Copyable` until we have references.

    The value type must implement the `CollectionElement` trait.

    Usage:

    ```mojo
    from collections import Dict
    var d = Dict[String, Int]()
    d["a"] = 1
    d["b"] = 2
    print(len(d))      # prints 2
    print(d["a"])      # prints 1
    print(d.pop("b"))  # prints 2
    print(len(d))      # prints 1
    ```

    Parameters:
        K: The type of the dictionary key. Must be Hashable and EqualityComparable
           so we can find the key in the map.
        V: The value type of the dictionary. Currently must be CollectionElement.
    """

    # Implementation:
    #
    # `Dict` provides an efficient, O(1) amortized average-time complexity for
    # insert, lookup, and removal of dictionary elements.
    #
    # Its implementation closely mirrors Python's `dict` implementation:
    #
    # - Performance and size are heavily optimized for small dictionaries, but can
    #     scale to large dictionaries.
    # - Insertion order is implicitly preserved. Once `__iter__` is implemented
    #     it will return a deterministic order based on insertion.
    # - To achieve this, elements are stored in a dense array. Inserting a new
    #     element will append it to the entry list, and then that index will be stored
    #     in the dict's index hash map. Removing an element updates that index to
    #     a special `REMOVED` value for correctness of the probing sequence, and
    #     the entry in the entry list is marked as removed and the relevant data is freed.
    #     The entry can be re-used to insert a new element, but it can't be reset to
    #     `EMPTY` without compacting or resizing the dictionary.
    # - The index probe sequence is taken directly from Python's dict implementation:
    #
    #     ```mojo
    #     var slot = hash(key) % self._reserved
    #     var perturb = hash(key)
    #     while True:
    #         check_slot(slot)
    #         alias PERTURB_SHIFT = 5
    #         perturb >>= PERTURB_SHIFT
    #         slot = ((5 * slot) + perturb + 1) % self._reserved
    #     ```
    #
    # - Similarly to Python, we aim for a maximum load of 2/3, after which we resize
    #     to a larger dictionary.
    # - In the case where many entries are being added and removed, the dictionary
    #     can fill up with `REMOVED` entries without being resized. In this case
    #     we will eventually "compact" the dictionary and shift entries towards
    #     the beginning to free new space while retaining insertion order.
    #
    # Key elements must implement the `KeyElement` trait, which encompasses
    # Movable, Hashable, and EqualityComparable. It also includes CollectionElement
    # and Copyable until we have references.
    #
    # Value elements must be CollectionElements for a similar reason. Both key and
    # value types must always be Movable so we can resize the dictionary as it grows.
    #
    # Without conditional trait conformance, making a `__str__` representation for
    # Dict is tricky. We'd need to add `Stringable` to the requirements for keys
    # and values. This may be worth it.
    #
    # Invariants:
    #
    # - size = 2^k for integer k:
    #     This allows for faster entry slot lookups, since modulo can be
    #     optimized to a bit shift for powers of 2.
    #
    # - size <= 2/3 * _reserved
    #     If size exceeds this invariant, we double the size of the dictionary.
    #     This is the maximal "load factor" for the dict. Higher load factors
    #     trade off higher memory utilization for more frequent worst-case lookup
    #     performance. Lookup is O(n) in the worst case and O(1) in average case.
    #
    # - _n_entries <= 3/4 * _reserved
    #     If _n_entries exceeds this invariant, we compact the dictionary, retaining
    #     the insertion order while resetting _n_entries = size.
    #     As elements are removed, they retain marker entries for the probe sequence.
    #     The average case miss lookup (ie. `contains` check on a key not in the dict)
    #     is O(_reserved  / (1 + _reserved - _n_entries)). At `(k-1)/k` this
    #     approaches `k` and is therefore O(1) average case. However, we want it to
    #     be _larger_ than the load factor: since `compact` is O(n), we don't
    #     don't churn and compact on repeated insert/delete, and instead amortize
    #     compaction cost to O(1) amortized cost.

    # Fields
    alias EMPTY = _EMPTY
    alias REMOVED = _REMOVED
    alias _initial_reservation = 8

    var size: Int
    """The number of elements currently stored in the dict."""
    var _n_entries: Int
    """The number of entries currently allocated."""

    var _index: _DictIndex

    # We use everything available in the list. Which means that
    # len(self._entries) == self._entries.capacity == self._reserved()
    var _entries: List[Optional[DictEntry[K, V]]]

    # ===-------------------------------------------------------------------===#
    # Life cycle methods
    # ===-------------------------------------------------------------------===#

    @always_inline
    fn __init__(inout self):
        """Initialize an empty dictiontary."""
        self.size = 0
        self._n_entries = 0
        self._entries = Self._new_entries(Self._initial_reservation)
        self._index = _DictIndex(len(self._entries))

    @always_inline
    fn __init__(inout self, *, power_of_two_initial_capacity: Int):
        """Initialize an empty dictiontary with a pre-reserved initial capacity.

        Args:
            power_of_two_initial_capacity: At least 8, has to be a power of two.

        Example usage:

        ```mojo
        var x = Dict[Int,Int](power_of_two_initial_capacity = 1024)
        # Insert (2/3 of 1024) entries without reallocation.
        ```

        """
        debug_assert(
            bit.is_power_of_two(power_of_two_initial_capacity)
            and power_of_two_initial_capacity >= 8,
            "power_of_two_initial_capacity need to be >=8 and a power of two",
        )
        self.size = 0
        self._n_entries = 0
        self._entries = Self._new_entries(power_of_two_initial_capacity)
        self._index = _DictIndex(len(self._entries))

    # TODO: add @property when Mojo supports it to make
    # it possible to do `self._reserved`.
    @always_inline
    fn _reserved(self) -> Int:
        return len(self._entries)

    @always_inline
    fn __init__(inout self, *, other: Self):
        """Copy an existing dictiontary.

        Args:
            other: The existing dict.
        """
        self.size = other.size
        self._n_entries = other._n_entries
        self._index = other._index.copy(other._reserved())
        self._entries = other._entries

    @staticmethod
    fn fromkeys(keys: List[K, *_], value: V) -> Self:
        """Create a new dictionary with keys from list and values set to value.

        Args:
            keys: The keys to set.
            value: The value to set.

        Returns:
            The new dictionary.
        """
        var dict = Dict[K, V]()
        for key in keys:
            dict[Self.K(other=key[])] = Self.V(other=value)
        return dict

    @staticmethod
    fn fromkeys(
        keys: List[K, *_], value: Optional[V] = None
    ) -> Dict[K, Optional[V]]:
        """Create a new dictionary with keys from list and values set to value.

        Args:
            keys: The keys to set.
            value: The value to set.

        Returns:
            The new dictionary.
        """
<<<<<<< HEAD
        var dict = Dict[K, Optional[V]]()
        for key in keys:
            dict[Self.K(other=key[])] = value
        return dict
=======
        return Dict[K, Optional[V]].fromkeys(keys, value)
>>>>>>> 148c8155

    fn __copyinit__(inout self, existing: Self):
        """Copy an existing dictiontary.

        Args:
            existing: The existing dict.
        """
        self.size = existing.size
        self._n_entries = existing._n_entries
        self._index = existing._index.copy(existing._reserved())
        self._entries = existing._entries

    fn __moveinit__(inout self, owned existing: Self):
        """Move data of an existing dict into a new one.

        Args:
            existing: The existing dict.
        """
        self.size = existing.size
        self._n_entries = existing._n_entries
        self._index = existing._index^
        self._entries = existing._entries^

    # ===-------------------------------------------------------------------===#
    # Operator dunders
    # ===-------------------------------------------------------------------===#

    # TODO(MSTDL-452): rename to __getitem__ returning a reference
    fn __getitem__(self, key: K) raises -> V:
        """Retrieve a value out of the dictionary.

        Args:
            key: The key to retrieve.

        Returns:
            The value associated with the key, if it's present.

        Raises:
            "KeyError" if the key isn't present.
        """
        return Self.V(other=self._find_ref(key))

    fn __setitem__(inout self, owned key: K, owned value: V):
        """Set a value in the dictionary by key.

        Args:
            key: The key to associate with the specified value.
            value: The data to store in the dictionary.
        """
        self._insert(key^, value^)

    fn __contains__(self, key: K) -> Bool:
        """Check if a given key is in the dictionary or not.

        Args:
            key: The key to check.

        Returns:
            True if there key exists in the dictionary, False otherwise.
        """
        return self.find(key).__bool__()

    fn __iter__(
        ref [_]self: Self,
    ) -> _DictKeyIter[K, V, __lifetime_of(self)]:
        """Iterate over the dict's keys as immutable references.

        Returns:
            An iterator of immutable references to the dictionary keys.
        """
        return _DictKeyIter(_DictEntryIter(0, 0, self))

    fn __reversed__(
        ref [_]self: Self,
    ) -> _DictKeyIter[K, V, __lifetime_of(self), False]:
        """Iterate backwards over the dict keys, returning immutable references.

        Returns:
            A reversed iterator of immutable references to the dict keys.
        """
        return _DictKeyIter(
            _DictEntryIter[forward=False](self._reserved() - 1, 0, self)
        )

    fn __or__(self, other: Self) -> Self:
        """Merge self with other and return the result as a new dict.

        Args:
            other: The dictionary to merge with.

        Returns:
            The result of the merge.
        """
        var result = Dict(other=self)
        result.update(other)
        return result^

    fn __ior__(inout self, other: Self):
        """Merge self with other in place.

        Args:
            other: The dictionary to merge with.
        """
        self.update(other)

    # ===-------------------------------------------------------------------===#
    # Trait implementations
    # ===-------------------------------------------------------------------===#

    fn __len__(self) -> Int:
        """The number of elements currently stored in the dictionary.

        Returns:
            The number of elements currently stored in the dictionary.
        """
        return self.size

    fn __bool__(self) -> Bool:
        """Check if the dictionary is empty or not.

        Returns:
            `False` if the dictionary is empty, `True` if there is at least one element.
        """
        return len(self).__bool__()

    @no_inline
    fn __str__[
        T: RepresentableKeyElement, U: RepresentableCollectionElement, //
    ](self: Dict[T, U]) -> String:
        """Returns a string representation of a `Dict`.

        Note that since we can't condition methods on a trait yet,
        the way to call this method is a bit special. Here is an example below:

        ```mojo
        var my_dict = Dict[Int, Float64]()
        my_dict[1] = 1.1
        my_dict[2] = 2.2
        dict_as_string = my_dict.__str__()
        print(dict_as_string)
        # prints "{1: 1.1, 2: 2.2}"
        ```

        When the compiler supports conditional methods, then a simple `str(my_dict)` will
        be enough.

        Note that both they keys and values' types must implement the `__repr__()` method
        for this to work. See the `Representable` trait for more information.

        Parameters:
            T: The type of the keys in the Dict. Must implement the
              traits `Representable` and `KeyElement`.
            U: The type of the values in the Dict. Must implement the
                traits `Representable` and `CollectionElement`.

        Returns:
            A string representation of the Dict.
        """
        var minimum_capacity = self._minimum_size_of_string_representation()
        var string_buffer = List[UInt8](capacity=minimum_capacity)
        string_buffer.append(0)  # Null terminator
        var result = String(string_buffer^)
        result += "{"

        var i = 0
        for key_value in self.items():
            result += repr(key_value[].key) + ": " + repr(key_value[].value)
            if i < len(self) - 1:
                result += ", "
            i += 1
        result += "}"
        return result

    # ===-------------------------------------------------------------------===#
    # Methods
    # ===-------------------------------------------------------------------===#

    fn _minimum_size_of_string_representation(self) -> Int:
        # we do a rough estimation of the minimum number of chars that we'll see
        # in the string representation, we assume that str(key) and str(value)
        # will be both at least one char.
        return (
            2  # '{' and '}'
            + len(self) * 6  # str(key), str(value) ": " and ", "
            - 2  # remove the last ", "
        )

    fn find(self, key: K) -> Optional[V]:
        """Find a value in the dictionary by key.

        Args:
            key: The key to search for in the dictionary.

        Returns:
            An optional value containing a copy of the value if it was present,
            otherwise an empty Optional.
        """
        try:  # TODO(MOCO-604): push usage through
            return Self.V(other=self._find_ref(key))
        except:
            return None

    # TODO(MOCO-604): Return Optional[Reference] instead of raising
    fn _find_ref(
        ref [_]self: Self, key: K
    ) raises -> ref [__lifetime_of(self._entries[0].value().value)] Self.V:
        """Find a value in the dictionary by key.

        Args:
            key: The key to search for in the dictionary.

        Returns:
            An optional value containing a reference to the value if it is
            present, otherwise an empty Optional.
        """
        var hash = hash(key)
        var found: Bool
        var slot: Int
        var index: Int
        found, slot, index = self._find_index(hash, key)
        if found:
            var entry = Reference(self._entries[index])
            debug_assert(entry[].__bool__(), "entry in index must be full")
            return entry[].value().value
        raise "KeyError"

    fn get(self, key: K) -> Optional[V]:
        """Get a value from the dictionary by key.

        Args:
            key: The key to search for in the dictionary.

        Returns:
            An optional value containing a copy of the value if it was present,
            otherwise an empty Optional.
        """
        return self.find(key)

    fn get(self, key: K, default: V) -> V:
        """Get a value from the dictionary by key.

        Args:
            key: The key to search for in the dictionary.
            default: Default value to return.

        Returns:
            A copy of the value if it was present, otherwise default.
        """
        return self.find(key).or_else(default)

    fn pop(inout self, key: K, owned default: V) -> V:
        """Remove a value from the dictionary by key.

        Args:
            key: The key to remove from the dictionary.
            default: A default value to return if the key
                was not found instead of raising.

        Returns:
            The value associated with the key, if it was in the dictionary.
            If it wasn't, return the provided default value instead.
        """
        try:
            return self.pop(key)
        except:
            return Self.V(other=default)

    fn pop(inout self, key: K) raises -> V:
        """Remove a value from the dictionary by key.

        Args:
            key: The key to remove from the dictionary.

        Returns:
            The value associated with the key, if it was in the dictionary.
            Raises otherwise.

        Raises:
            "KeyError" if the key was not present in the dictionary.
        """
        var hash = hash(key)
        var found: Bool
        var slot: Int
        var index: Int
        found, slot, index = self._find_index(hash, key)
        if found:
            self._set_index(slot, Self.REMOVED)
            var entry = Reference(self._entries[index])
            debug_assert(entry[].__bool__(), "entry in index must be full")
            var entry_value = entry[].unsafe_take()
            entry[] = None
            self.size -= 1
            return entry_value^.reap_value()
        raise "KeyError"

    fn popitem(inout self) raises -> DictEntry[K, V]:
        """Remove and return a (key, value) pair from the dictionary. Pairs are returned in LIFO order.
        popitem() is useful to destructively iterate over a dictionary, as often used in set algorithms.
        If the dictionary is empty, calling popitem() raises a KeyError.

        Args: None

        Returns:
            Last dictionary item

        Raises:
            "KeyError" if the dictionary is empty.
        """

        var key = Optional[K](None)
        var val = Optional[V](None)

        for item in reversed(self.items()):
            key = Optional(Self.K(other=item[].key))
            val = Optional(Self.V(other=item[].value))
            break

        if key:
            _ = self.pop(key.value())
            return DictEntry[K, V](
                Self.K(other=key.value()), Self.V(other=val.value())
            )

        raise "KeyError: popitem(): dictionary is empty"

    fn keys(ref [_]self: Self) -> _DictKeyIter[K, V, __lifetime_of(self)]:
        """Iterate over the dict's keys as immutable references.

        Returns:
            An iterator of immutable references to the dictionary keys.
        """
        return Self.__iter__(self)

    fn values(ref [_]self: Self) -> _DictValueIter[K, V, __lifetime_of(self)]:
        """Iterate over the dict's values as references.

        Returns:
            An iterator of references to the dictionary values.
        """
        return _DictValueIter(_DictEntryIter(0, 0, self))

    fn items(ref [_]self: Self) -> _DictEntryIter[K, V, __lifetime_of(self)]:
        """Iterate over the dict's entries as immutable references.

        These can't yet be unpacked like Python dict items, but you can
        access the key and value as attributes ie.

        ```mojo
        for e in dict.items():
            print(e[].key, e[].value)
        ```

        Returns:
            An iterator of immutable references to the dictionary entries.
        """
        return _DictEntryIter(0, 0, self)

    fn update(inout self, other: Self, /):
        """Update the dictionary with the key/value pairs from other, overwriting existing keys.
        The argument must be positional only.

        Args:
            other: The dictionary to update from.
        """
        for entry in other.items():
            self[Self.K(other=entry[].key)] = Self.V(other=entry[].value)

    fn clear(inout self):
        """Remove all elements from the dictionary."""
        self.size = 0
        self._n_entries = 0
        self._entries = Self._new_entries(Self._initial_reservation)
        self._index = _DictIndex(self._reserved())

    fn setdefault(
        inout self, key: K, owned default: V
    ) raises -> Reference[V, __lifetime_of(self._find_ref(key))]:
        """Get a value from the dictionary by key, or set it to a default if it doesn't exist.

        Args:
            key: The key to search for in the dictionary.
            default: The default value to set if the key is not present.

        Returns:
            The value associated with the key, or the default value if it wasn't present.
        """
        try:
            return self._find_ref(key)
        except KeyError:
            self[Self.K(other=key)] = default^
            return self._find_ref(key)

    @staticmethod
    @always_inline
    fn _new_entries(reserve_at_least: Int) -> List[Optional[DictEntry[K, V]]]:
        var entries = List[Optional[DictEntry[K, V]]](capacity=reserve_at_least)
        # We have memory available, we'll use everything.
        for i in range(entries.capacity):
            entries.append(None)
        return entries

    fn _insert(inout self, owned key: K, owned value: V):
        self._insert(DictEntry[K, V](key^, value^))

    fn _insert[
        safe_context: Bool = False
    ](inout self, owned entry: DictEntry[K, V]):
        @parameter
        if not safe_context:
            self._maybe_resize()
        var found: Bool
        var slot: Int
        var index: Int
        found, slot, index = self._find_index(entry.hash, entry.key)

        self._entries[index] = entry^
        if not found:
            self._set_index(slot, index)
            self.size += 1
            self._n_entries += 1

    fn _get_index(self, slot: Int) -> Int:
        return self._index.get_index(self._reserved(), slot)

    fn _set_index(inout self, slot: Int, index: Int):
        return self._index.set_index(self._reserved(), slot, index)

    fn _next_index_slot(self, inout slot: Int, inout perturb: UInt64):
        alias PERTURB_SHIFT = 5
        perturb >>= PERTURB_SHIFT
        slot = ((5 * slot) + int(perturb + 1)) & (self._reserved() - 1)

    fn _find_empty_index(self, hash: Int) -> Int:
        var slot = hash & (self._reserved() - 1)
        var perturb = bitcast[DType.uint64](Int64(hash))
        while True:
            var index = self._get_index(slot)
            if index == Self.EMPTY:
                return slot
            self._next_index_slot(slot, perturb)

    fn _find_index(self, hash: Int, key: K) -> (Bool, Int, Int):
        # Return (found, slot, index)
        var slot = hash & (self._reserved() - 1)
        var perturb = bitcast[DType.uint64](Int64(hash))
        while True:
            var index = self._get_index(slot)
            if index == Self.EMPTY:
                return (False, slot, self._n_entries)
            elif index == Self.REMOVED:
                pass
            else:
                var entry = self._entries[index]
                debug_assert(entry.__bool__(), "entry in index must be full")
                if hash == entry.value().hash and key == entry.value().key:
                    return (True, slot, index)
            self._next_index_slot(slot, perturb)

    fn _over_load_factor(self) -> Bool:
        return 3 * self.size > 2 * self._reserved()

    fn _over_compact_factor(self) -> Bool:
        return 4 * self._n_entries > 3 * self._reserved()

    fn _maybe_resize(inout self):
        if not self._over_load_factor():
            if self._over_compact_factor():
                self._compact()
            return
        var _reserved = self._reserved() * 2
        self.size = 0
        self._n_entries = 0
        var old_entries = self._entries^
        self._entries = self._new_entries(_reserved)
        self._index = _DictIndex(self._reserved())

        for i in range(len(old_entries)):
            var entry = old_entries[i]
            if entry:
                self._insert[safe_context=True](entry.unsafe_take())

    fn _compact(inout self):
        self._index = _DictIndex(self._reserved())
        var right = 0
        for left in range(self.size):
            while not self._entries[right]:
                right += 1
                debug_assert(right < self._reserved(), "Invalid dict state")
            var entry = self._entries[right]
            debug_assert(entry.__bool__(), "Logic error")
            var slot = self._find_empty_index(entry.value().hash)
            self._set_index(slot, left)
            if left != right:
                self._entries[left] = entry.unsafe_take()
                entry = None
            right += 1

        self._n_entries = self.size


struct OwnedKwargsDict[V: CollectionElement](Sized, CollectionElement):
    """Container used to pass owned variadic keyword arguments to functions.

    This type mimics the interface of a dictionary with `String` keys, and
    should be usable more-or-less like a dictionary. Notably, however, this type
    should not be instantiated directly by users.

    Parameters:
        V: The value type of the dictionary. Currently must be CollectionElement.
    """

    # Fields
    alias key_type = String

    var _dict: Dict[Self.key_type, V]

    # ===-------------------------------------------------------------------===#
    # Life cycle methods
    # ===-------------------------------------------------------------------===#

    fn __init__(inout self):
        """Initialize an empty keyword dictionary."""
        self._dict = Dict[Self.key_type, V]()

    fn __init__(inout self, *, other: Self):
        """Copy an existing keyword dictionary.

        Args:
            other: The existing keyword dictionary.
        """
        self._dict = other._dict

    fn __copyinit__(inout self, existing: Self):
        """Copy an existing keyword dictionary.

        Args:
            existing: The existing keyword dictionary.
        """
        self._dict = existing._dict

    fn __moveinit__(inout self, owned existing: Self):
        """Move data of an existing keyword dictionary into a new one.

        Args:
            existing: The existing keyword dictionary.
        """
        self._dict = existing._dict^

    # ===-------------------------------------------------------------------===#
    # Operator dunders
    # ===-------------------------------------------------------------------===#

    @always_inline
    fn __getitem__(self, key: Self.key_type) raises -> V:
        """Retrieve a value out of the keyword dictionary.

        Args:
            key: The key to retrieve.

        Returns:
            The value associated with the key, if it's present.

        Raises:
            "KeyError" if the key isn't present.
        """
        return self._dict[key]

    @always_inline
    fn __setitem__(inout self, key: Self.key_type, value: V):
        """Set a value in the keyword dictionary by key.

        Args:
            key: The key to associate with the specified value.
            value: The data to store in the dictionary.
        """
        self._dict[key] = Self.V(other=value)

    # ===-------------------------------------------------------------------===#
    # Trait implementations
    # ===-------------------------------------------------------------------===#

    @always_inline
    fn __contains__(self, key: Self.key_type) -> Bool:
        """Check if a given key is in the keyword dictionary or not.

        Args:
            key: The key to check.

        Returns:
            True if there key exists in the keyword dictionary, False
            otherwise.
        """
        return key in self._dict

    @always_inline
    fn __len__(self) -> Int:
        """The number of elements currently stored in the keyword dictionary.

        Returns:
            The number of elements currently stored in the keyword dictionary.
        """
        return len(self._dict)

    # ===-------------------------------------------------------------------===#
    # Methods
    # ===-------------------------------------------------------------------===#

    @always_inline
    fn find(self, key: Self.key_type) -> Optional[V]:
        """Find a value in the keyword dictionary by key.

        Args:
            key: The key to search for in the dictionary.

        Returns:
            An optional value containing a copy of the value if it was present,
            otherwise an empty Optional.
        """
        return self._dict.find(key)

    @always_inline
    fn pop(inout self, key: self.key_type, owned default: V) -> V:
        """Remove a value from the dictionary by key.

        Args:
            key: The key to remove from the dictionary.
            default: A default value to return if the key
                was not found instead of raising.

        Returns:
            The value associated with the key, if it was in the dictionary.
            If it wasn't, return the provided default value instead.
        """
        return self._dict.pop(key, default^)

    @always_inline
    fn pop(inout self, key: self.key_type) raises -> V:
        """Remove a value from the dictionary by key.

        Args:
            key: The key to remove from the dictionary.

        Returns:
            The value associated with the key, if it was in the dictionary.
            Raises otherwise.

        Raises:
            "KeyError" if the key was not present in the dictionary.
        """
        return self._dict.pop(key)

    fn __iter__(
        ref [_]self: Self,
    ) -> _DictKeyIter[Self.key_type, V, __lifetime_of(self._dict)]:
        """Iterate over the keyword dict's keys as immutable references.

        Returns:
            An iterator of immutable references to the dictionary keys.
        """
        return self._dict.keys()

    fn keys(
        ref [_]self: Self,
    ) -> _DictKeyIter[Self.key_type, V, __lifetime_of(self._dict)]:
        """Iterate over the keyword dict's keys as immutable references.

        Returns:
            An iterator of immutable references to the dictionary keys.
        """
        return self._dict.keys()

    fn values(
        ref [_]self: Self,
    ) -> _DictValueIter[Self.key_type, V, __lifetime_of(self._dict)]:
        """Iterate over the keyword dict's values as references.

        Returns:
            An iterator of references to the dictionary values.
        """
        return self._dict.values()

    fn items(
        ref [_]self: Self,
    ) -> _DictEntryIter[Self.key_type, V, __lifetime_of(self._dict)]:
        """Iterate over the keyword dictionary's entries as immutable references.

        These can't yet be unpacked like Python dict items, but you can
        access the key and value as attributes ie.

        ```mojo
        for e in dict.items():
            print(e[].key, e[].value)
        ```

        Returns:
            An iterator of immutable references to the dictionary entries.
        """

        # TODO(#36448): Use this instead of the current workaround
        # return self[]._dict.items()
        return _DictEntryIter(0, 0, self._dict)

    @always_inline
    fn _insert(inout self, owned key: Self.key_type, owned value: V):
        self._dict._insert(key^, value^)

    @always_inline
    fn _insert(inout self, key: StringLiteral, owned value: V):
        self._insert(String(key), value^)<|MERGE_RESOLUTION|>--- conflicted
+++ resolved
@@ -181,7 +181,9 @@
 
 
 @value
-struct DictEntry[K: KeyElement, V: CollectionElement](CollectionElement):
+struct DictEntry[K: KeyElement, V: CollectionElement](
+    CollectionElement, CollectionElementNew
+):
     """Store a key-value pair entry inside a dictionary.
 
     Parameters:
@@ -214,16 +216,8 @@
             other: The existing entry to copy.
         """
         self.hash = other.hash
-        self.key = Self.K(other=other.key)
-        self.value = Self.V(other=other.value)
-
-    fn __copyinit__(inout self, other: Self):
-        """Copy an existing entry.
-
-        Args:
-            other: The existing entry to copy.
-        """
-        self = Self(other=other)
+        self.key = other.key
+        self.value = other.value
 
     fn reap_value(owned self) -> V:
         """Take the value from an owned entry.
@@ -332,7 +326,7 @@
 
 
 struct Dict[K: KeyElement, V: CollectionElement](
-    Sized, CollectionElement, Boolable
+    Sized, CollectionElement, CollectionElementNew, Boolable
 ):
     """A container that stores key-value pairs.
 
@@ -519,7 +513,7 @@
         """
         var dict = Dict[K, V]()
         for key in keys:
-            dict[Self.K(other=key[])] = Self.V(other=value)
+            dict[key[]] = value
         return dict
 
     @staticmethod
@@ -535,14 +529,7 @@
         Returns:
             The new dictionary.
         """
-<<<<<<< HEAD
-        var dict = Dict[K, Optional[V]]()
-        for key in keys:
-            dict[Self.K(other=key[])] = value
-        return dict
-=======
         return Dict[K, Optional[V]].fromkeys(keys, value)
->>>>>>> 148c8155
 
     fn __copyinit__(inout self, existing: Self):
         """Copy an existing dictiontary.
@@ -583,7 +570,7 @@
         Raises:
             "KeyError" if the key isn't present.
         """
-        return Self.V(other=self._find_ref(key))
+        return self._find_ref(key)
 
     fn __setitem__(inout self, owned key: K, owned value: V):
         """Set a value in the dictionary by key.
@@ -741,7 +728,7 @@
             otherwise an empty Optional.
         """
         try:  # TODO(MOCO-604): push usage through
-            return Self.V(other=self._find_ref(key))
+            return self._find_ref(key)
         except:
             return None
 
@@ -808,7 +795,7 @@
         try:
             return self.pop(key)
         except:
-            return Self.V(other=default)
+            return default
 
     fn pop(inout self, key: K) raises -> V:
         """Remove a value from the dictionary by key.
@@ -856,15 +843,13 @@
         var val = Optional[V](None)
 
         for item in reversed(self.items()):
-            key = Optional(Self.K(other=item[].key))
-            val = Optional(Self.V(other=item[].value))
+            key = Optional(item[].key)
+            val = Optional(item[].value)
             break
 
         if key:
             _ = self.pop(key.value())
-            return DictEntry[K, V](
-                Self.K(other=key.value()), Self.V(other=val.value())
-            )
+            return DictEntry[K, V](key.value(), val.value())
 
         raise "KeyError: popitem(): dictionary is empty"
 
@@ -908,7 +893,7 @@
             other: The dictionary to update from.
         """
         for entry in other.items():
-            self[Self.K(other=entry[].key)] = Self.V(other=entry[].value)
+            self[entry[].key] = entry[].value
 
     fn clear(inout self):
         """Remove all elements from the dictionary."""
@@ -932,7 +917,7 @@
         try:
             return self._find_ref(key)
         except KeyError:
-            self[Self.K(other=key)] = default^
+            self[key] = default^
             return self._find_ref(key)
 
     @staticmethod
@@ -1043,7 +1028,9 @@
         self._n_entries = self.size
 
 
-struct OwnedKwargsDict[V: CollectionElement](Sized, CollectionElement):
+struct OwnedKwargsDict[V: CollectionElement](
+    Sized, CollectionElement, CollectionElementNew
+):
     """Container used to pass owned variadic keyword arguments to functions.
 
     This type mimics the interface of a dictionary with `String` keys, and
@@ -1118,7 +1105,7 @@
             key: The key to associate with the specified value.
             value: The data to store in the dictionary.
         """
-        self._dict[key] = Self.V(other=value)
+        self._dict[key] = value
 
     # ===-------------------------------------------------------------------===#
     # Trait implementations

# ===----------------------------------------------------------------------=== #
# Copyright (c) 2024, Modular Inc. All rights reserved.
#
# Licensed under the Apache License v2.0 with LLVM Exceptions:
# https://llvm.org/LICENSE.txt
#
# Unless required by applicable law or agreed to in writing, software
# distributed under the License is distributed on an "AS IS" BASIS,
# WITHOUT WARRANTIES OR CONDITIONS OF ANY KIND, either express or implied.
# See the License for the specific language governing permissions and
# limitations under the License.
# ===----------------------------------------------------------------------=== #
"""Defines `Dict`, a collection that stores key-value pairs.

Dict provides an efficient, O(1) amortized
average-time complexity for insert, lookup, and removal of dictionary elements.
Its implementation closely mirrors Python's `dict` implementation:

- Performance and size are heavily optimized for small dictionaries, but can
  scale to large dictionaries.

- Insertion order is implicitly preserved. Iteration over keys, values, and
  items have a deterministic order based on insertion.

Key elements must implement the `KeyElement` trait, which encompasses
Movable, Hashable, and EqualityComparable. It also includes CollectionElement
and Copyable until we push references through the standard library types.

Value elements must be CollectionElements for a similar reason. Both key and
value types must always be Movable so we can resize the dictionary as it grows.

See the `Dict` docs for more details.
"""
from builtin.value import StringableCollectionElement

from .optional import Optional


trait KeyElement(CollectionElement, Hashable, EqualityComparable):
    """A trait composition for types which implement all requirements of
    dictionary keys. Dict keys must minimally be Movable, Hashable,
    and EqualityComparable for a hash map. Until we have references
    they must also be copyable."""

    pass


trait RepresentableKeyElement(KeyElement, Representable):
    """A trait composition for types which implement all requirements of
    dictionary keys and Stringable."""

    pass


@value
struct _DictEntryIter[
    K: KeyElement,
    V: CollectionElement,
    dict_mutability: __mlir_type.`i1`,
    dict_lifetime: AnyLifetime[dict_mutability].type,
    forward: Bool = True,
]:
    """Iterator over immutable DictEntry references.

    Parameters:
        K: The key type of the elements in the dictionary.
        V: The value type of the elements in the dictionary.
        dict_mutability: Whether the reference to the dictionary is mutable.
        dict_lifetime: The lifetime of the List
        forward: The iteration direction. `False` is backwards.
    """

    alias imm_dict_lifetime = __mlir_attr[
        `#lit.lifetime.mutcast<`, dict_lifetime, `> : !lit.lifetime<1>`
    ]
    alias ref_type = Reference[
        DictEntry[K, V], __mlir_attr.`0: i1`, Self.imm_dict_lifetime
    ]

    var index: Int
    var seen: Int
    var src: Reference[Dict[K, V], dict_mutability, dict_lifetime]

    fn __iter__(self) -> Self:
        return self

    @always_inline
    fn __next__(inout self) -> Self.ref_type:
        while True:

            @parameter
            if forward:
                debug_assert(
                    self.index < self.src[]._reserved, "dict iter bounds"
                )
            else:
                debug_assert(self.index >= 0, "dict iter bounds")

            var opt_entry_ref = self.src[]._entries.__get_ref(self.index)
            if opt_entry_ref[]:

                @parameter
                if forward:
                    self.index += 1
                else:
                    self.index -= 1

                self.seen += 1
                return opt_entry_ref[].value()[]

            @parameter
            if forward:
                self.index += 1
            else:
                self.index -= 1

    fn __len__(self) -> Int:
        return len(self.src[]) - self.seen


@value
struct _DictKeyIter[
    K: KeyElement,
    V: CollectionElement,
    dict_mutability: __mlir_type.`i1`,
    dict_lifetime: AnyLifetime[dict_mutability].type,
    forward: Bool = True,
]:
    """Iterator over immutable Dict key references.

    Parameters:
        K: The key type of the elements in the dictionary.
        V: The value type of the elements in the dictionary.
        dict_mutability: Whether the reference to the vector is mutable.
        dict_lifetime: The lifetime of the List
        forward: The iteration direction. `False` is backwards.
    """

    alias imm_dict_lifetime = __mlir_attr[
        `#lit.lifetime.mutcast<`, dict_lifetime, `> : !lit.lifetime<1>`
    ]
    alias ref_type = Reference[K, __mlir_attr.`0: i1`, Self.imm_dict_lifetime]

    alias dict_entry_iter = _DictEntryIter[
        K, V, dict_mutability, dict_lifetime, forward
    ]

    var iter: Self.dict_entry_iter

    fn __iter__(self) -> Self:
        return self

    fn __next__(inout self) -> Self.ref_type:
        return self.iter.__next__()[].key

    fn __len__(self) -> Int:
        return self.iter.__len__()


@value
struct _DictValueIter[
    K: KeyElement,
    V: CollectionElement,
    dict_mutability: __mlir_type.`i1`,
    dict_lifetime: AnyLifetime[dict_mutability].type,
    forward: Bool = True,
]:
    """Iterator over Dict value references. These are mutable if the dict
    is mutable.

    Parameters:
        K: The key type of the elements in the dictionary.
        V: The value type of the elements in the dictionary.
        dict_mutability: Whether the reference to the vector is mutable.
        dict_lifetime: The lifetime of the List
        forward: The iteration direction. `False` is backwards.
    """

    alias ref_type = Reference[V, dict_mutability, dict_lifetime]

    var iter: _DictEntryIter[K, V, dict_mutability, dict_lifetime, forward]

    fn __iter__(self) -> Self:
        return self

    fn __reversed__[
        mutability: __mlir_type.`i1`, self_life: AnyLifetime[mutability].type
    ](self) -> _DictValueIter[K, V, dict_mutability, dict_lifetime, False]:
        var src = self.iter.src
        return _DictValueIter(
            _DictEntryIter[K, V, dict_mutability, dict_lifetime, False](
                src[]._reserved, 0, src
            )
        )

    fn __next__(inout self) -> Self.ref_type:
        var entry_ref = self.iter.__next__()
        # Cast through a pointer to grant additional mutability because
        # _DictEntryIter.next erases it.
        return UnsafePointer.address_of(entry_ref[].value)[]

    fn __len__(self) -> Int:
        return self.iter.__len__()


@value
struct DictEntry[K: KeyElement, V: CollectionElement](CollectionElement):
    """Store a key-value pair entry inside a dictionary.

    Parameters:
        K: The key type of the dict. Must be Hashable+EqualityComparable.
        V: The value type of the dict.
    """

    var hash: Int
    """`key.__hash__()`, stored so hashing isn't re-computed during dict lookup."""
    var key: K
    """The unique key for the entry."""
    var value: V
    """The value associated with the key."""

    fn __init__(inout self, owned key: K, owned value: V):
        """Create an entry from a key and value, computing the hash.

        Args:
            key: The key of the entry.
            value: The value of the entry.
        """
        self.hash = hash(key)
        self.key = key^
        self.value = value^


alias _EMPTY = -1
alias _REMOVED = -2


struct _DictIndex:
    """A compact dict-index type. Small dict indices are compressed
    to smaller integer types to use less memory.

    _DictIndex doesn't store its own size, so the size must be passed in to
    its indexing methods.

    Ideally this could be type-parameterized so that the size checks don't
    need to be performed at runtime, but I couldn't find a way to express
    this in the current type system.
    """

    var data: DTypePointer[DType.invalid]

    @always_inline
    fn __init__(inout self, reserved: Int):
        if reserved <= 128:
            var data = DTypePointer[DType.int8].alloc(reserved)
            for i in range(reserved):
                data[i] = _EMPTY
            self.data = data.bitcast[DType.invalid]()
        elif reserved <= 2**16 - 2:
            var data = DTypePointer[DType.int16].alloc(reserved)
            for i in range(reserved):
                data[i] = _EMPTY
            self.data = data.bitcast[DType.invalid]()
        elif reserved <= 2**32 - 2:
            var data = DTypePointer[DType.int32].alloc(reserved)
            for i in range(reserved):
                data[i] = _EMPTY
            self.data = data.bitcast[DType.invalid]()
        else:
            var data = DTypePointer[DType.int64].alloc(reserved)
            for i in range(reserved):
                data[i] = _EMPTY
            self.data = data.bitcast[DType.invalid]()

    fn copy(self, reserved: Int) -> Self:
        var index = Self(reserved)
        if reserved <= 128:
            var data = self.data.bitcast[DType.int8]()
            var new_data = index.data.bitcast[DType.int8]()
            memcpy(new_data, data, reserved)
        elif reserved <= 2**16 - 2:
            var data = self.data.bitcast[DType.int16]()
            var new_data = index.data.bitcast[DType.int16]()
            memcpy(new_data, data, reserved)
        elif reserved <= 2**32 - 2:
            var data = self.data.bitcast[DType.int32]()
            var new_data = index.data.bitcast[DType.int32]()
            memcpy(new_data, data, reserved)
        else:
            var data = self.data.bitcast[DType.int64]()
            var new_data = index.data.bitcast[DType.int64]()
            memcpy(new_data, data, reserved)
        return index^

    fn __moveinit__(inout self, owned existing: Self):
        self.data = existing.data

    fn get_index(self, reserved: Int, slot: Int) -> Int:
        if reserved <= 128:
            var data = self.data.bitcast[DType.int8]()
            return int(data.load(slot % reserved))
        elif reserved <= 2**16 - 2:
            var data = self.data.bitcast[DType.int16]()
            return int(data.load(slot % reserved))
        elif reserved <= 2**32 - 2:
            var data = self.data.bitcast[DType.int32]()
            return int(data.load(slot % reserved))
        else:
            var data = self.data.bitcast[DType.int64]()
            return int(data.load(slot % reserved))

    fn set_index(inout self, reserved: Int, slot: Int, value: Int):
        if reserved <= 128:
            var data = self.data.bitcast[DType.int8]()
            return data.store(slot % reserved, value)
        elif reserved <= 2**16 - 2:
            var data = self.data.bitcast[DType.int16]()
            return data.store(slot % reserved, value)
        elif reserved <= 2**32 - 2:
            var data = self.data.bitcast[DType.int32]()
            return data.store(slot % reserved, value)
        else:
            var data = self.data.bitcast[DType.int64]()
            return data.store(slot % reserved, value)

    fn __del__(owned self):
        self.data.free()


struct Dict[K: KeyElement, V: CollectionElement](
    Sized, CollectionElement, Boolable
):
    """A container that stores key-value pairs.

    The key type and value type must be specified statically, unlike a Python
    dictionary, which can accept arbitrary key and value types.

    The key type must implement the `KeyElement` trait, which encompasses
    `Movable`, `Hashable`, and `EqualityComparable`. It also includes
    `CollectionElement` and `Copyable` until we have references.

    The value type must implement the `CollectionElement` trait.

    Usage:

    ```mojo
    from collections import Dict
    var d = Dict[String, Int]()
    d["a"] = 1
    d["b"] = 2
    print(len(d))      # prints 2
    print(d["a"])      # prints 1
    print(d.pop("b"))  # prints 2
    print(len(d))      # prints 1
    ```

    Parameters:
        K: The type of the dictionary key. Must be Hashable and EqualityComparable
           so we can find the key in the map.
        V: The value type of the dictionary. Currently must be CollectionElement.
    """

    # Implementation:
    #
    # `Dict` provides an efficient, O(1) amortized average-time complexity for
    # insert, lookup, and removal of dictionary elements.
    #
    # Its implementation closely mirrors Python's `dict` implementation:
    #
    # - Performance and size are heavily optimized for small dictionaries, but can
    #     scale to large dictionaries.
    # - Insertion order is implicitly preserved. Once `__iter__` is implemented
    #     it will return a deterministic order based on insertion.
    # - To achieve this, elements are stored in a dense array. Inserting a new
    #     element will append it to the entry list, and then that index will be stored
    #     in the dict's index hash map. Removing an element updates that index to
    #     a special `REMOVED` value for correctness of the probing sequence, and
    #     the entry in the entry list is marked as removed and the relevant data is freed.
    #     The entry can be re-used to insert a new element, but it can't be reset to
    #     `EMPTY` without compacting or resizing the dictionary.
    # - The index probe sequence is taken directly from Python's dict implementation:
    #
    #     ```mojo
    #     var slot = hash(key) % self._reserved
    #     var perturb = hash(key)
    #     while True:
    #         check_slot(slot)
    #         alias PERTURB_SHIFT = 5
    #         perturb >>= PERTURB_SHIFT
    #         slot = ((5 * slot) + perturb + 1) % self._reserved
    #     ```
    #
    # - Similarly to Python, we aim for a maximum load of 2/3, after which we resize
    #     to a larger dictionary.
    # - In the case where many entries are being added and removed, the dictionary
    #     can fill up with `REMOVED` entries without being resized. In this case
    #     we will eventually "compact" the dictionary and shift entries towards
    #     the beginning to free new space while retaining insertion order.
    #
    # Key elements must implement the `KeyElement` trait, which encompasses
    # Movable, Hashable, and EqualityComparable. It also includes CollectionElement
    # and Copyable until we have references.
    #
    # Value elements must be CollectionElements for a similar reason. Both key and
    # value types must always be Movable so we can resize the dictionary as it grows.
    #
    # Without conditional trait conformance, making a `__str__` representation for
    # Dict is tricky. We'd need to add `Stringable` to the requirements for keys
    # and values. This may be worth it.
    #
    # Invariants:
    #
    # - size = 2^k for integer k:
    #     This allows for faster entry slot lookups, since modulo can be
    #     optimized to a bit shift for powers of 2.
    #
    # - size <= 2/3 * _reserved
    #     If size exceeds this invariant, we double the size of the dictionary.
    #     This is the maximal "load factor" for the dict. Higher load factors
    #     trade off higher memory utilization for more frequent worst-case lookup
    #     performance. Lookup is O(n) in the worst case and O(1) in average case.
    #
    # - _n_entries <= 3/4 * _reserved
    #     If _n_entries exceeds this invariant, we compact the dictionary, retaining
    #     the insertion order while resetting _n_entries = size.
    #     As elements are removed, they retain marker entries for the probe sequence.
    #     The average case miss lookup (ie. `contains` check on a key not in the dict)
    #     is O(_reserved  / (1 + _reserved - _n_entries)). At `(k-1)/k` this
    #     approaches `k` and is therefore O(1) average case. However, we want it to
    #     be _larger_ than the load factor: since `compact` is O(n), we don't
    #     don't churn and compact on repeated insert/delete, and instead amortize
    #     compaction cost to O(1) amortized cost.

    alias EMPTY = _EMPTY
    alias REMOVED = _REMOVED

    var size: Int
    """The number of elements currently stored in the dict."""
    var _n_entries: Int
    """The number of entries currently allocated."""
    var _reserved: Int
    """The current reserved size of the dictionary."""

    var _index: _DictIndex
    var _entries: List[Optional[DictEntry[K, V]]]

    @always_inline
    fn __init__(inout self):
        """Initialize an empty dictiontary."""
        self.size = 0
        self._n_entries = 0
        self._reserved = 8
        self._index = _DictIndex(self._reserved)
        self._entries = Self._new_entries(self._reserved)

    @always_inline
    fn __init__(inout self, existing: Self):
        """Copy an existing dictiontary.

        Args:
            existing: The existing dict.
        """
        self.size = existing.size
        self._n_entries = existing._n_entries
        self._reserved = existing._reserved
        self._index = existing._index.copy(existing._reserved)
        self._entries = existing._entries

    fn __copyinit__(inout self, existing: Self):
        """Copy an existing dictiontary.

        Args:
            existing: The existing dict.
        """
        self.size = existing.size
        self._n_entries = existing._n_entries
        self._reserved = existing._reserved
        self._index = existing._index.copy(existing._reserved)
        self._entries = existing._entries

    fn __moveinit__(inout self, owned existing: Self):
        """Move data of an existing dict into a new one.

        Args:
            existing: The existing dict.
        """
        self.size = existing.size
        self._n_entries = existing._n_entries
        self._reserved = existing._reserved
        self._index = existing._index^
        self._entries = existing._entries^

    fn __getitem__(self, key: K) raises -> V:
        """Retrieve a value out of the dictionary.

        Args:
            key: The key to retrieve.

        Returns:
            The value associated with the key, if it's present.

        Raises:
            "KeyError" if the key isn't present.
        """
        var value = self.find(key)
        if value:
            return value.value()[]
        raise "KeyError"

    fn __setitem__(inout self, key: K, value: V):
        """Set a value in the dictionary by key.

        Args:
            key: The key to associate with the specified value.
            value: The data to store in the dictionary.
        """
        self._insert(key, value)

    fn __contains__(self, key: K) -> Bool:
        """Check if a given key is in the dictionary or not.

        Args:
            key: The key to check.

        Returns:
            True if there key exists in the dictionary, False otherwise.
        """
        return self.find(key).__bool__()

    fn __len__(self) -> Int:
        """The number of elements currenly stored in the dictionary."""
        return self.size

    fn __bool__(self) -> Bool:
        """Check if the dictionary is empty or not.

        Returns:
            `False` if the dictionary is empty, `True` if there is at least one element.
        """
        return len(self).__bool__()

    @staticmethod
    fn __str__[
        T: RepresentableKeyElement, U: RepresentableCollectionElement
    ](self: Dict[T, U]) -> String:
        """Returns a string representation of a `Dict`.

        Note that since we can't condition methods on a trait yet,
        the way to call this method is a bit special. Here is an example below:

        ```mojo
        var my_dict = Dict[Int, Float64]()
        my_dict[1] = 1.1
        my_dict[2] = 2.2
        dict_as_string = __type_of(my_dict).__str__(my_dict)
        print(dict_as_string)
        # prints "{1: 1.1, 2: 2.2}"
        ```

        When the compiler supports conditional methods, then a simple `str(my_dict)` will
        be enough.

        Note that both they keys and values' types must implement the `__repr__()` method
        for this to work. See the `Representable` trait for more information.

        Args:
            self: The Dict to represent as a string.

        Parameters:
            T: The type of the keys in the Dict. Must implement the
              traits `Representable` and `KeyElement`.
            U: The type of the values in the Dict. Must implement the
                traits `Representable` and `CollectionElement`.

        Returns:
            A string representation of the Dict.
        """
        var minimum_capacity = self._minimum_size_of_string_representation()
        var result = String(List[UInt8](capacity=minimum_capacity))
        result += "{"

        var i = 0
        for key_value in self.items():
            result += repr(key_value[].key) + ": " + repr(key_value[].value)
            if i < len(self) - 1:
                result += ", "
            i += 1
        result += "}"
        return result

    fn _minimum_size_of_string_representation(self) -> Int:
        # we do a rough estimation of the minimum number of chars that we'll see
        # in the string representation, we assume that str(key) and str(value)
        # will be both at least one char.
        return (
            2  # '{' and '}'
            + len(self) * 6  # str(key), str(value) ": " and ", "
            - 2  # remove the last ", "
        )

    fn find(self, key: K) -> Optional[V]:
        """Find a value in the dictionary by key.

        Args:
            key: The key to search for in the dictionary.

        Returns:
            An optional value containing a copy of the value if it was present,
            otherwise an empty Optional.
        """
        var hash = hash(key)
        var found: Bool
        var slot: Int
        var index: Int
        found, slot, index = self._find_index(hash, key)
        if found:
            var ev = self._entries.__get_ref(index)[]
            debug_assert(ev.__bool__(), "entry in index must be full")
            return ev.value()[].value
        return None

    fn pop(inout self, key: K, owned default: Optional[V] = None) raises -> V:
        """Remove a value from the dictionary by key.

        Args:
            key: The key to remove from the dictionary.
            default: Optionally provide a default value to return if the key
                was not found instead of raising.

        Returns:
            The value associated with the key, if it was in the dictionary.
            If it wasn't, return the provided default value instead.

        Raises:
            "KeyError" if the key was not present in the dictionary and no
            default value was provided.
        """
        var hash = hash(key)
        var found: Bool
        var slot: Int
        var index: Int
        found, slot, index = self._find_index(hash, key)
        if found:
            self._set_index(slot, Self.REMOVED)
            var entry = self._entries.__get_ref(index)[]
            self._entries[index] = None
            self.size -= 1
            debug_assert(entry.__bool__(), "entry in index must be full")
            return entry.value()[].value
        elif default:
            return default.value()[]
        raise "KeyError"

    fn __iter__(
        self: Reference[Self, _, _],
    ) -> _DictKeyIter[K, V, self.is_mutable, self.lifetime]:
        """Iterate over the dict's keys as immutable references.

        Returns:
            An iterator of immutable references to the dictionary keys.
        """
        return _DictKeyIter(_DictEntryIter(0, 0, self))

    fn keys(
        self: Reference[Self, _, _]
    ) -> _DictKeyIter[K, V, self.is_mutable, self.lifetime]:
        """Iterate over the dict's keys as immutable references.

        Returns:
            An iterator of immutable references to the dictionary keys.
        """
        return Self.__iter__(self)

<<<<<<< HEAD
    fn values[
        mutability: __mlir_type.`i1`,
        self_life: AnyLifetime[mutability].type,
    ](
        self: Reference[Self, mutability, self_life]._mlir_type,
    ) -> _DictValueIter[K, V, mutability, self_life]:
=======
    fn values(
        self: Reference[Self, _, _]
    ) -> _DictValueIter[K, V, self.is_mutable, self.lifetime]:
>>>>>>> 80f07740
        """Iterate over the dict's values as references.

        Returns:
            An iterator of references to the dictionary values.
        """
        return _DictValueIter(_DictEntryIter(0, 0, self))

    fn items(
        self: Reference[Self, _, _]
    ) -> _DictEntryIter[K, V, self.is_mutable, self.lifetime]:
        """Iterate over the dict's entries as immutable references.

        These can't yet be unpacked like Python dict items, but you can
        access the key and value as attributes ie.

        ```mojo
        for e in dict.items():
            print(e[].key, e[].value)
        ```

        Returns:
            An iterator of immutable references to the dictionary entries.
        """
        return _DictEntryIter(0, 0, self)

    fn update(inout self, other: Self, /):
        """Update the dictionary with the key/value pairs from other, overwriting existing keys.
        The argument must be positional only.

        Args:
            other: The dictionary to update from.
        """
        for entry in other.items():
            self[entry[].key] = entry[].value

    @staticmethod
    @always_inline
    fn _new_entries(reserved: Int) -> List[Optional[DictEntry[K, V]]]:
        var entries = List[Optional[DictEntry[K, V]]](capacity=reserved)
        for i in range(reserved):
            entries.append(None)
        return entries

    fn _insert(inout self, owned key: K, owned value: V):
        self._insert(DictEntry[K, V](key^, value^))

    fn _insert(inout self, owned entry: DictEntry[K, V]):
        self._maybe_resize()
        var found: Bool
        var slot: Int
        var index: Int
        found, slot, index = self._find_index(entry.hash, entry.key)

        self._entries[index] = entry^
        if not found:
            self._set_index(slot, index)
            self.size += 1
            self._n_entries += 1

    fn _get_index(self, slot: Int) -> Int:
        return self._index.get_index(self._reserved, slot)

    fn _set_index(inout self, slot: Int, index: Int):
        return self._index.set_index(self._reserved, slot, index)

    fn _next_index_slot(self, inout slot: Int, inout perturb: UInt64):
        alias PERTURB_SHIFT = 5
        perturb >>= PERTURB_SHIFT
        slot = ((5 * slot) + int(perturb + 1)) % self._reserved

    fn _find_empty_index(self, hash: Int) -> Int:
        var slot = hash % self._reserved
        var perturb = bitcast[DType.uint64](Int64(hash))
        while True:
            var index = self._get_index(slot)
            if index == Self.EMPTY:
                return slot
            self._next_index_slot(slot, perturb)

    fn _find_index(self, hash: Int, key: K) -> (Bool, Int, Int):
        # Return (found, slot, index)
        var slot = hash % self._reserved
        var perturb = bitcast[DType.uint64](Int64(hash))
        while True:
            var index = self._get_index(slot)
            if index == Self.EMPTY:
                return (False, slot, self._n_entries)
            elif index == Self.REMOVED:
                return (False, slot, self._n_entries)
            else:
                var ev = self._entries.__get_ref(index)[]
                debug_assert(ev.__bool__(), "entry in index must be full")
                var entry = ev.value()[]
                if hash == entry.hash and key == entry.key:
                    return (True, slot, index)
            self._next_index_slot(slot, perturb)

    fn _over_load_factor(self) -> Bool:
        return 3 * self.size > 2 * self._reserved

    fn _over_compact_factor(self) -> Bool:
        return 4 * self._n_entries > 3 * self._reserved

    fn _maybe_resize(inout self):
        if not self._over_load_factor():
            if self._over_compact_factor():
                self._compact()
            return
        self._reserved *= 2
        self.size = 0
        self._n_entries = 0
        self._index = _DictIndex(self._reserved)
        var old_entries = self._entries^
        self._entries = self._new_entries(self._reserved)

        for i in range(len(old_entries)):
            var entry = old_entries.__get_ref(i)[]
            if entry:
                self._insert(entry.value()[])

    fn _compact(inout self):
        self._index = _DictIndex(self._reserved)
        var right = 0
        for left in range(self.size):
            while not self._entries.__get_ref(right)[]:
                right += 1
                debug_assert(right < self._reserved, "Invalid dict state")
            var entry = self._entries.__get_ref(right)[]
            debug_assert(entry.__bool__(), "Logic error")
            var slot = self._find_empty_index(entry.value()[].hash)
            self._set_index(slot, left)
            if left != right:
                self._entries[left] = entry
                self._entries[right] = None

        self._n_entries = self.size

    fn __reversed__(
        self: Reference[Self, _, _]
    ) -> _DictKeyIter[K, V, self.is_mutable, self.lifetime, False]:
        """Iterate backwards over the dict keys, returning immutable references.

        Returns:
            A reversed iterator of immutable references to the dict keys.
        """
        return _DictKeyIter(
            _DictEntryIter[forward=False](self[]._reserved - 1, 0, self)
        )


struct OwnedKwargsDict[V: CollectionElement](Sized, CollectionElement):
    """Container used to pass owned variadic keyword arguments to functions.

    This type mimics the interface of a dictionary with `String` keys, and
    should be usable more-or-less like a dictionary. Notably, however, this type
    should not be instantiated directly by users.

    Parameters:
        V: The value type of the dictionary. Currently must be CollectionElement.
    """

    alias key_type = String

    var _dict: Dict[Self.key_type, V]

    fn __init__(inout self):
        """Initialize an empty keyword dictionary."""
        self._dict = Dict[Self.key_type, V]()

    fn __copyinit__(inout self, existing: Self):
        """Copy an existing keyword dictionary.

        Args:
            existing: The existing keyword dictionary.
        """
        self._dict = existing._dict

    fn __moveinit__(inout self, owned existing: Self):
        """Move data of an existing keyword dictionary into a new one.

        Args:
            existing: The existing keyword dictionary.
        """
        self._dict = existing._dict^

    @always_inline("nodebug")
    fn __getitem__(self, key: Self.key_type) raises -> V:
        """Retrieve a value out of the keyword dictionary.

        Args:
            key: The key to retrieve.

        Returns:
            The value associated with the key, if it's present.

        Raises:
            "KeyError" if the key isn't present.
        """
        return self._dict[key]

    @always_inline("nodebug")
    fn __setitem__(inout self, key: Self.key_type, value: V):
        """Set a value in the keyword dictionary by key.

        Args:
            key: The key to associate with the specified value.
            value: The data to store in the dictionary.
        """
        self._dict[key] = value

    @always_inline("nodebug")
    fn __contains__(self, key: Self.key_type) -> Bool:
        """Check if a given key is in the keyword dictionary or not.

        Args:
            key: The key to check.

        Returns:
            True if there key exists in the keyword dictionary, False
            otherwise.
        """
        return key in self._dict

    @always_inline("nodebug")
    fn __len__(self) -> Int:
        """The number of elements currenly stored in the keyword dictionary."""
        return len(self._dict)

    @always_inline("nodebug")
    fn find(self, key: Self.key_type) -> Optional[V]:
        """Find a value in the keyword dictionary by key.

        Args:
            key: The key to search for in the dictionary.

        Returns:
            An optional value containing a copy of the value if it was present,
            otherwise an empty Optional.
        """
        return self._dict.find(key)

    @always_inline("nodebug")
    fn pop(
        inout self, key: self.key_type, owned default: Optional[V] = None
    ) raises -> V:
        """Remove a value from the keyword dictionary by key.

        Args:
            key: The key to remove from the dictionary.
            default: Optionally provide a default value to return if the key
                was not found instead of raising.

        Returns:
            The value associated with the key, if it was in the dictionary.
            If it wasn't, return the provided default value instead.

        Raises:
            "KeyError" if the key was not present in the dictionary and no
            default value was provided.
        """
        return self._dict.pop(key, default^)

    fn __iter__(
        self: Reference[Self, _, _]
    ) -> _DictKeyIter[Self.key_type, V, self.is_mutable, self.lifetime]:
        """Iterate over the keyword dict's keys as immutable references.

        Returns:
            An iterator of immutable references to the dictionary keys.
        """
        # TODO(#36448): Use this instead of the current workaround
        # return self._dict.__iter__()
        return _DictKeyIter(_DictEntryIter(0, 0, self[]._dict))

    fn keys(
        self: Reference[Self, _, _],
    ) -> _DictKeyIter[Self.key_type, V, self.is_mutable, self.lifetime]:
        """Iterate over the keyword dict's keys as immutable references.

        Returns:
            An iterator of immutable references to the dictionary keys.
        """
        # TODO(#36448): Use this instead of the current workaround
        # return self._dict.keys()
        return Self.__iter__(self)

    fn values(
        self: Reference[Self, _, _],
    ) -> _DictValueIter[Self.key_type, V, self.is_mutable, self.lifetime]:
        """Iterate over the keyword dict's values as references.

        Returns:
            An iterator of references to the dictionary values.
        """
        # TODO(#36448): Use this instead of the current workaround
        # return self._dict.values()
        return _DictValueIter(_DictEntryIter(0, 0, self[]._dict))

    fn items(
        self: Reference[Self, _, _]
    ) -> _DictEntryIter[Self.key_type, V, self.is_mutable, self.lifetime]:
        """Iterate over the keyword dictionary's entries as immutable references.

        These can't yet be unpacked like Python dict items, but you can
        access the key and value as attributes ie.

        ```mojo
        for e in dict.items():
            print(e[].key, e[].value)
        ```

        Returns:
            An iterator of immutable references to the dictionary entries.
        """

        # TODO(#36448): Use this instead of the current workaround
        # return self[]._dict.items()
        return _DictEntryIter(0, 0, self[]._dict)

    @always_inline("nodebug")
    fn _insert(inout self, owned key: Self.key_type, owned value: V):
        self._dict._insert(key^, value^)

    @always_inline("nodebug")
    fn _insert(inout self, key: StringLiteral, owned value: V):
        self._insert(String(key), value^)<|MERGE_RESOLUTION|>--- conflicted
+++ resolved
@@ -671,18 +671,9 @@
         """
         return Self.__iter__(self)
 
-<<<<<<< HEAD
-    fn values[
-        mutability: __mlir_type.`i1`,
-        self_life: AnyLifetime[mutability].type,
-    ](
-        self: Reference[Self, mutability, self_life]._mlir_type,
-    ) -> _DictValueIter[K, V, mutability, self_life]:
-=======
     fn values(
         self: Reference[Self, _, _]
     ) -> _DictValueIter[K, V, self.is_mutable, self.lifetime]:
->>>>>>> 80f07740
         """Iterate over the dict's values as references.
 
         Returns:

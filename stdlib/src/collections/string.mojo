--- conflicted
+++ resolved
@@ -1480,17 +1480,11 @@
         Returns:
             A contiguous slice pointing to bytes.
 
-<<<<<<< HEAD
         Notes:
             This does not include the trailing null terminator.
         """
         return Span[Byte, origin](
-            unsafe_ptr=self.unsafe_ptr(), len=self.byte_length()
-=======
-        # Does NOT include the NUL terminator.
-        return Span[Byte, __origin_of(self)](
-            ptr=self._buffer.unsafe_ptr(), length=self.byte_length()
->>>>>>> 23784abe
+            ptr=self.unsafe_ptr(), length=self.byte_length()
         )
 
     @always_inline

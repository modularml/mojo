# ===----------------------------------------------------------------------=== #
# Copyright (c) 2024, Modular Inc. All rights reserved.
#
# Licensed under the Apache License v2.0 with LLVM Exceptions:
# https://llvm.org/LICENSE.txt
#
# Unless required by applicable law or agreed to in writing, software
# distributed under the License is distributed on an "AS IS" BASIS,
# WITHOUT WARRANTIES OR CONDITIONS OF ANY KIND, either express or implied.
# See the License for the specific language governing permissions and
# limitations under the License.
# ===----------------------------------------------------------------------=== #
"""Implements basic object methods for working with strings.

These are Mojo built-ins, so you don't need to import them.
"""

from collections import KeyElement, List, Optional
from collections._index_normalization import normalize_index
from hashlib._hasher import _HashableWithHasher, _Hasher
from sys import bitwidthof, llvm_intrinsic
<<<<<<< HEAD
from sys.ffi import c_char, OpaquePointer
from utils import StaticString, write_args
from builtin.builtin_list import _lit_mut_cast
=======
from sys.ffi import c_char
from sys.intrinsics import _type_is_eq
>>>>>>> ec3dad7a

from bit import count_leading_zeros
from memory import UnsafePointer, memcmp, memcpy
from python import PythonObject

<<<<<<< HEAD
from sys.intrinsics import _type_is_eq
from hashlib._hasher import _HashableWithHasher, _Hasher

from utils import IndexList, StringRef, Variant
from utils.span import Span
from utils.write import Writer, Writable
from utils.string_slice import (
    StringSlice,
    Stringlike,
    _utf8_byte_type,
    _StringSliceIter,
    _unicode_codepoint_utf8_byte_length,
=======
from utils import (
    IndexList,
    Span,
    StaticString,
    StringRef,
    StringSlice,
    Variant,
    Writable,
    Writer,
    write_args,
)
from utils._unicode import (
    is_lowercase,
    is_uppercase,
    to_lowercase,
    to_uppercase,
)
from utils.format import _CurlyEntryFormattable, _FormatCurlyEntry
from utils.string_slice import (
>>>>>>> ec3dad7a
    _shift_unicode_to_utf8,
    _StringSliceIter,
    _to_string_list,
<<<<<<< HEAD
    _utf8_first_byte_sequence_length,
    _split,
=======
    _unicode_codepoint_utf8_byte_length,
    _utf8_byte_type,
>>>>>>> ec3dad7a
)

# ===----------------------------------------------------------------------=== #
# ord
# ===----------------------------------------------------------------------=== #


fn ord(s: String) -> Int:
    """Returns an integer that represents the given one-character string.

    Given a string representing one character, return an integer
    representing the code point of that character. For example, `ord("a")`
    returns the integer `97`. This is the inverse of the `chr()` function.

    Args:
        s: The input string slice, which must contain only a single character.

    Returns:
        An integer representing the code point of the given character.
    """
    return ord(s.as_string_slice())


fn ord(s: StringSlice) -> Int:
    """Returns an integer that represents the given one-character string.

    Given a string representing one character, return an integer
    representing the code point of that character. For example, `ord("a")`
    returns the integer `97`. This is the inverse of the `chr()` function.

    Args:
        s: The input string, which must contain only a single character.

    Returns:
        An integer representing the code point of the given character.
    """
    # UTF-8 to Unicode conversion:              (represented as UInt32 BE)
    # 1: 0aaaaaaa                            -> 00000000 00000000 00000000 0aaaaaaa     a
    # 2: 110aaaaa 10bbbbbb                   -> 00000000 00000000 00000aaa aabbbbbb     a << 6  | b
    # 3: 1110aaaa 10bbbbbb 10cccccc          -> 00000000 00000000 aaaabbbb bbcccccc     a << 12 | b << 6  | c
    # 4: 11110aaa 10bbbbbb 10cccccc 10dddddd -> 00000000 000aaabb bbbbcccc ccdddddd     a << 18 | b << 12 | c << 6 | d
    var p = s.unsafe_ptr()
    var b1 = p[]
    if (b1 >> 7) == 0:  # This is 1 byte ASCII char
        debug_assert(s.byte_length() == 1, "input string length must be 1")
        return int(b1)
    var num_bytes = count_leading_zeros(~b1)
    debug_assert(
        s.byte_length() == int(num_bytes), "input string must be one character"
    )
    debug_assert(
        1 < int(num_bytes) < 5, "invalid UTF-8 byte ", b1, " at index 0"
    )
    var shift = int((6 * (num_bytes - 1)))
    var b1_mask = 0b11111111 >> (num_bytes + 1)
    var result = int(b1 & b1_mask) << shift
    for i in range(1, num_bytes):
        p += 1
        debug_assert(
            p[] >> 6 == 0b00000010, "invalid UTF-8 byte ", b1, " at index ", i
        )
        shift -= 6
        result |= int(p[] & 0b00111111) << shift
    return result


# ===----------------------------------------------------------------------=== #
# chr
# ===----------------------------------------------------------------------=== #


fn chr(c: Int) -> String:
    """Returns a String based on the given Unicode code point. This is the
    inverse of the `ord()` function.

    Args:
        c: An integer that represents a code point.

    Returns:
        A string containing a single character based on the given code point.

    Examples:
    ```mojo
    print(chr(97)) # "a"
    print(chr(8364)) # "€"
    ```
    .
    """

    if c < 0b1000_0000:  # 1 byte ASCII char
        return String(String._buffer_type(c, 0))

    var num_bytes = _unicode_codepoint_utf8_byte_length(c)
    var p = UnsafePointer[UInt8].alloc(num_bytes + 1)
    _shift_unicode_to_utf8(p, c, num_bytes)
    # TODO: decide whether to use replacement char (�) or raise ValueError
    # if not _is_valid_utf8(p, num_bytes):
    #     debug_assert(False, "Invalid Unicode code point")
    #     p.free()
    #     return chr(0xFFFD)
    p[num_bytes] = 0
    return String(ptr=p, length=num_bytes + 1)


# ===----------------------------------------------------------------------=== #
# ascii
# ===----------------------------------------------------------------------=== #


fn _chr_ascii(c: UInt8) -> String:
    """Returns a string based on the given ASCII code point.

    Args:
        c: An integer that represents a code point.

    Returns:
        A string containing a single character based on the given code point.
    """
    return String(String._buffer_type(c, 0))


fn _repr_ascii(c: UInt8) -> String:
    """Returns a printable representation of the given ASCII code point.

    Args:
        c: An integer that represents a code point.

    Returns:
        A string containing a representation of the given code point.
    """
    alias ord_tab = ord("\t")
    alias ord_new_line = ord("\n")
    alias ord_carriage_return = ord("\r")
    alias ord_back_slash = ord("\\")

    if c == ord_back_slash:
        return r"\\"
    elif isprintable(c):
        return _chr_ascii(c)
    elif c == ord_tab:
        return r"\t"
    elif c == ord_new_line:
        return r"\n"
    elif c == ord_carriage_return:
        return r"\r"
    else:
        var uc = c.cast[DType.uint8]()
        if uc < 16:
            return hex(uc, prefix=r"\x0")
        else:
            return hex(uc, prefix=r"\x")


@always_inline
fn ascii(value: String) -> String:
    """Get the ASCII representation of the object.

    Args:
        value: The object to get the ASCII representation of.

    Returns:
        A string containing the ASCII representation of the object.
    """
    alias ord_squote = ord("'")
    var result = String()
    var use_dquote = False

    for idx in range(len(value._buffer) - 1):
        var char = value._buffer[idx]
        result += _repr_ascii(char)
        use_dquote = use_dquote or (char == ord_squote)

    if use_dquote:
        return '"' + result + '"'
    else:
        return "'" + result + "'"


# ===----------------------------------------------------------------------=== #
# strtol
# ===----------------------------------------------------------------------=== #


fn _atol(str_slice: StringSlice, base: Int = 10) raises -> Int:
    """Implementation of `atol` for StringSlice inputs.

    Please see its docstring for details.
    """
    if (base != 0) and (base < 2 or base > 36):
        raise Error("Base must be >= 2 and <= 36, or 0.")
    if not str_slice:
        raise Error(_str_to_base_error(base, str_slice))

    var real_base: Int
    var ord_num_max: Int

    var ord_letter_max = (-1, -1)
    var result = 0
    var is_negative: Bool = False
    var has_prefix: Bool = False
    var start: Int = 0
    var str_len = str_slice.byte_length()

    start, is_negative = _trim_and_handle_sign(str_slice, str_len)

    alias ord_0 = ord("0")
    alias ord_letter_min = (ord("a"), ord("A"))
    alias ord_underscore = ord("_")

    if base == 0:
        var real_base_new_start = _identify_base(str_slice, start)
        real_base = real_base_new_start[0]
        start = real_base_new_start[1]
        has_prefix = real_base != 10
        if real_base == -1:
            raise Error(_str_to_base_error(base, str_slice))
    else:
        start, has_prefix = _handle_base_prefix(start, str_slice, str_len, base)
        real_base = base

    if real_base <= 10:
        ord_num_max = ord(str(real_base - 1))
    else:
        ord_num_max = ord("9")
        ord_letter_max = (
            ord("a") + (real_base - 11),
            ord("A") + (real_base - 11),
        )

    var buff = str_slice.unsafe_ptr()
    var found_valid_chars_after_start = False
    var has_space_after_number = False

    # Prefixed integer literals with real_base 2, 8, 16 may begin with leading
    # underscores under the conditions they have a prefix
    var was_last_digit_underscore = not (real_base in (2, 8, 16) and has_prefix)
    for pos in range(start, str_len):
        var ord_current = int(buff[pos])
        if ord_current == ord_underscore:
            if was_last_digit_underscore:
                raise Error(_str_to_base_error(base, str_slice))
            else:
                was_last_digit_underscore = True
                continue
        else:
            was_last_digit_underscore = False
        if ord_0 <= ord_current <= ord_num_max:
            result += ord_current - ord_0
            found_valid_chars_after_start = True
        elif ord_letter_min[0] <= ord_current <= ord_letter_max[0]:
            result += ord_current - ord_letter_min[0] + 10
            found_valid_chars_after_start = True
        elif ord_letter_min[1] <= ord_current <= ord_letter_max[1]:
            result += ord_current - ord_letter_min[1] + 10
            found_valid_chars_after_start = True
        elif _isspace(ord_current):
            has_space_after_number = True
            start = pos + 1
            break
        else:
            raise Error(_str_to_base_error(base, str_slice))
        if pos + 1 < str_len and not _isspace(buff[pos + 1]):
            var nextresult = result * real_base
            if nextresult < result:
                raise Error(
                    _str_to_base_error(base, str_slice)
                    + " String expresses an integer too large to store in Int."
                )
            result = nextresult

    if was_last_digit_underscore or (not found_valid_chars_after_start):
        raise Error(_str_to_base_error(base, str_slice))

    if has_space_after_number:
        for pos in range(start, str_len):
            if not _isspace(buff[pos]):
                raise Error(_str_to_base_error(base, str_slice))
    if is_negative:
        result = -result
    return result


@always_inline
fn _trim_and_handle_sign(str_slice: StringSlice, str_len: Int) -> (Int, Bool):
    """Trims leading whitespace, handles the sign of the number in the string.

    Args:
        str_slice: A StringSlice containing the number to parse.
        str_len: The length of the string.

    Returns:
        A tuple containing:
        - The starting index of the number after whitespace and sign.
        - A boolean indicating whether the number is negative.
    """
    var buff = str_slice.unsafe_ptr()
    var start: Int = 0
    while start < str_len and _isspace(buff[start]):
        start += 1
    var p: Bool = buff[start] == ord("+")
    var n: Bool = buff[start] == ord("-")
    return start + (p or n), n


@always_inline
fn _handle_base_prefix(
    pos: Int, str_slice: StringSlice, str_len: Int, base: Int
) -> (Int, Bool):
    """Adjusts the starting position if a valid base prefix is present.

    Handles "0b"/"0B" for base 2, "0o"/"0O" for base 8, and "0x"/"0X" for base
    16. Only adjusts if the base matches the prefix.

    Args:
        pos: Current position in the string.
        str_slice: The input StringSlice.
        str_len: Length of the input string.
        base: The specified base.

    Returns:
        A tuple containing:
            - Updated position after the prefix, if applicable.
            - A boolean indicating if the prefix was valid for the given base.
    """
    var start = pos
    var buff = str_slice.unsafe_ptr()
    if start + 1 < str_len:
        var prefix_char = chr(int(buff[start + 1]))
        if buff[start] == ord("0") and (
            (base == 2 and (prefix_char == "b" or prefix_char == "B"))
            or (base == 8 and (prefix_char == "o" or prefix_char == "O"))
            or (base == 16 and (prefix_char == "x" or prefix_char == "X"))
        ):
            start += 2
    return start, start != pos


fn _str_to_base_error(base: Int, str_slice: StringSlice) -> String:
    return (
        "String is not convertible to integer with base "
        + str(base)
        + ": '"
        + str(str_slice)
        + "'"
    )


fn _identify_base(str_slice: StringSlice[_], start: Int) -> Tuple[Int, Int]:
    var length = str_slice.byte_length()
    # just 1 digit, assume base 10
    if start == (length - 1):
        return 10, start
    if str_slice[start] == "0":
        var second_digit = str_slice[start + 1]
        if second_digit == "b" or second_digit == "B":
            return 2, start + 2
        if second_digit == "o" or second_digit == "O":
            return 8, start + 2
        if second_digit == "x" or second_digit == "X":
            return 16, start + 2
        # checking for special case of all "0", "_" are also allowed
        var was_last_character_underscore = False
        for i in range(start + 1, length):
            if str_slice[i] == "_":
                if was_last_character_underscore:
                    return -1, -1
                else:
                    was_last_character_underscore = True
                    continue
            else:
                was_last_character_underscore = False
            if str_slice[i] != "0":
                return -1, -1
    elif ord("1") <= ord(str_slice[start]) <= ord("9"):
        return 10, start
    else:
        return -1, -1

    return 10, start


fn atol(str: String, base: Int = 10) raises -> Int:
    """Parses and returns the given string as an integer in the given base.

    If base is set to 0, the string is parsed as an Integer literal, with the
    following considerations:
    - '0b' or '0B' prefix indicates binary (base 2)
    - '0o' or '0O' prefix indicates octal (base 8)
    - '0x' or '0X' prefix indicates hexadecimal (base 16)
    - Without a prefix, it's treated as decimal (base 10)

    Args:
        str: A string to be parsed as an integer in the given base.
        base: Base used for conversion, value must be between 2 and 36, or 0.

    Returns:
        An integer value that represents the string.

    Raises:
        If the given string cannot be parsed as an integer value or if an
        incorrect base is provided.

    Examples:
        >>> atol("32")
        32
        >>> atol("FF", 16)
        255
        >>> atol("0xFF", 0)
        255
        >>> atol("0b1010", 0)
        10

    Notes:
        This follows [Python's integer literals](
        https://docs.python.org/3/reference/lexical_analysis.html#integers).
    """
    return _atol(str.as_string_slice(), base)


fn _atof_error(str_ref: StringSlice[_]) -> Error:
    return Error("String is not convertible to float: '" + str(str_ref) + "'")


fn _atof(str_ref: StringSlice[_]) raises -> Float64:
    """Implementation of `atof` for StringRef inputs.

    Please see its docstring for details.
    """
    if not str_ref:
        raise _atof_error(str_ref)

    var result: Float64 = 0.0
    var exponent: Int = 0
    var sign: Int = 1

    alias ord_0 = UInt8(ord("0"))
    alias ord_9 = UInt8(ord("9"))
    alias ord_dot = UInt8(ord("."))
    alias ord_plus = UInt8(ord("+"))
    alias ord_minus = UInt8(ord("-"))
    alias ord_f = UInt8(ord("f"))
    alias ord_F = UInt8(ord("F"))
    alias ord_e = UInt8(ord("e"))
    alias ord_E = UInt8(ord("E"))

    var start: Int = 0
    var str_ref_strip = str_ref.strip()
    var str_len = len(str_ref_strip)
    var buff = str_ref_strip.unsafe_ptr()

    # check sign, inf, nan
    if buff[start] == ord_plus:
        start += 1
    elif buff[start] == ord_minus:
        start += 1
        sign = -1
    if (str_len - start) >= 3:
        if StringRef(buff + start, 3) == "nan":
            return FloatLiteral.nan
        if StringRef(buff + start, 3) == "inf":
            return FloatLiteral.infinity * sign
    # read before dot
    for pos in range(start, str_len):
        if ord_0 <= buff[pos] <= ord_9:
            result = result * 10.0 + int(buff[pos] - ord_0)
            start += 1
        else:
            break
    # if dot -> read after dot
    if buff[start] == ord_dot:
        start += 1
        for pos in range(start, str_len):
            if ord_0 <= buff[pos] <= ord_9:
                result = result * 10.0 + int(buff[pos] - ord_0)
                exponent -= 1
            else:
                break
            start += 1
    # if e/E -> read scientific notation
    if buff[start] == ord_e or buff[start] == ord_E:
        start += 1
        var sign: Int = 1
        var shift: Int = 0
        var has_number: Bool = False
        for pos in range(start, str_len):
            if buff[start] == ord_plus:
                pass
            elif buff[pos] == ord_minus:
                sign = -1
            elif ord_0 <= buff[start] <= ord_9:
                has_number = True
                shift = shift * 10 + int(buff[pos] - ord_0)
            else:
                break
            start += 1
        exponent += sign * shift
        if not has_number:
            raise _atof_error(str_ref)
    # check for f/F at the end
    if buff[start] == ord_f or buff[start] == ord_F:
        start += 1
    # check if string got fully parsed
    if start != str_len:
        raise _atof_error(str_ref)
    # apply shift
    # NOTE: Instead of `var result *= 10.0 ** exponent`, we calculate a positive
    # integer factor as shift and multiply or divide by it based on the shift
    # direction. This allows for better precision.
    # TODO: investigate if there is a floating point arithmetic problem.
    var shift: Int = 10 ** abs(exponent)
    if exponent > 0:
        result *= shift
    if exponent < 0:
        result /= shift
    # apply sign
    return result * sign


fn atof(str: String) raises -> Float64:
    """Parses the given string as a floating point and returns that value.

    For example, `atof("2.25")` returns `2.25`.

    Raises:
        If the given string cannot be parsed as an floating point value, for
        example in `atof("hi")`.

    Args:
        str: A string to be parsed as a floating point.

    Returns:
        An floating point value that represents the string, or otherwise raises.
    """
    return _atof(str.as_string_slice())


# ===----------------------------------------------------------------------=== #
# isdigit
# ===----------------------------------------------------------------------=== #


fn isdigit(c: UInt8) -> Bool:
    """Determines whether the given character is a digit [0-9].

    Args:
        c: The character to check.

    Returns:
        True if the character is a digit.
    """
    alias ord_0 = ord("0")
    alias ord_9 = ord("9")
    return ord_0 <= int(c) <= ord_9


# ===----------------------------------------------------------------------=== #
# isupper
# ===----------------------------------------------------------------------=== #


fn isupper(c: UInt8) -> Bool:
    """Determines whether the given character is an uppercase character.

    This currently only respects the default "C" locale, i.e. returns True iff
    the character specified is one of "ABCDEFGHIJKLMNOPQRSTUVWXYZ".

    Args:
        c: The character to check.

    Returns:
        True if the character is uppercase.
    """
    return _is_ascii_uppercase(c)


fn _is_ascii_uppercase(c: UInt8) -> Bool:
    alias ord_a = ord("A")
    alias ord_z = ord("Z")
    return ord_a <= int(c) <= ord_z


# ===----------------------------------------------------------------------=== #
# islower
# ===----------------------------------------------------------------------=== #


fn islower(c: UInt8) -> Bool:
    """Determines whether the given character is an lowercase character.

    This currently only respects the default "C" locale, i.e. returns True iff
    the character specified is one of "abcdefghijklmnopqrstuvwxyz".

    Args:
        c: The character to check.

    Returns:
        True if the character is lowercase.
    """
    return _is_ascii_lowercase(c)


fn _is_ascii_lowercase(c: UInt8) -> Bool:
    alias ord_a = ord("a")
    alias ord_z = ord("z")
    return ord_a <= int(c) <= ord_z


# ===----------------------------------------------------------------------=== #
# _isspace
# ===----------------------------------------------------------------------=== #


fn _isspace(c: String) -> Bool:
    """Determines whether the given character is a whitespace character.

    This only respects the default "C" locale, i.e. returns True only if the
    character specified is one of " \\t\\n\\v\\f\\r". For semantics similar
    to Python, use `String.isspace()`.

    Args:
        c: The character to check.

    Returns:
        True iff the character is one of the whitespace characters listed above.
    """
    return _isspace(ord(c))


fn _isspace(c: UInt8) -> Bool:
    """Determines whether the given character is a whitespace character.

    This only respects the default "C" locale, i.e. returns True only if the
    character specified is one of " \\t\\n\\v\\f\\r". For semantics similar
    to Python, use `String.isspace()`.

    Args:
        c: The character to check.

    Returns:
        True iff the character is one of the whitespace characters listed above.
    """

    # NOTE: a global LUT doesn't work at compile time so we can't use it here.
    alias ` ` = UInt8(ord(" "))
    alias `\t` = UInt8(ord("\t"))
    alias `\n` = UInt8(ord("\n"))
    alias `\r` = UInt8(ord("\r"))
    alias `\f` = UInt8(ord("\f"))
    alias `\v` = UInt8(ord("\v"))
    alias `\x1c` = UInt8(ord("\x1c"))
    alias `\x1d` = UInt8(ord("\x1d"))
    alias `\x1e` = UInt8(ord("\x1e"))

    # This compiles to something very clever that's even faster than a LUT.
    return (
        c == ` `
        or c == `\t`
        or c == `\n`
        or c == `\r`
        or c == `\f`
        or c == `\v`
        or c == `\x1c`
        or c == `\x1d`
        or c == `\x1e`
    )


# ===----------------------------------------------------------------------=== #
# isprintable
# ===----------------------------------------------------------------------=== #


fn isprintable(c: UInt8) -> Bool:
    """Determines whether the given character is a printable character.

    Args:
        c: The character to check.

    Returns:
        True if the character is a printable character, otherwise False.
    """
    alias ord_space = ord(" ")
    alias ord_tilde = ord("~")
    return ord_space <= int(c) <= ord_tilde


# ===----------------------------------------------------------------------=== #
# String
# ===----------------------------------------------------------------------=== #


@value
struct String(
    Sized,
    Stringable,
    AsBytes,
    Representable,
    IntableRaising,
    KeyElement,
    Comparable,
    Boolable,
    Writable,
    Writer,
    CollectionElementNew,
    FloatableRaising,
    _HashableWithHasher,
    Stringlike,
):
    """Represents a mutable string."""

    # Fields
    alias _buffer_type = List[UInt8, hint_trivial_type=True]
    var _buffer: Self._buffer_type
    """The underlying storage for the string."""

    """ Useful string aliases. """
    alias ASCII_LOWERCASE = String("abcdefghijklmnopqrstuvwxyz")
    alias ASCII_UPPERCASE = String("ABCDEFGHIJKLMNOPQRSTUVWXYZ")
    alias ASCII_LETTERS = String.ASCII_LOWERCASE + String.ASCII_UPPERCASE
    alias DIGITS = String("0123456789")
    alias HEX_DIGITS = String.DIGITS + String("abcdef") + String("ABCDEF")
    alias OCT_DIGITS = String("01234567")
    alias PUNCTUATION = String("""!"#$%&'()*+,-./:;<=>?@[\\]^_`{|}~""")
    alias PRINTABLE = (
        String.DIGITS
        + String.ASCII_LETTERS
        + String.PUNCTUATION
        + " \t\n\r\v\f"  # single byte utf8 whitespaces
    )

    # ===------------------------------------------------------------------=== #
    # Life cycle methods
    # ===------------------------------------------------------------------=== #

    @always_inline
    @implicit
    fn __init__(out self, owned impl: List[UInt8, *_]):
        """Construct a string from a buffer of bytes.

        The buffer must be terminated with a null byte:

        ```mojo
        var buf = List[UInt8]()
        buf.append(ord('H'))
        buf.append(ord('i'))
        buf.append(0)
        var hi = String(buf)
        ```

        Args:
            impl: The buffer.
        """
        debug_assert(
            len(impl) > 0 and impl[-1] == 0,
            "expected last element of String buffer to be null terminator",
        )
        # We make a backup because steal_data() will clear size and capacity.
        var size = impl.size
        debug_assert(
            impl[size - 1] == 0,
            "expected last element of String buffer to be null terminator",
        )
        var capacity = impl.capacity
        self._buffer = Self._buffer_type(
            ptr=impl.steal_data(), length=size, capacity=capacity
        )

    @always_inline
    fn __init__(out self):
        """Construct an uninitialized string."""
        self._buffer = Self._buffer_type()

    @always_inline
    fn __init__(out self, *, capacity: Int):
        """Construct an uninitialized string with the given capacity.

        Args:
            capacity: The capacity of the string.
        """
        self._buffer = Self._buffer_type(capacity=capacity)

    fn __init__(out self, *, other: Self):
        """Explicitly copy the provided value.

        Args:
            other: The value to copy.
        """
        self.__copyinit__(other)

    @implicit
    fn __init__(out self, str: StringRef):
        """Construct a string from a StringRef object.

        Args:
            str: The StringRef from which to construct this string object.
        """
        var length = len(str)
        var buffer = Self._buffer_type()
        # +1 for null terminator, initialized to 0
        buffer.resize(length + 1, 0)
        memcpy(dest=buffer.data, src=str.data, count=length)
        self = Self(buffer^)

    @implicit
    fn __init__(out self, str_slice: StringSlice):
        """Construct a string from a string slice.

        This will allocate a new string that copies the string contents from
        the provided string slice `str_slice`.

        Args:
            str_slice: The string slice from which to construct this string.
        """

        var length = str_slice.byte_length()
        var buffer = Self._buffer_type(capacity=length + 1)
        var ptr = buffer.unsafe_ptr()
        memcpy(ptr, str_slice.unsafe_ptr(), length)
        buffer.size = length + 1
        ptr[length] = 0
        self = Self(buffer^)

    @always_inline
    @implicit
    fn __init__(out self, literal: StringLiteral):
        """Constructs a String value given a constant string.

        Args:
            literal: The input constant string.
        """
        self = literal.__str__()

    @always_inline
    fn __init__(out self, *, ptr: UnsafePointer[Byte], length: Int):
        """Creates a string from the buffer. Note that the string now owns
        the buffer.

        The buffer must be terminated with a null byte.

        Args:
            ptr: The pointer to the buffer.
            length: The length of the buffer, including the null terminator.
        """
        # we don't know the capacity of ptr, but we'll assume it's the same or
        # larger than len
        self = Self(Self._buffer_type(ptr=ptr, length=length, capacity=length))

    # ===------------------------------------------------------------------=== #
    # Factory dunders
    # ===------------------------------------------------------------------=== #

<<<<<<< HEAD
    fn write_bytes(inout self, bytes: Span[Byte, _]):
=======
    fn write_bytes(mut self, bytes: Span[Byte, _]):
>>>>>>> ec3dad7a
        """Write a byte span to this String.

        Args:
            bytes: The byte span to write to this String. Must NOT be
                null terminated.
        """
        self._iadd[False](bytes)

    fn write[*Ts: Writable](mut self, *args: *Ts):
        """Write a sequence of Writable arguments to the provided Writer.

        Parameters:
            Ts: Types of the provided argument sequence.

        Args:
            args: Sequence of arguments to write to this Writer.
        """

        @parameter
        fn write_arg[T: Writable](arg: T):
            arg.write_to(self)

        args.each[write_arg]()

    @staticmethod
    @no_inline
    fn write[
        *Ts: Writable
    ](*args: *Ts, sep: StaticString = "", end: StaticString = "") -> Self:
        """
        Construct a string by concatenating a sequence of Writable arguments.

        Args:
            args: A sequence of Writable arguments.
            sep: The separator used between elements.
            end: The String to write after printing the elements.

        Parameters:
            Ts: The types of the arguments to format. Each type must be satisfy
                `Writable`.

        Returns:
            A string formed by formatting the argument sequence.

        Examples:

        Construct a String from several `Writable` arguments:

        ```mojo
        var string = String.write(1, ", ", 2.0, ", ", "three")
        print(string) # "1, 2.0, three"
        %# from testing import assert_equal
        %# assert_equal(string, "1, 2.0, three")
        ```
        .
        """
        var output = String()
        write_args(output, args, sep=sep, end=end)
        return output^

    @staticmethod
    @no_inline
    fn write[
        *Ts: Writable
    ](
        args: VariadicPack[_, Writable, *Ts],
        sep: StaticString = "",
        end: StaticString = "",
    ) -> Self:
        """
        Construct a string by passing a variadic pack.

        Args:
            args: A VariadicPack of Writable arguments.
            sep: The separator used between elements.
            end: The String to write after printing the elements.

        Parameters:
            Ts: The types of the arguments to format. Each type must be satisfy
                `Writable`.

        Returns:
            A string formed by formatting the VariadicPack.

        Examples:

        ```mojo
        fn variadic_pack_to_string[
            *Ts: Writable,
        ](*args: *Ts) -> String:
            return String.write(args)

        string = variadic_pack_to_string(1, ", ", 2.0, ", ", "three")
        %# from testing import assert_equal
        %# assert_equal(string, "1, 2.0, three")
        ```
        .
        """
        var output = String()
        write_args(output, args, sep=sep, end=end)
        return output^

    @staticmethod
    @always_inline
    fn _from_bytes(owned buff: UnsafePointer[UInt8]) -> String:
        """Construct a string from a sequence of bytes.

        This does no validation that the given bytes are valid in any specific
        String encoding.

        Args:
            buff: The buffer. This should have an existing terminator.
        """

        return String(ptr=buff, length=len(StringRef(ptr=buff)) + 1)

    @staticmethod
    fn _from_bytes(owned buff: Self._buffer_type) -> String:
        """Construct a string from a sequence of bytes.

        This does no validation that the given bytes are valid in any specific
        String encoding.

        Args:
            buff: The buffer.
        """

        # If a terminator does not already exist, then add it.
        if buff[-1]:
            buff.append(0)

        return String(buff^)

    # ===------------------------------------------------------------------=== #
    # Operator dunders
    # ===------------------------------------------------------------------=== #

    fn __getitem__[IndexerType: Indexer](self, idx: IndexerType) -> String:
        """Gets the character at the specified position.

        Parameters:
            IndexerType: The inferred type of an indexer argument.

        Args:
            idx: The index value.

        Returns:
            A new string containing the character at the specified position.
        """
        # TODO(#933): implement this for unicode when we support llvm intrinsic evaluation at compile time
        var normalized_idx = normalize_index["String"](idx, self)
        var buf = Self._buffer_type(capacity=1)
        buf.append(self._buffer[normalized_idx])
        buf.append(0)
        return String(buf^)

    fn __getitem__(self, span: Slice) -> String:
        """Gets the sequence of characters at the specified positions.

        Args:
            span: A slice that specifies positions of the new substring.

        Returns:
            A new string containing the string at the specified positions.
        """
        var start: Int
        var end: Int
        var step: Int
        # TODO(#933): implement this for unicode when we support llvm intrinsic evaluation at compile time

        start, end, step = span.indices(self.byte_length())
        var r = range(start, end, step)
        if step == 1:
            return StringRef(self._buffer.data + start, len(r))

        var buffer = Self._buffer_type()
        var result_len = len(r)
        buffer.resize(result_len + 1, 0)
        var ptr = self.unsafe_ptr()
        for i in range(result_len):
            buffer[i] = ptr[r[i]]
        buffer[result_len] = 0
        return Self(buffer^)

    @always_inline
    fn __eq__(self, other: String) -> Bool:
        """Compares two Strings if they have the same values.

        Args:
            other: The rhs of the operation.

        Returns:
            True if the Strings are equal and False otherwise.
        """
        if not self and not other:
            return True
        if len(self) != len(other):
            return False
        # same pointer and length, so equal
        if self.unsafe_ptr() == other.unsafe_ptr():
            return True
        for i in range(len(self)):
            if self.unsafe_ptr()[i] != other.unsafe_ptr()[i]:
                return False
        return True

    @always_inline
    fn __ne__(self, other: String) -> Bool:
        """Compares two Strings if they do not have the same values.

        Args:
            other: The rhs of the operation.

        Returns:
            True if the Strings are not equal and False otherwise.
        """
        return not (self == other)

    @always_inline
    fn __lt__(self, rhs: String) -> Bool:
        """Compare this String to the RHS using LT comparison.

        Args:
            rhs: The other String to compare against.

        Returns:
            True if this String is strictly less than the RHS String and False
            otherwise.
        """
        return self.as_string_slice() < rhs.as_string_slice()

    @always_inline
    fn __le__(self, rhs: String) -> Bool:
        """Compare this String to the RHS using LE comparison.

        Args:
            rhs: The other String to compare against.

        Returns:
            True iff this String is less than or equal to the RHS String.
        """
        return not (rhs < self)

    @always_inline
    fn __gt__(self, rhs: String) -> Bool:
        """Compare this String to the RHS using GT comparison.

        Args:
            rhs: The other String to compare against.

        Returns:
            True iff this String is strictly greater than the RHS String.
        """
        return rhs < self

    @always_inline
    fn __ge__(self, rhs: String) -> Bool:
        """Compare this String to the RHS using GE comparison.

        Args:
            rhs: The other String to compare against.

        Returns:
            True iff this String is greater than or equal to the RHS String.
        """
        return not (self < rhs)

    @staticmethod
    fn _add[rhs_has_null: Bool](lhs: Span[Byte], rhs: Span[Byte]) -> String:
        var lhs_len = len(lhs)
        var rhs_len = len(rhs)
        var lhs_ptr = lhs.unsafe_ptr()
        var rhs_ptr = rhs.unsafe_ptr()
        alias S = StringSlice[ImmutableAnyOrigin]
        if lhs_len == 0:
            return String(S(ptr=rhs_ptr, length=rhs_len))
        elif rhs_len == 0:
            return String(S(ptr=lhs_ptr, length=lhs_len))
        var sum_len = lhs_len + rhs_len
        var buffer = Self._buffer_type(capacity=sum_len + 1)
        var ptr = buffer.unsafe_ptr()
        memcpy(ptr, lhs_ptr, lhs_len)
        memcpy(ptr + lhs_len, rhs_ptr, rhs_len + int(rhs_has_null))
        buffer.size = sum_len + 1

        @parameter
        if not rhs_has_null:
            ptr[sum_len] = 0
        return Self(buffer^)

    @always_inline
    fn __add__(self, other: String) -> String:
        """Creates a string by appending another string at the end.

        Args:
            other: The string to append.

        Returns:
            The new constructed string.
        """
        return Self._add[True](self.as_bytes(), other.as_bytes())

    @always_inline
    fn __add__(self, other: StringLiteral) -> String:
        """Creates a string by appending a string literal at the end.

        Args:
            other: The string literal to append.

        Returns:
            The new constructed string.
        """
        return Self._add[False](self.as_bytes(), other.as_bytes())

    @always_inline
    fn __add__(self, other: StringSlice) -> String:
        """Creates a string by appending a string slice at the end.

        Args:
            other: The string slice to append.

        Returns:
            The new constructed string.
        """
        return Self._add[False](self.as_bytes(), other.as_bytes())

    @always_inline
    fn __radd__(self, other: String) -> String:
        """Creates a string by prepending another string to the start.

        Args:
            other: The string to prepend.

        Returns:
            The new constructed string.
        """
        return Self._add[True](other.as_bytes(), self.as_bytes())

    @always_inline
    fn __radd__(self, other: StringLiteral) -> String:
        """Creates a string by prepending another string literal to the start.

        Args:
            other: The string to prepend.

        Returns:
            The new constructed string.
        """
        return Self._add[True](other.as_bytes(), self.as_bytes())

    @always_inline
    fn __radd__(self, other: StringSlice) -> String:
        """Creates a string by prepending another string slice to the start.

        Args:
            other: The string to prepend.

        Returns:
            The new constructed string.
        """
        return Self._add[True](other.as_bytes(), self.as_bytes())

    fn _iadd[has_null: Bool](mut self, other: Span[Byte]):
        var s_len = self.byte_length()
        var o_len = len(other)
        var o_ptr = other.unsafe_ptr()
        if s_len == 0:
            alias S = StringSlice[ImmutableAnyOrigin]
            self = String(S(ptr=o_ptr, length=o_len))
            return
        elif o_len == 0:
            return
        var sum_len = s_len + o_len
        self._buffer.reserve(sum_len + 1)
        var s_ptr = self.unsafe_ptr()
        memcpy(s_ptr + s_len, o_ptr, o_len + int(has_null))
        self._buffer.size = sum_len + 1

        @parameter
        if not has_null:
            s_ptr[sum_len] = 0

    @always_inline
    fn __iadd__(mut self, other: String):
        """Appends another string to this string.

        Args:
            other: The string to append.
        """
        self._iadd[True](other.as_bytes())

    @always_inline
    fn __iadd__(mut self, other: StringLiteral):
        """Appends another string literal to this string.

        Args:
            other: The string to append.
        """
        self._iadd[False](other.as_bytes())

    @always_inline
    fn __iadd__(mut self, other: StringSlice):
        """Appends another string slice to this string.

        Args:
            other: The string to append.
        """
        self._iadd[False](other.as_bytes())

    fn __iter__(ref [_]self) -> _StringSliceIter[__origin_of(self)]:
        """Iterate over the string unicode characters.

        Returns:
            An iterator of references to the string unicode characters.
        """
        return _StringSliceIter[__origin_of(self)](
            unsafe_pointer=self.unsafe_ptr(), length=self.byte_length()
        )

    fn __reversed__(
        ref [_]self,
    ) -> _StringSliceIter[__origin_of(self), forward=False]:
        """Iterate backwards over the string unicode characters.

        Returns:
            A reversed iterator of references to the string unicode characters.
        """
        return _StringSliceIter[__origin_of(self), forward=False](
            unsafe_pointer=self.unsafe_ptr(), length=self.byte_length()
        )

    fn __iter__[
        is_mutable: Bool, origin: Origin[is_mutable].type
    ](self) -> _StringSliceIter[_lit_mut_cast[origin, is_mutable].result]:
        """Iterate over the string unicode characters.

        Parameters:
            is_mutable: Whether the result will be mutable.
            origin: The origin of the data.

        Returns:
            An iterator of references to the string unicode characters.
        """
        return _StringSliceIter[_lit_mut_cast[origin, is_mutable].result](
            unsafe_pointer=self.unsafe_ptr(), length=self.byte_length()
        )

    fn __reversed__[
        is_mutable: Bool, origin: Origin[is_mutable].type
    ](self) -> _StringSliceIter[
        _lit_mut_cast[origin, is_mutable].result, forward=False
    ]:
        """Iterate backwards over the string unicode characters.

        Parameters:
            is_mutable: Whether the result will be mutable.
            origin: The origin of the data.

        Returns:
            A reversed iterator of references to the string unicode characters.
        """
        return _StringSliceIter[
            _lit_mut_cast[origin, is_mutable].result, forward=False
        ](unsafe_pointer=self.unsafe_ptr(), length=self.byte_length())

    # ===------------------------------------------------------------------=== #
    # Trait implementations
    # ===------------------------------------------------------------------=== #

    @always_inline
    fn __bool__(self) -> Bool:
        """Checks if the string is not empty.

        Returns:
            True if the string length is greater than zero, and False otherwise.
        """
        return self.byte_length() > 0

    fn __len__(self) -> Int:
        """Gets the string length, in bytes (for now) PREFER:
        String.byte_length(), a future version will make this method return
        Unicode codepoints.

        Returns:
            The string length, in bytes (for now).
        """
        var unicode_length = self.byte_length()

        # TODO: everything uses this method assuming it's byte length
        # for i in range(unicode_length):
        #     if _utf8_byte_type(self._buffer[i]) == 1:
        #         unicode_length -= 1

        return unicode_length

    @always_inline
    fn __str__(self) -> String:
        """Gets the string itself.

        This method ensures that you can pass a `String` to a method that
        takes a `Stringable` value.

        Returns:
            The string itself.
        """
        return self

    fn __repr__(self) -> String:
        """Return a Mojo-compatible representation of the `String` instance.

        Returns:
            A new representation of the string.
        """
        var result = String()
        var use_dquote = False
        for s in self:
            use_dquote = use_dquote or (s == "'")

            if s == "\\":
                result += r"\\"
            elif s == "\t":
                result += r"\t"
            elif s == "\n":
                result += r"\n"
            elif s == "\r":
                result += r"\r"
            else:
                var codepoint = ord(s)
                if isprintable(codepoint):
                    result += s
                elif codepoint < 0x10:
                    result += hex(codepoint, prefix=r"\x0")
                elif codepoint < 0x20 or codepoint == 0x7F:
                    result += hex(codepoint, prefix=r"\x")
                else:  # multi-byte character
                    result += s

        if use_dquote:
            return '"' + result + '"'
        else:
            return "'" + result + "'"

    fn __fspath__(self) -> String:
        """Return the file system path representation (just the string itself).

        Returns:
          The file system path representation as a string.
        """
        return self

    # ===------------------------------------------------------------------=== #
    # Methods
    # ===------------------------------------------------------------------=== #

    fn write_to[W: Writer](self, mut writer: W):
        """
        Formats this string to the provided Writer.

        Parameters:
            W: A type conforming to the Writable trait.

        Args:
            writer: The object to write to.
        """

        writer.write_bytes(self.as_bytes())

    fn join(self, *elems: Int) -> String:
        """Joins the elements from the tuple using the current string as a
        delimiter.

        Args:
            elems: The input tuple.

        Returns:
            The joined string.
        """
        if len(elems) == 0:
            return ""
        var curr = str(elems[0])
        for i in range(1, len(elems)):
            curr += self + str(elems[i])
        return curr

    fn join[*Types: Writable](self, *elems: *Types) -> String:
        """Joins string elements using the current string as a delimiter.

        Parameters:
            Types: The types of the elements.

        Args:
            elems: The input values.

        Returns:
            The joined string.
        """

        var result = String()
        var is_first = True

        @parameter
        fn add_elt[T: Writable](a: T):
            if is_first:
                is_first = False
            else:
                result.write(self)
            result.write(a)

        elems.each[add_elt]()
        return result

    fn join[T: StringableCollectionElement](self, elems: List[T, *_]) -> String:
        """Joins string elements using the current string as a delimiter.

        Parameters:
            T: The types of the elements.

        Args:
            elems: The input values.

        Returns:
            The joined string.
        """

        # TODO(#3403): Simplify this when the linked conditional conformance
        # feature is added.  Runs a faster algorithm if the concrete types are
        # able to be converted to a span of bytes.
        @parameter
        if _type_is_eq[T, String]():
            return self.fast_join(rebind[List[String]](elems))
        elif _type_is_eq[T, StringLiteral]():
            return self.fast_join(rebind[List[StringLiteral]](elems))
        # FIXME(#3597): once StringSlice conforms to CollectionElement trait:
        # if _type_is_eq[T, StringSlice]():
        # return self.fast_join(rebind[List[StringSlice]](elems))
        else:
            var result: String = ""
            var is_first = True

            for e in elems:
                if is_first:
                    is_first = False
                else:
                    result += self
                result += str(e[])

            return result

    fn fast_join[
        T: BytesCollectionElement, //,
    ](self, elems: List[T, *_]) -> String:
        """Joins string elements using the current string as a delimiter.

        Parameters:
            T: The types of the elements.

        Args:
            elems: The input values.

        Returns:
            The joined string.
        """
        var n_elems = len(elems)
        if n_elems == 0:
            return String("")
        var len_self = self.byte_length()
        var len_elems = 0
        # Calculate the total size of the elements to join beforehand
        # to prevent alloc syscalls as we know the buffer size.
        # This can hugely improve the performance on large lists
        for e_ref in elems:
            len_elems += len(e_ref[].as_bytes())
        var capacity = len_self * (n_elems - 1) + len_elems
        var buf = Self._buffer_type(capacity=capacity)
        var self_ptr = self.unsafe_ptr()
        var ptr = buf.unsafe_ptr()
        var offset = 0
        var i = 0
        var is_first = True
        while i < n_elems:
            if is_first:
                is_first = False
            else:
                memcpy(dest=ptr + offset, src=self_ptr, count=len_self)
                offset += len_self
            var e = elems[i].as_bytes()
            var e_len = len(e)
            memcpy(dest=ptr + offset, src=e.unsafe_ptr(), count=e_len)
            offset += e_len
            i += 1
        buf.size = capacity
        buf.append(0)
        return String(buf^)

    fn unsafe_ptr(self) -> UnsafePointer[Byte]:
        """Retrieves a pointer to the underlying memory.

        Returns:
            The pointer to the underlying memory.
        """
        return self._buffer.data

    fn unsafe_cstr_ptr(self) -> UnsafePointer[c_char]:
        """Retrieves a C-string-compatible pointer to the underlying memory.

        The returned pointer is guaranteed to be null, or NUL terminated.

        Returns:
            The pointer to the underlying memory.
        """
        return self.unsafe_ptr().bitcast[c_char]()

    @always_inline
<<<<<<< HEAD
    fn as_bytes(ref [_]self) -> Span[Byte, __origin_of(self)]:
        """Returns a contiguous slice of bytes.
=======
    fn as_bytes(ref self) -> Span[Byte, __origin_of(self)]:
        """Returns a contiguous slice of the bytes owned by this string.
>>>>>>> ec3dad7a

        Returns:
            A contiguous slice pointing to bytes.

        Notes:
            This does not include the trailing null terminator.
        """
        return Span[Byte, __origin_of(self)](
            ptr=self.unsafe_ptr(), length=self.byte_length()
        )

    @always_inline
<<<<<<< HEAD
    fn as_string_slice(
        ref [_]self,
    ) -> StringSlice[_lit_mut_cast[__origin_of(self), False].result]:
=======
    fn as_string_slice(ref self) -> StringSlice[__origin_of(self)]:
>>>>>>> ec3dad7a
        """Returns a string slice of the data owned by this string.

        Returns:
            A string slice pointing to the data owned by this string.
        """
        return StringSlice(self)

    @always_inline
    fn byte_length(self) -> Int:
        """Get the string length in bytes.

        Returns:
            The length of this string in bytes, excluding null terminator.

        Notes:
            This does not include the trailing null terminator in the count.
        """
        var length = len(self._buffer)
        return length - int(length > 0)

    fn _steal_ptr(mut self) -> UnsafePointer[UInt8]:
        """Transfer ownership of pointer to the underlying memory.
        The caller is responsible for freeing up the memory.

        Returns:
            The pointer to the underlying memory.
        """
        var ptr = self.unsafe_ptr()
        self._buffer.data = UnsafePointer[UInt8]()
        self._buffer.size = 0
        self._buffer.capacity = 0
        return ptr

    fn count(self, substr: String) -> Int:
        """Return the number of non-overlapping occurrences of substring
        `substr` in the string.

        If sub is empty, returns the number of empty strings between characters
        which is the length of the string plus one.

        Args:
          substr: The substring to count.

        Returns:
          The number of occurrences of `substr`.
        """
        if not substr:
            return len(self) + 1

        var res = 0
        var offset = 0

        while True:
            var pos = self.find(substr, offset)
            if pos == -1:
                break
            res += 1

            offset = pos + substr.byte_length()

        return res

    fn __contains__(self, substr: String) -> Bool:
        """Returns True if the substring is contained within the current string.

        Args:
          substr: The substring to check.

        Returns:
          True if the string contains the substring.
        """
        return substr.as_string_slice() in self.as_string_slice()

    fn find[T: Stringlike, //](self, substr: T, start: Int = 0) -> Int:
        """Finds the offset of the first occurrence of `substr` starting at
        `start`. If not found, returns -1.

        Parameters:
            T: The type of the substring.

        Args:
            substr: The substring to find.
            start: The offset from which to find.

        Returns:
            The offset of `substr` relative to the beginning of the string.
        """
        return self.as_string_slice().find(substr, start)

    fn rfind(self, substr: String, start: Int = 0) -> Int:
        """Finds the offset of the last occurrence of `substr` starting at
        `start`. If not found, returns -1.

        Args:
          substr: The substring to find.
          start: The offset from which to find.

        Returns:
          The offset of `substr` relative to the beginning of the string.
        """

        return self.as_string_slice().rfind(
            substr.as_string_slice(), start=start
        )

    fn isspace(self) -> Bool:
        """Determines whether every character in the given String is a
        python whitespace String. This corresponds to Python's
        [universal separators](
            https://docs.python.org/3/library/stdtypes.html#str.splitlines)
        `" \\t\\n\\v\\f\\r\\x1c\\x1d\\x1e\\x85\\u2028\\u2029"`.

        Returns:
            True if the whole String is made up of whitespace characters
                listed above, otherwise False.
        """
        return self.as_string_slice().isspace()

    @always_inline
    fn split[T: Stringlike, //](self, sep: T, maxsplit: Int) -> List[String]:
        """Split the string by a separator.

        Parameters:
            T: The type of the separator.

        Args:
            sep: The string to split on.
            maxsplit: The maximum amount of items to split from String.

        Returns:
            A List of Strings containing the input split by the separator.

        Examples:

        ```mojo
        # Splitting with maxsplit
        _ = "1,2,3".split(",", maxsplit=1) # ['1', '2,3']
        # Splitting with starting or ending separators
        _ = ",1,2,3,".split(",", maxsplit=1) # ['', '1,2,3,']
        _ = "123".split("", maxsplit=1) # ['', '123']
        ```
        .
        """
        return _split[has_maxsplit=True, has_sep=True](self, sep, maxsplit)

    @always_inline
    fn split[T: Stringlike, //](self, sep: T) -> List[String]:
        """Split the string by a separator.

        Parameters:
            T: The type of the separator.

        Args:
            sep: The string to split on.

        Returns:
            A List of Strings containing the input split by the separator.

        Examples:

        ```mojo
        # Splitting a space
        _ = "hello world".split(" ") # ["hello", "world"]
        # Splitting adjacent separators
        _ = "hello,,world".split(",") # ["hello", "", "world"]
        # Splitting with starting or ending separators
        _ = ",1,2,3,".split(",") # ['', '1', '2', '3', '']
        _ = "123".split("") # ['', '1', '2', '3', '']
        ```
        .
        """
        return _split[has_maxsplit=False, has_sep=True](self, sep, -1)

    @always_inline
    fn split(self, *, maxsplit: Int) -> List[String]:
        """Split the string by every Whitespace separator.

        Args:
            maxsplit: The maximum amount of items to split from String.

        Returns:
            A List of Strings containing the input split by the separator.

        Examples:

        ```mojo
        # Splitting with maxsplit
        _ = "1     2  3".split(maxsplit=1) # ['1', '2  3']
        ```
        .
        """
        return _split[has_maxsplit=True, has_sep=False](self, None, maxsplit)

    @always_inline
    fn split(self, sep: NoneType = None) -> List[String]:
        """Split the string by every Whitespace separator.

        Args:
            sep: None.

        Returns:
            A List of Strings containing the input split by the separator.

        Examples:

        ```mojo
        # Splitting an empty string or filled with whitespaces
        _ = "      ".split() # []
        _ = "".split() # []
        # Splitting a string with leading, trailing, and middle whitespaces
        _ = "      hello    world     ".split() # ["hello", "world"]
        # Splitting adjacent universal newlines:
        _ = (
            "hello \\t\\n\\v\\f\\r\\x1c\\x1d\\x1e\\x85\\u2028\\u2029world"
        ).split()  # ["hello", "world"]
        ```
        .
        """
<<<<<<< HEAD
        return _split[has_maxsplit=False, has_sep=False](self, None, -1)
=======

        fn num_bytes(b: UInt8) -> Int:
            var flipped = ~b
            return int(count_leading_zeros(flipped) + (flipped >> 7))

        var output = List[String]()
        var str_byte_len = self.byte_length() - 1
        var lhs = 0
        var rhs = 0
        var items = 0
        while lhs <= str_byte_len:
            # Python adds all "whitespace chars" as one separator
            # if no separator was specified
            for s in self[lhs:]:
                if not s.isspace():
                    break
                lhs += s.byte_length()
            # if it went until the end of the String, then
            # it should be sliced up until the original
            # start of the whitespace which was already appended
            if lhs - 1 == str_byte_len:
                break
            elif lhs == str_byte_len:
                # if the last char is not whitespace
                output.append(self[str_byte_len])
                break
            rhs = lhs + num_bytes(self.unsafe_ptr()[lhs])
            for s in self[lhs + num_bytes(self.unsafe_ptr()[lhs]) :]:
                if s.isspace():
                    break
                rhs += s.byte_length()

            if maxsplit > -1:
                if items == maxsplit:
                    output.append(self[lhs:])
                    break
                items += 1

            output.append(self[lhs:rhs])
            lhs = rhs

        return output
>>>>>>> ec3dad7a

    fn splitlines(self, keepends: Bool = False) -> List[String]:
        """Split the string at line boundaries. This corresponds to Python's
        [universal newlines:](
            https://docs.python.org/3/library/stdtypes.html#str.splitlines)
        `"\\r\\n"` and `"\\t\\n\\v\\f\\r\\x1c\\x1d\\x1e\\x85\\u2028\\u2029"`.

        Args:
            keepends: If True, line breaks are kept in the resulting strings.

        Returns:
            A List of Strings containing the input split by line boundaries.
        """
        return _to_string_list(self.as_string_slice().splitlines(keepends))

    fn replace(self, old: String, new: String) -> String:
        """Return a copy of the string with all occurrences of substring `old`
        if replaced by `new`.

        Args:
            old: The substring to replace.
            new: The substring to replace with.

        Returns:
            The string where all occurrences of `old` are replaced with `new`.
        """
        if not old:
            return self._interleave(new)

        var occurrences = self.count(old)
        if occurrences == -1:
            return self

        var self_start = self.unsafe_ptr()
        var self_ptr = self.unsafe_ptr()
        var new_ptr = new.unsafe_ptr()

        var self_len = self.byte_length()
        var old_len = old.byte_length()
        var new_len = new.byte_length()

        var res = Self._buffer_type()
        res.reserve(self_len + (old_len - new_len) * occurrences + 1)

        for _ in range(occurrences):
            var curr_offset = int(self_ptr) - int(self_start)

            var idx = self.find(old, curr_offset)

            debug_assert(idx >= 0, "expected to find occurrence during find")

            # Copy preceding unchanged chars
            for _ in range(curr_offset, idx):
                res.append(self_ptr[])
                self_ptr += 1

            # Insert a copy of the new replacement string
            for i in range(new_len):
                res.append(new_ptr[i])

            self_ptr += old_len

        while True:
            var val = self_ptr[]
            if val == 0:
                break
            res.append(self_ptr[])
            self_ptr += 1

        res.append(0)
        return String(res^)

    fn strip(self, chars: String) -> String:
        """Return a copy of the string with leading and trailing characters
        removed.

        Args:
            chars: A set of characters to be removed. Defaults to whitespace.

        Returns:
            A copy of the string with no leading or trailing characters.
        """

        return self.lstrip(chars).rstrip(chars)

    fn strip(self) -> String:
        """Return a copy of the string with leading and trailing whitespaces
        removed.

        Returns:
            A copy of the string with no leading or trailing whitespaces.
        """
        return self.lstrip().rstrip()

    fn rstrip(self, chars: String) -> String:
        """Return a copy of the string with trailing characters removed.

        Args:
            chars: A set of characters to be removed. Defaults to whitespace.

        Returns:
            A copy of the string with no trailing characters.
        """

        var r_idx = self.byte_length()
        while r_idx > 0 and self[r_idx - 1] in chars:
            r_idx -= 1

        return self[:r_idx]

    fn rstrip(self) -> String:
        """Return a copy of the string with trailing whitespaces removed.

        Returns:
            A copy of the string with no trailing whitespaces.
        """
        var r_idx = self.byte_length()
        # TODO (#933): should use this once llvm intrinsics can be used at comp time
        # for s in self.__reversed__():
        #     if not s.isspace():
        #         break
        #     r_idx -= 1
        while r_idx > 0 and _isspace(self._buffer.unsafe_get(r_idx - 1)):
            r_idx -= 1
        return self[:r_idx]

    fn lstrip(self, chars: String) -> String:
        """Return a copy of the string with leading characters removed.

        Args:
            chars: A set of characters to be removed. Defaults to whitespace.

        Returns:
            A copy of the string with no leading characters.
        """

        var l_idx = 0
        while l_idx < self.byte_length() and self[l_idx] in chars:
            l_idx += 1

        return self[l_idx:]

    fn lstrip(self) -> String:
        """Return a copy of the string with leading whitespaces removed.

        Returns:
            A copy of the string with no leading whitespaces.
        """
        var l_idx = 0
        # TODO (#933): should use this once llvm intrinsics can be used at comp time
        # for s in self:
        #     if not s.isspace():
        #         break
        #     l_idx += 1
        while l_idx < self.byte_length() and _isspace(
            self._buffer.unsafe_get(l_idx)
        ):
            l_idx += 1
        return self[l_idx:]

    fn __hash__(self) -> UInt:
        """Hash the underlying buffer using builtin hash.

        Returns:
            A 64-bit hash value. This value is _not_ suitable for cryptographic
            uses. Its intended usage is for data structures. See the `hash`
            builtin documentation for more details.
        """
        return hash(self.as_string_slice())

    fn __hash__[H: _Hasher](self, mut hasher: H):
        """Updates hasher with the underlying bytes.

        Parameters:
            H: The hasher type.

        Args:
            hasher: The hasher instance.
        """
        hasher._update_with_bytes(self.unsafe_ptr(), self.byte_length())

    fn _interleave(self, val: String) -> String:
        var res = Self._buffer_type()
        var val_ptr = val.unsafe_ptr()
        var self_ptr = self.unsafe_ptr()
        res.reserve(val.byte_length() * self.byte_length() + 1)
        for i in range(self.byte_length()):
            for j in range(val.byte_length()):
                res.append(val_ptr[j])
            res.append(self_ptr[i])
        res.append(0)
        return String(res^)

    fn lower(self) -> String:
        """Returns a copy of the string with all cased characters
        converted to lowercase.

        Returns:
            A new string where cased letters have been converted to lowercase.
        """

        # TODO: the _unicode module does not support locale sensitive conversions yet.
        return to_lowercase(self)

    fn upper(self) -> String:
        """Returns a copy of the string with all cased characters
        converted to uppercase.

        Returns:
            A new string where cased letters have been converted to uppercase.
        """

        # TODO: the _unicode module does not support locale sensitive conversions yet.
        return to_uppercase(self)

    fn startswith(
        ref self, prefix: String, start: Int = 0, end: Int = -1
    ) -> Bool:
        """Checks if the string starts with the specified prefix between start
        and end positions. Returns True if found and False otherwise.

        Args:
          prefix: The prefix to check.
          start: The start offset from which to check.
          end: The end offset from which to check.

        Returns:
          True if the self[start:end] is prefixed by the input prefix.
        """
        if end == -1:
            return StringSlice[__origin_of(self)](
                ptr=self.unsafe_ptr() + start,
                length=self.byte_length() - start,
            ).startswith(prefix.as_string_slice())

        return StringSlice[__origin_of(self)](
            ptr=self.unsafe_ptr() + start, length=end - start
        ).startswith(prefix.as_string_slice())

    fn endswith(self, suffix: String, start: Int = 0, end: Int = -1) -> Bool:
        """Checks if the string end with the specified suffix between start
        and end positions. Returns True if found and False otherwise.

        Args:
          suffix: The suffix to check.
          start: The start offset from which to check.
          end: The end offset from which to check.

        Returns:
          True if the self[start:end] is suffixed by the input suffix.
        """
        if end == -1:
            return StringSlice[__origin_of(self)](
                ptr=self.unsafe_ptr() + start,
                length=self.byte_length() - start,
            ).endswith(suffix.as_string_slice())

        return StringSlice[__origin_of(self)](
            ptr=self.unsafe_ptr() + start, length=end - start
        ).endswith(suffix.as_string_slice())

    fn removeprefix(self, prefix: String, /) -> String:
        """Returns a new string with the prefix removed if it was present.

        For example:

        ```mojo
        print(String('TestHook').removeprefix('Test'))
        # 'Hook'
        print(String('BaseTestCase').removeprefix('Test'))
        # 'BaseTestCase'
        ```

        Args:
            prefix: The prefix to remove from the string.

        Returns:
            `string[len(prefix):]` if the string starts with the prefix string,
            or a copy of the original string otherwise.
        """
        if self.startswith(prefix):
            return self[prefix.byte_length() :]
        return self

    fn removesuffix(self, suffix: String, /) -> String:
        """Returns a new string with the suffix removed if it was present.

        For example:

        ```mojo
        print(String('TestHook').removesuffix('Hook'))
        # 'Test'
        print(String('BaseTestCase').removesuffix('Test'))
        # 'BaseTestCase'
        ```

        Args:
            suffix: The suffix to remove from the string.

        Returns:
            `string[:-len(suffix)]` if the string ends with the suffix string,
            or a copy of the original string otherwise.
        """
        if suffix and self.endswith(suffix):
            return self[: -suffix.byte_length()]
        return self

    @always_inline
    fn __int__(self) raises -> Int:
        """Parses the given string as a base-10 integer and returns that value.
        If the string cannot be parsed as an int, an error is raised.

        Returns:
            An integer value that represents the string, or otherwise raises.
        """
        return atol(self)

    @always_inline
    fn __float__(self) raises -> Float64:
        """Parses the string as a float point number and returns that value. If
        the string cannot be parsed as a float, an error is raised.

        Returns:
            A float value that represents the string, or otherwise raises.
        """
        return atof(self)

    fn __mul__(self, n: Int) -> String:
        """Concatenates the string `n` times.

        Args:
            n : The number of times to concatenate the string.

        Returns:
            The string concatenated `n` times.
        """
        return self.as_string_slice() * n

    @always_inline
    fn format[*Ts: _CurlyEntryFormattable](self, *args: *Ts) raises -> String:
        """Format a template with `*args`.

        Args:
            args: The substitution values.

        Parameters:
            Ts: The types of substitution values that implement `Representable`
                and `Stringable` (to be changed and made more flexible).

        Returns:
            The template with the given values substituted.

        Examples:

        ```mojo
        # Manual indexing:
        print(String("{0} {1} {0}").format("Mojo", 1.125)) # Mojo 1.125 Mojo
        # Automatic indexing:
        print(String("{} {}").format(True, "hello world")) # True hello world
        ```
        .
        """
        return _FormatCurlyEntry.format(self, args)

    fn isdigit(self) -> Bool:
        """A string is a digit string if all characters in the string are digits
        and there is at least one character in the string.

        Note that this currently only works with ASCII strings.

        Returns:
            True if all characters are digits and it's not empty else False.
        """
        if not self:
            return False
        for c in self:
            if not isdigit(ord(c)):
                return False
        return True

    fn isupper(self) -> Bool:
        """Returns True if all cased characters in the string are uppercase and
        there is at least one cased character.

        Returns:
            True if all cased characters in the string are uppercase and there
            is at least one cased character, False otherwise.
        """
        return len(self) > 0 and is_uppercase(self)

    fn islower(self) -> Bool:
        """Returns True if all cased characters in the string are lowercase and
        there is at least one cased character.

        Returns:
            True if all cased characters in the string are lowercase and there
            is at least one cased character, False otherwise.
        """
        return len(self) > 0 and is_lowercase(self)

    fn isprintable(self) -> Bool:
        """Returns True if all characters in the string are ASCII printable.

        Note that this currently only works with ASCII strings.

        Returns:
            True if all characters are printable else False.
        """
        for c in self:
            if not isprintable(ord(c)):
                return False
        return True

    fn rjust(self, width: Int, fillchar: StringLiteral = " ") -> String:
        """Returns the string right justified in a string of specified width.

        Args:
            width: The width of the field containing the string.
            fillchar: Specifies the padding character.

        Returns:
            Returns right justified string, or self if width is not bigger than self length.
        """
        return self._justify(width - len(self), width, fillchar)

    fn ljust(self, width: Int, fillchar: StringLiteral = " ") -> String:
        """Returns the string left justified in a string of specified width.

        Args:
            width: The width of the field containing the string.
            fillchar: Specifies the padding character.

        Returns:
            Returns left justified string, or self if width is not bigger than self length.
        """
        return self._justify(0, width, fillchar)

    fn center(self, width: Int, fillchar: StringLiteral = " ") -> String:
        """Returns the string center justified in a string of specified width.

        Args:
            width: The width of the field containing the string.
            fillchar: Specifies the padding character.

        Returns:
            Returns center justified string, or self if width is not bigger than self length.
        """
        return self._justify(width - len(self) >> 1, width, fillchar)

    fn _justify(
        self, start: Int, width: Int, fillchar: StringLiteral
    ) -> String:
        if len(self) >= width:
            return self
        debug_assert(
            len(fillchar) == 1, "fill char needs to be a one byte literal"
        )
        var fillbyte = fillchar.as_bytes()[0]
        var buffer = Self._buffer_type(capacity=width + 1)
        buffer.resize(width, fillbyte)
        buffer.append(0)
        memcpy(buffer.unsafe_ptr().offset(start), self.unsafe_ptr(), len(self))
        var result = String(buffer)
        return result^

    fn reserve(mut self, new_capacity: Int):
        """Reserves the requested capacity.

        Args:
            new_capacity: The new capacity.

        Notes:
            If the current capacity is greater or equal, this is a no-op.
            Otherwise, the storage is reallocated and the data is moved.
        """
        self._buffer.reserve(new_capacity)


# ===----------------------------------------------------------------------=== #
# Utilities
# ===----------------------------------------------------------------------=== #


fn _toggle_ascii_case(char: UInt8) -> UInt8:
    """Assuming char is a cased ASCII character, this function will return the
    opposite-cased letter.
    """

    # ASCII defines A-Z and a-z as differing only in their 6th bit,
    # so converting is as easy as a bit flip.
    return char ^ (1 << 5)


fn _calc_initial_buffer_size_int32(n0: Int) -> Int:
    # See https://commaok.xyz/post/lookup_tables/ and
    # https://lemire.me/blog/2021/06/03/computing-the-number-of-digits-of-an-integer-even-faster/
    # for a description.
    alias lookup_table = VariadicList[Int](
        4294967296,
        8589934582,
        8589934582,
        8589934582,
        12884901788,
        12884901788,
        12884901788,
        17179868184,
        17179868184,
        17179868184,
        21474826480,
        21474826480,
        21474826480,
        21474826480,
        25769703776,
        25769703776,
        25769703776,
        30063771072,
        30063771072,
        30063771072,
        34349738368,
        34349738368,
        34349738368,
        34349738368,
        38554705664,
        38554705664,
        38554705664,
        41949672960,
        41949672960,
        41949672960,
        42949672960,
        42949672960,
    )
    var n = UInt32(n0)
    var log2 = int(
        (bitwidthof[DType.uint32]() - 1) ^ count_leading_zeros(n | 1)
    )
    return (n0 + lookup_table[int(log2)]) >> 32


fn _calc_initial_buffer_size_int64(n0: UInt64) -> Int:
    var result: Int = 1
    var n = n0
    while True:
        if n < 10:
            return result
        if n < 100:
            return result + 1
        if n < 1_000:
            return result + 2
        if n < 10_000:
            return result + 3
        n //= 10_000
        result += 4


fn _calc_initial_buffer_size(n0: Int) -> Int:
    var sign = 0 if n0 > 0 else 1

    # Add 1 for the terminator
    return sign + n0._decimal_digit_count() + 1


fn _calc_initial_buffer_size(n: Float64) -> Int:
    return 128 + 1  # Add 1 for the terminator


fn _calc_initial_buffer_size[type: DType](n0: Scalar[type]) -> Int:
    @parameter
    if type.is_integral():
        var n = abs(n0)
        var sign = 0 if n0 > 0 else 1
        alias is_32bit_system = bitwidthof[DType.index]() == 32

        @parameter
        if is_32bit_system or bitwidthof[type]() <= 32:
            return sign + _calc_initial_buffer_size_int32(int(n)) + 1
        else:
            return (
                sign
                + _calc_initial_buffer_size_int64(n.cast[DType.uint64]())
                + 1
            )

    return 128 + 1  # Add 1 for the terminator


fn _calc_format_buffer_size[type: DType]() -> Int:
    """
    Returns a buffer size in bytes that is large enough to store a formatted
    number of the specified type.
    """

    # TODO:
    #   Use a smaller size based on the `dtype`, e.g. we don't need as much
    #   space to store a formatted int8 as a float64.
    @parameter
    if type.is_integral():
        return 64 + 1
    else:
        return 128 + 1  # Add 1 for the terminator<|MERGE_RESOLUTION|>--- conflicted
+++ resolved
@@ -19,33 +19,14 @@
 from collections._index_normalization import normalize_index
 from hashlib._hasher import _HashableWithHasher, _Hasher
 from sys import bitwidthof, llvm_intrinsic
-<<<<<<< HEAD
-from sys.ffi import c_char, OpaquePointer
-from utils import StaticString, write_args
-from builtin.builtin_list import _lit_mut_cast
-=======
 from sys.ffi import c_char
 from sys.intrinsics import _type_is_eq
->>>>>>> ec3dad7a
+from builtin.builtin_list import _lit_mut_cast
 
 from bit import count_leading_zeros
 from memory import UnsafePointer, memcmp, memcpy
 from python import PythonObject
 
-<<<<<<< HEAD
-from sys.intrinsics import _type_is_eq
-from hashlib._hasher import _HashableWithHasher, _Hasher
-
-from utils import IndexList, StringRef, Variant
-from utils.span import Span
-from utils.write import Writer, Writable
-from utils.string_slice import (
-    StringSlice,
-    Stringlike,
-    _utf8_byte_type,
-    _StringSliceIter,
-    _unicode_codepoint_utf8_byte_length,
-=======
 from utils import (
     IndexList,
     Span,
@@ -65,17 +46,15 @@
 )
 from utils.format import _CurlyEntryFormattable, _FormatCurlyEntry
 from utils.string_slice import (
->>>>>>> ec3dad7a
+    StringSlice,
+    Stringlike,
     _shift_unicode_to_utf8,
     _StringSliceIter,
     _to_string_list,
-<<<<<<< HEAD
+    _unicode_codepoint_utf8_byte_length,
+    _utf8_byte_type,
     _utf8_first_byte_sequence_length,
     _split,
-=======
-    _unicode_codepoint_utf8_byte_length,
-    _utf8_byte_type,
->>>>>>> ec3dad7a
 )
 
 # ===----------------------------------------------------------------------=== #
@@ -927,11 +906,7 @@
     # Factory dunders
     # ===------------------------------------------------------------------=== #
 
-<<<<<<< HEAD
-    fn write_bytes(inout self, bytes: Span[Byte, _]):
-=======
     fn write_bytes(mut self, bytes: Span[Byte, _]):
->>>>>>> ec3dad7a
         """Write a byte span to this String.
 
         Args:
@@ -1645,13 +1620,8 @@
         return self.unsafe_ptr().bitcast[c_char]()
 
     @always_inline
-<<<<<<< HEAD
-    fn as_bytes(ref [_]self) -> Span[Byte, __origin_of(self)]:
+    fn as_bytes(ref self) -> Span[Byte, __origin_of(self)]:
         """Returns a contiguous slice of bytes.
-=======
-    fn as_bytes(ref self) -> Span[Byte, __origin_of(self)]:
-        """Returns a contiguous slice of the bytes owned by this string.
->>>>>>> ec3dad7a
 
         Returns:
             A contiguous slice pointing to bytes.
@@ -1664,13 +1634,7 @@
         )
 
     @always_inline
-<<<<<<< HEAD
-    fn as_string_slice(
-        ref [_]self,
-    ) -> StringSlice[_lit_mut_cast[__origin_of(self), False].result]:
-=======
     fn as_string_slice(ref self) -> StringSlice[__origin_of(self)]:
->>>>>>> ec3dad7a
         """Returns a string slice of the data owned by this string.
 
         Returns:
@@ -1889,52 +1853,7 @@
         ```
         .
         """
-<<<<<<< HEAD
         return _split[has_maxsplit=False, has_sep=False](self, None, -1)
-=======
-
-        fn num_bytes(b: UInt8) -> Int:
-            var flipped = ~b
-            return int(count_leading_zeros(flipped) + (flipped >> 7))
-
-        var output = List[String]()
-        var str_byte_len = self.byte_length() - 1
-        var lhs = 0
-        var rhs = 0
-        var items = 0
-        while lhs <= str_byte_len:
-            # Python adds all "whitespace chars" as one separator
-            # if no separator was specified
-            for s in self[lhs:]:
-                if not s.isspace():
-                    break
-                lhs += s.byte_length()
-            # if it went until the end of the String, then
-            # it should be sliced up until the original
-            # start of the whitespace which was already appended
-            if lhs - 1 == str_byte_len:
-                break
-            elif lhs == str_byte_len:
-                # if the last char is not whitespace
-                output.append(self[str_byte_len])
-                break
-            rhs = lhs + num_bytes(self.unsafe_ptr()[lhs])
-            for s in self[lhs + num_bytes(self.unsafe_ptr()[lhs]) :]:
-                if s.isspace():
-                    break
-                rhs += s.byte_length()
-
-            if maxsplit > -1:
-                if items == maxsplit:
-                    output.append(self[lhs:])
-                    break
-                items += 1
-
-            output.append(self[lhs:rhs])
-            lhs = rhs
-
-        return output
->>>>>>> ec3dad7a
 
     fn splitlines(self, keepends: Bool = False) -> List[String]:
         """Split the string at line boundaries. This corresponds to Python's

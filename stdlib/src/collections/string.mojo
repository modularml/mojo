# ===----------------------------------------------------------------------=== #
# Copyright (c) 2024, Modular Inc. All rights reserved.
#
# Licensed under the Apache License v2.0 with LLVM Exceptions:
# https://llvm.org/LICENSE.txt
#
# Unless required by applicable law or agreed to in writing, software
# distributed under the License is distributed on an "AS IS" BASIS,
# WITHOUT WARRANTIES OR CONDITIONS OF ANY KIND, either express or implied.
# See the License for the specific language governing permissions and
# limitations under the License.
# ===----------------------------------------------------------------------=== #
"""Implements basic object methods for working with strings.

These are Mojo built-ins, so you don't need to import them.
"""

from collections import KeyElement, List, Optional
from collections._index_normalization import normalize_index
from sys import bitwidthof, llvm_intrinsic
from sys.ffi import c_char, OpaquePointer
from utils import StaticString, write_args

from bit import count_leading_zeros
from memory import UnsafePointer, memcmp, memcpy
from python import PythonObject

from sys.intrinsics import _type_is_eq
from hashlib._hasher import _HashableWithHasher, _Hasher

from utils import (
    IndexList,
    StringRef,
    Variant,
    Writable,
    Writer,
)
from utils.span import Span, AsBytes
from utils.string_slice import (
    StringSlice,
    _utf8_byte_type,
    _StringSliceIter,
    _unicode_codepoint_utf8_byte_length,
    _shift_unicode_to_utf8,
    _FormatCurlyEntry,
    _CurlyEntryFormattable,
<<<<<<< HEAD
    Stringlike,
    _utf8_first_byte_sequence_length,
    _is_continuation_byte,
    _is_valid_utf8,
=======
    _to_string_list,
>>>>>>> a5d1382f
)
from builtin.builtin_list import _lit_mut_cast

# ===----------------------------------------------------------------------=== #
# ord
# ===----------------------------------------------------------------------=== #


fn ord[T: Stringlike, //](ref [_]s: T) -> Int:
    """Returns the unicode codepoint for the character.

    Parameters:
        T: The Stringlike type.

    Args:
        s: The input string slice, which must contain only a single character.

    Returns:
        An integer representing the code point of the given character.

    Examples:
    ```mojo
    print(ord("a"), ord("€")) # 97 8364
    ```
    .
    """

    # FIXME(#933): llvm intrinsic can't recognize pop value when trying to
    # fold ctlz at comp time
    @parameter
    if _type_is_eq[T, StringLiteral]():
        v = rebind[StringLiteral](s)
        p = v.unsafe_ptr()
        b0 = p[0] if v.byte_length() > 0 else 0
        debug_assert(not _is_continuation_byte(b0), "invalid byte at index 0")
        alias c_byte_mask = 0b0011_1111

        if b0 < 0b1000_0000:
            return int(b0)
        elif b0 < 0b1110_0000:
            debug_assert(v.byte_length() == 2, "wrong sized string")
            b0_mask = 0b1111_1111 >> 3
            debug_assert(_is_continuation_byte(p[1]), "invalid byte at index 1")
            return (int(b0 & b0_mask) << 6) | int(p[1] & c_byte_mask)
        elif b0 < 0b1111_0000:
            debug_assert(v.byte_length() == 3, "wrong sized string")
            b0_mask = 0b1111_1111 >> 4
            debug_assert(_is_continuation_byte(p[1]), "invalid byte at index 1")
            debug_assert(_is_continuation_byte(p[2]), "invalid byte at index 2")
            return (
                (int(b0 & b0_mask) << 12)
                | (int(p[1] & c_byte_mask) << 6)
                | int(p[2] & c_byte_mask)
            )
        else:
            debug_assert(v.byte_length() == 4, "wrong sized string")
            b0_mask = 0b1111_1111 >> 5
            debug_assert(_is_continuation_byte(p[1]), "invalid byte at index 1")
            debug_assert(_is_continuation_byte(p[2]), "invalid byte at index 2")
            debug_assert(_is_continuation_byte(p[3]), "invalid byte at index 3")
            return (
                (int(b0 & b0_mask) << 18)
                | (int(p[1] & c_byte_mask) << 12)
                | (int(p[2] & c_byte_mask) << 6)
                | int(p[3] & c_byte_mask)
            )
    else:
        return ord(StringSlice(unsafe_from_utf8=s.as_bytes_read()))


fn ord[O: ImmutableOrigin, //](s: StringSlice[O]) -> Int:
    """Returns the unicode codepoint for the character.

    Parameters:
        O: The immutable origin.

    Args:
        s: The input string, which must contain only a single character.

    Returns:
        An integer representing the unicode codepoint of the given character.

    Examples:
    ```mojo
    print(ord("a"), ord("€")) # 97 8364
    ```
    .
    """
    # UTF-8 to Unicode conversion:              (represented as UInt32 BE)
    # 1: 0aaaaaaa                            -> 00000000 00000000 00000000 0aaaaaaa     a
    # 2: 110aaaaa 10bbbbbb                   -> 00000000 00000000 00000aaa aabbbbbb     a << 6  | b
    # 3: 1110aaaa 10bbbbbb 10cccccc          -> 00000000 00000000 aaaabbbb bbcccccc     a << 12 | b << 6  | c
    # 4: 11110aaa 10bbbbbb 10cccccc 10dddddd -> 00000000 000aaabb bbbbcccc ccdddddd     a << 18 | b << 12 | c << 6 | d
    p = s.unsafe_ptr()
    b0 = p[0]
    num_bytes = _utf8_first_byte_sequence_length(b0)
    debug_assert(
        s.byte_length() == num_bytes, "input string must be one character"
    )
    debug_assert(1 <= num_bytes <= 4, "invalid UTF-8 byte ", b0, " at index 0")
    alias c_byte_mask = 0b0011_1111
    b0_mask = 0b1111_1111 >> (num_bytes + int(num_bytes > 1))
    shift = int((6 * (num_bytes - 1)))
    result = int(b0 & b0_mask) << shift
    for i in range(1, num_bytes):
        b = p[i]
        debug_assert(
            _is_continuation_byte(b), "invalid UTF-8 byte ", b, " at index ", i
        )
        shift -= 6
        result |= int(b & c_byte_mask) << shift
    return result


# FIXME: remove num_bytes once variadic list length can be used at comp time
# and maybe make this public
fn _ord[num_bytes: Int](*args: Byte) -> Int:
    """Returns the unicode codepoint for the given utf8 byte sequence.

    Args:
        args: The input bytes, which must be only a single character.

    Returns:
        An integer representing the code point of the given character.

    Examples:
    ```mojo
    %# from collections.string import _ord
    print(_ord[2](0xC3, 0xBD)) # 0xFD
    ```
    .
    """

    debug_assert(num_bytes == len(args), "invalid num_bytes")
    debug_assert(
        num_bytes == _utf8_first_byte_sequence_length(args[0]),
        "invalid first byte",
    )

    for i in range(1, num_bytes):
        b = args[i]
        debug_assert(
            _is_continuation_byte(b), "invalid UTF-8 byte ", b, " at index ", i
        )

    alias b0_mask = 0b1111_1111 >> (num_bytes + 1)
    alias c_byte_mask = 0b0011_1111

    @parameter
    if num_bytes == 1:
        return int(args[0])
    elif num_bytes == 2:
        return (int(args[0] & b0_mask) << 6) | int(args[1]) & c_byte_mask
    elif num_bytes == 3:
        return (
            (int(args[0] & b0_mask) << 12)
            | (int(args[1] & c_byte_mask) << 6)
            | (int(args[2] & c_byte_mask))
        )
    else:
        return (
            (int(args[0] & b0_mask) << 18)
            | (int(args[1] & c_byte_mask) << 12)
            | (int(args[2] & c_byte_mask) << 6)
            | int(args[3] & c_byte_mask)
        )


# ===----------------------------------------------------------------------=== #
# chr
# ===----------------------------------------------------------------------=== #


fn chr(c: Int) -> String:
    """Returns a String based on the given Unicode code point. This is the
    inverse of the `ord()` function.

    Args:
        c: An integer that represents a code point.

    Returns:
        A string containing a single character based on the given code point.

    Examples:
    ```mojo
    print(chr(97), chr(8364)) # a €
    ```
    .
    """

    num_bytes = _unicode_codepoint_utf8_byte_length(c)
    p = UnsafePointer[UInt8].alloc(num_bytes + 1)
    _shift_unicode_to_utf8(p, c, num_bytes)
    # TODO: decide whether to use replacement char (�) or raise ValueError
    # if not _is_valid_utf8(p, num_bytes):
    #     debug_assert(False, "Invalid Unicode code point")
    #     p.free()
    #     return chr(0xFFFD)
    p[num_bytes] = 0
    return String(ptr=p, len=num_bytes + 1)


# ===----------------------------------------------------------------------=== #
# repr
# ===----------------------------------------------------------------------=== #


fn _repr[T: Stringlike, //](value: T) -> String:
    alias `'` = Byte(ord("'"))
    alias `"` = Byte(ord('"'))
    alias `\\` = Byte(ord("\\"))
    alias `\t` = Byte(ord("\t"))
    alias `t` = Byte(ord("t"))
    alias `\n` = Byte(ord("\n"))
    alias `n` = Byte(ord("n"))
    alias `\r` = Byte(ord("\r"))
    alias `r` = Byte(ord("r"))

    span = value.as_bytes_read()
    span_len = len(span)
    debug_assert(_is_valid_utf8(span), "invalid utf8 sequence")
    nonprintable_python = span.count[func=_nonprintable_python]()
    hex_prefix = 3 * nonprintable_python  # \xHH
    b_len = value.byte_length()
    length = b_len + hex_prefix + 2  # for the quotes
    buf = String._buffer_type(capacity=length + 1)  # null terminator

    use_dquote = False
    v_ptr, b_ptr = value.unsafe_ptr(), buf.unsafe_ptr()
    v_idx, b_idx = 0, 1

    while v_idx < span_len:
        b0 = v_ptr[v_idx]
        seq_len = _utf8_first_byte_sequence_length(b0)
        use_dquote = use_dquote or (b0 == `'`)
        # Python escapes backslashes but they are ASCII printable
        if b0 == `\\`:
            b_ptr[b_idx], b_ptr[b_idx + 1] = `\\`, `\\`
            b_idx += 2
        elif isprintable(b0):
            b_ptr[b_idx] = b0
            b_idx += 1
        elif b0 == `\t`:
            b_ptr[b_idx], b_ptr[b_idx + 1] = `\\`, `t`
            b_idx += 2
        elif b0 == `\n`:
            b_ptr[b_idx], b_ptr[b_idx + 1] = `\\`, `n`
            b_idx += 2
        elif b0 == `\r`:
            b_ptr[b_idx], b_ptr[b_idx + 1] = `\\`, `r`
            b_idx += 2
        elif seq_len == 1:
            _write_hex[2](b_ptr + b_idx, int(b0))
            b_idx += 4
        else:
            for i in range(seq_len):
                b_ptr[b_idx + i] = v_ptr[v_idx + i]
            b_idx += seq_len
        v_idx += seq_len

    b_ptr[0], b_ptr[b_idx] = (`"`, `"`) if use_dquote else (`'`, `'`)
    b_ptr[b_idx + 1] = 0  # null terminator
    buf.size = b_idx + 2
    return String(buf^)


# ===----------------------------------------------------------------------=== #
# ascii
# ===----------------------------------------------------------------------=== #


@always_inline
fn _isdigit_vec[w: Int](v: SIMD[DType.uint8, w]) -> SIMD[DType.bool, w]:
    alias `0` = SIMD[DType.uint8, w](Byte(ord("0")))
    alias `9` = SIMD[DType.uint8, w](Byte(ord("9")))
    return (`0` <= v) & (v <= `9`)


@always_inline
fn isdigit(v: SIMD[DType.uint8]) -> Bool:
    """Determines whether the given characters are a digit: [0, 9].

    Args:
        v: The characters to check.

    Returns:
        True if the characters are a digit.
    """
    return _isdigit_vec(v).reduce_and()


@always_inline
fn isdigit(c: Byte) -> Bool:
    """Determines whether the given character is a digit: [0, 9].

    Args:
        c: The character to check.

    Returns:
        True if the character is a digit.
    """
    return _isdigit_vec(c)


@always_inline
fn _is_ascii_printable_vec[
    w: Int
](v: SIMD[DType.uint8, w]) -> SIMD[DType.bool, w]:
    alias ` ` = SIMD[DType.uint8, w](Byte(ord(" ")))
    alias `~` = SIMD[DType.uint8, w](Byte(ord("~")))
    return (` ` <= v) & (v <= `~`)


@always_inline
fn isprintable(v: SIMD[DType.uint8]) -> Bool:
    """Determines whether the given characters are ASCII printable.

    Args:
        v: The characters to check.

    Returns:
        True if the characters are printable, otherwise False.
    """
    return _is_ascii_printable_vec(v).reduce_and()


@always_inline
fn isprintable(c: Byte) -> Bool:
    """Determines whether the given character is ASCII printable.

    Args:
        c: The character to check.

    Returns:
        True if the character is printable, otherwise False.
    """
    return _is_ascii_printable_vec(c)


@always_inline
fn isprintable(span: Span[Byte]) -> Bool:
    """Determines whether the given characters are ASCII printable.

    Args:
        span: The characters to check.

    Returns:
        True if the characters are printable, otherwise False.
    """
    return span.count[func=_is_ascii_printable_vec]() == len(span)


@always_inline
fn _nonprintable_ascii[w: Int](v: SIMD[DType.uint8, w]) -> SIMD[DType.bool, w]:
    return (~_is_ascii_printable_vec(v)) & (v < 0b1000_0000)


@always_inline
fn _is_python_printable_vec[
    w: Int
](v: SIMD[DType.uint8, w]) -> SIMD[DType.bool, w]:
    alias `\\` = SIMD[DType.uint8, w](Byte(ord(" ")))
    return (v != `\\`) & _is_ascii_printable_vec(v)


@always_inline
fn _is_python_printable(b: Byte) -> Bool:
    return _is_python_printable_vec(b)


@always_inline
fn _nonprintable_python[w: Int](v: SIMD[DType.uint8, w]) -> SIMD[DType.bool, w]:
    return (~_is_python_printable_vec(v)) & (v < 0b1000_0000)


@always_inline
fn _byte_to_hex_string(b: Byte) -> Byte:
    alias `0` = Byte(ord("0"))
    alias `9` = Byte(ord("9"))
    alias `a` = Byte(ord("a"))
    return `0` + int(b > 9) * (`a` - `9` - 1) + b


@always_inline
fn _write_hex[amnt_hex_bytes: Int](p: UnsafePointer[Byte], codepoint: Int):
    alias `\\` = Byte(ord("\\"))
    alias `x` = Byte(ord("x"))
    alias `u` = Byte(ord("u"))
    alias `U` = Byte(ord("U"))

    constrained[amnt_hex_bytes in (2, 4, 8), "only 2 or 4 or 8 sequences"]()
    p[0] = `\\`

    @parameter
    if amnt_hex_bytes == 2:
        p[1] = `x`
    elif amnt_hex_bytes == 4:
        p[1] = `u`
    else:
        p[1] = `U`
    idx = 2

    @parameter
    for i in reversed(range(amnt_hex_bytes)):
        p[idx] = _byte_to_hex_string((codepoint // (16**i)) % 16)
        idx += 1


trait _HasAscii:
    fn __ascii__(self) -> String:
        ...


fn ascii[T: _HasAscii](value: T) -> String:
    """Get the ASCII representation of the object.

    Parameters:
        T: The type.

    Args:
        value: The object to get the ASCII representation of.

    Returns:
        A string containing the ASCII representation of the object.
    """
    return value.__ascii__()


fn _ascii[T: Stringlike, //](value: T) -> String:
    alias `'` = Byte(ord("'"))
    alias `"` = Byte(ord('"'))

    span = value.as_bytes_read()
    span_len = len(span)
    debug_assert(_is_valid_utf8(span), "invalid utf8 sequence")
    non_printable_ascii = span.count[func=_nonprintable_ascii]()
    continuation_bytes = span.count[func=_is_continuation_byte]()
    hex_prefix = 3 * (non_printable_ascii + continuation_bytes)
    b_len = value.byte_length()
    length = b_len + hex_prefix + 2  # for the quotes
    buf = String._buffer_type(capacity=length + 1)  # null terminator

    use_dquote = False
    v_ptr, b_ptr = value.unsafe_ptr(), buf.unsafe_ptr()
    v_idx, b_idx = 0, 1

    while v_idx < span_len:
        b0 = v_ptr[v_idx]
        use_dquote = use_dquote or (b0 == `'`)
        seq_len = _utf8_first_byte_sequence_length(b0)
        b1 = v_ptr[v_idx + int(seq_len > 1)]
        is_2byte_short = seq_len == 2 and b0 <= 0xC3
        if isprintable(b0):
            b_ptr[b_idx] = b0
            b_idx += 1
        elif seq_len == 1 or is_2byte_short:
            codepoint = int(b0)
            if is_2byte_short:
                codepoint = _ord[2](b0, b1)
            _write_hex[2](b_ptr + b_idx, codepoint)
            b_idx += 4
        elif seq_len < 4:
            var codepoint: Int
            if seq_len == 2:
                codepoint = _ord[2](b0, b1)
            else:
                codepoint = _ord[3](b0, b1, v_ptr[v_idx + 2])
            _write_hex[4](b_ptr + b_idx, codepoint)
            b_idx += 6
        else:
            codepoint = _ord[4](b0, b1, v_ptr[v_idx + 2], v_ptr[v_idx + 3])
            _write_hex[8](b_ptr + b_idx, codepoint)
            b_idx += 10
        v_idx += seq_len

    b_ptr[0], b_ptr[b_idx] = (`"`, `"`) if use_dquote else (`'`, `'`)
    b_ptr[b_idx + 1] = 0  # null terminator
    buf.size = b_idx + 2
    return String(buf^)


@always_inline
fn _is_ascii_uppercase_vec[
    w: Int
](v: SIMD[DType.uint8, w]) -> SIMD[DType.bool, w]:
    alias `A` = SIMD[DType.uint8, w](Byte(ord("A")))
    alias `Z` = SIMD[DType.uint8, w](Byte(ord("Z")))
    return (`A` <= v) & (v <= `Z`)


@always_inline
fn _is_ascii_uppercase(c: Byte) -> Bool:
    return _is_ascii_uppercase_vec(c)


@always_inline
fn _is_ascii_uppercase(v: SIMD[DType.uint8]) -> Bool:
    return _is_ascii_uppercase_vec(v).reduce_and()


@always_inline
fn _is_ascii_uppercase(span: Span[Byte]) -> Bool:
    return span.count[func=_is_ascii_uppercase_vec]() == len(span)


@always_inline
fn _is_ascii_lowercase_vec[
    w: Int
](v: SIMD[DType.uint8, w]) -> SIMD[DType.bool, w]:
    alias `a` = SIMD[DType.uint8, w](Byte(ord("a")))
    alias `z` = SIMD[DType.uint8, w](Byte(ord("z")))
    return (`a` <= v) & (v <= `z`)


@always_inline
fn _is_ascii_lowercase(c: Byte) -> Bool:
    return _is_ascii_lowercase_vec(c)


@always_inline
fn _is_ascii_lowercase(v: SIMD[DType.uint8]) -> Bool:
    return _is_ascii_lowercase_vec(v).reduce_and()


@always_inline
fn _is_ascii_lowercase(span: Span[Byte]) -> Bool:
    return span.count[func=_is_ascii_lowercase_vec]() == len(span)


fn _is_ascii_space(c: Byte) -> Bool:
    """Determines whether the given character is an ASCII whitespace character:
    `" \\t\\n\\v\\f\\r\\x1c\\x1d\\x1e"`.

    Args:
        c: The character to check.

    Returns:
        True if the character is one of the ASCII whitespace characters.

    Notes:
        For semantics similar to Python, use `String.isspace()`.
    """

    # NOTE: a global LUT doesn't work at compile time so we can't use it here.
    alias ` ` = Byte(ord(" "))
    alias `\t` = Byte(ord("\t"))
    alias `\n` = Byte(ord("\n"))
    alias `\r` = Byte(ord("\r"))
    alias `\f` = Byte(ord("\f"))
    alias `\v` = Byte(ord("\v"))
    alias `\x1c` = Byte(ord("\x1c"))
    alias `\x1d` = Byte(ord("\x1d"))
    alias `\x1e` = Byte(ord("\x1e"))

    # This compiles to something very clever that's even faster than a LUT.
    return (
        c == ` `
        or c == `\t`
        or c == `\n`
        or c == `\r`
        or c == `\f`
        or c == `\v`
        or c == `\x1c`
        or c == `\x1d`
        or c == `\x1e`
    )


# ===----------------------------------------------------------------------=== #
# strtol
# ===----------------------------------------------------------------------=== #


fn _atol(str_ref: StringSlice[_], base: Int = 10) raises -> Int:
    """Implementation of `atol` for StringRef inputs.

    Please see its docstring for details.
    """
    if (base != 0) and (base < 2 or base > 36):
        raise Error("Base must be >= 2 and <= 36, or 0.")
    if not str_ref:
        raise Error(_atol_error(base, str_ref))

    var real_base: Int
    var ord_num_max: Int

    var ord_letter_max = (-1, -1)
    var result = 0
    var is_negative: Bool = False
    var has_prefix: Bool = False
    var start: Int = 0
    var str_len = len(str_ref)
    var buff = str_ref.unsafe_ptr()

    for pos in range(start, str_len):
        if _is_ascii_space(buff[pos]):
            continue

        if str_ref[pos] == "-":
            is_negative = True
            start = pos + 1
        elif str_ref[pos] == "+":
            start = pos + 1
        else:
            start = pos
        break

    if str_ref[start] == "0" and start + 1 < str_len:
        if base == 2 and (
            str_ref[start + 1] == "b" or str_ref[start + 1] == "B"
        ):
            start += 2
            has_prefix = True
        elif base == 8 and (
            str_ref[start + 1] == "o" or str_ref[start + 1] == "O"
        ):
            start += 2
            has_prefix = True
        elif base == 16 and (
            str_ref[start + 1] == "x" or str_ref[start + 1] == "X"
        ):
            start += 2
            has_prefix = True

    alias ord_0 = ord("0")
    # FIXME:
    #   Change this to `alias` after fixing support for __getitem__ of alias.
    var ord_letter_min = (ord("a"), ord("A"))
    alias ord_underscore = ord("_")

    if base == 0:
        var real_base_new_start = _identify_base(str_ref, start)
        real_base = real_base_new_start[0]
        start = real_base_new_start[1]
        has_prefix = real_base != 10
        if real_base == -1:
            raise Error(_atol_error(base, str_ref))
    else:
        real_base = base

    if real_base <= 10:
        ord_num_max = ord(str(real_base - 1))
    else:
        ord_num_max = ord("9")
        ord_letter_max = (
            ord("a") + (real_base - 11),
            ord("A") + (real_base - 11),
        )

    var found_valid_chars_after_start = False
    var has_space_after_number = False
    # Prefixed integer literals with real_base 2, 8, 16 may begin with leading
    # underscores under the conditions they have a prefix
    var was_last_digit_undescore = not (real_base in (2, 8, 16) and has_prefix)
    for pos in range(start, str_len):
        var ord_current = int(buff[pos])
        if ord_current == ord_underscore:
            if was_last_digit_undescore:
                raise Error(_atol_error(base, str_ref))
            else:
                was_last_digit_undescore = True
                continue
        else:
            was_last_digit_undescore = False
        if ord_0 <= ord_current <= ord_num_max:
            result += ord_current - ord_0
            found_valid_chars_after_start = True
        elif ord_letter_min[0] <= ord_current <= ord_letter_max[0]:
            result += ord_current - ord_letter_min[0] + 10
            found_valid_chars_after_start = True
        elif ord_letter_min[1] <= ord_current <= ord_letter_max[1]:
            result += ord_current - ord_letter_min[1] + 10
            found_valid_chars_after_start = True
        elif _is_ascii_space(ord_current):
            has_space_after_number = True
            start = pos + 1
            break
        else:
            raise Error(_atol_error(base, str_ref))
        if pos + 1 < str_len and not _is_ascii_space(buff[pos + 1]):
            var nextresult = result * real_base
            if nextresult < result:
                raise Error(
                    _atol_error(base, str_ref)
                    + " String expresses an integer too large to store in Int."
                )
            result = nextresult

    if was_last_digit_undescore or (not found_valid_chars_after_start):
        raise Error(_atol_error(base, str_ref))

    if has_space_after_number:
        for pos in range(start, str_len):
            if not _is_ascii_space(buff[pos]):
                raise Error(_atol_error(base, str_ref))
    if is_negative:
        result = -result
    return result


fn _atol_error(base: Int, str_ref: StringSlice[_]) -> String:
    return (
        "String is not convertible to integer with base "
        + str(base)
        + ": '"
        + str(str_ref)
        + "'"
    )


fn _identify_base(str_ref: StringSlice[_], start: Int) -> Tuple[Int, Int]:
    var length = len(str_ref)
    # just 1 digit, assume base 10
    if start == (length - 1):
        return 10, start
    if str_ref[start] == "0":
        var second_digit = str_ref[start + 1]
        if second_digit == "b" or second_digit == "B":
            return 2, start + 2
        if second_digit == "o" or second_digit == "O":
            return 8, start + 2
        if second_digit == "x" or second_digit == "X":
            return 16, start + 2
        # checking for special case of all "0", "_" are also allowed
        var was_last_character_underscore = False
        for i in range(start + 1, length):
            if str_ref[i] == "_":
                if was_last_character_underscore:
                    return -1, -1
                else:
                    was_last_character_underscore = True
                    continue
            else:
                was_last_character_underscore = False
            if str_ref[i] != "0":
                return -1, -1
    elif ord("1") <= ord(str_ref[start]) <= ord("9"):
        return 10, start
    else:
        return -1, -1

    return 10, start


fn atol(str: String, base: Int = 10) raises -> Int:
    """Parses and returns the given string as an integer in the given base.

    For example, `atol("19")` returns `19`. If base is 0 the the string is
    parsed as an Integer literal, see: https://docs.python.org/3/reference/lexical_analysis.html#integers.

    Raises:
        If the given string cannot be parsed as an integer value. For example in
        `atol("hi")`.

    Args:
        str: A string to be parsed as an integer in the given base.
        base: Base used for conversion, value must be between 2 and 36, or 0.

    Returns:
        An integer value that represents the string, or otherwise raises.
    """
    return _atol(str.as_string_slice(), base)


fn _atof_error(str_ref: StringSlice[_]) -> Error:
    return Error("String is not convertible to float: '" + str(str_ref) + "'")


fn _atof(str_ref: StringSlice[_]) raises -> Float64:
    """Implementation of `atof` for StringRef inputs.

    Please see its docstring for details.
    """
    if not str_ref:
        raise _atof_error(str_ref)

    var result: Float64 = 0.0
    var exponent: Int = 0
    var sign: Int = 1

    alias ord_0 = UInt8(ord("0"))
    alias ord_9 = UInt8(ord("9"))
    alias ord_dot = UInt8(ord("."))
    alias ord_plus = UInt8(ord("+"))
    alias ord_minus = UInt8(ord("-"))
    alias ord_f = UInt8(ord("f"))
    alias ord_F = UInt8(ord("F"))
    alias ord_e = UInt8(ord("e"))
    alias ord_E = UInt8(ord("E"))

    var start: Int = 0
    var str_ref_strip = str_ref.strip()
    var str_len = len(str_ref_strip)
    var buff = str_ref_strip.unsafe_ptr()

    # check sign, inf, nan
    if buff[start] == ord_plus:
        start += 1
    elif buff[start] == ord_minus:
        start += 1
        sign = -1
    if (str_len - start) >= 3:
        if StringRef(buff + start, 3) == "nan":
            return FloatLiteral.nan
        if StringRef(buff + start, 3) == "inf":
            return FloatLiteral.infinity * sign
    # read before dot
    for pos in range(start, str_len):
        if ord_0 <= buff[pos] <= ord_9:
            result = result * 10.0 + int(buff[pos] - ord_0)
            start += 1
        else:
            break
    # if dot -> read after dot
    if buff[start] == ord_dot:
        start += 1
        for pos in range(start, str_len):
            if ord_0 <= buff[pos] <= ord_9:
                result = result * 10.0 + int(buff[pos] - ord_0)
                exponent -= 1
            else:
                break
            start += 1
    # if e/E -> read scientific notation
    if buff[start] == ord_e or buff[start] == ord_E:
        start += 1
        var sign: Int = 1
        var shift: Int = 0
        var has_number: Bool = False
        for pos in range(start, str_len):
            if buff[start] == ord_plus:
                pass
            elif buff[pos] == ord_minus:
                sign = -1
            elif ord_0 <= buff[start] <= ord_9:
                has_number = True
                shift = shift * 10 + int(buff[pos] - ord_0)
            else:
                break
            start += 1
        exponent += sign * shift
        if not has_number:
            raise _atof_error(str_ref)
    # check for f/F at the end
    if buff[start] == ord_f or buff[start] == ord_F:
        start += 1
    # check if string got fully parsed
    if start != str_len:
        raise _atof_error(str_ref)
    # apply shift
    # NOTE: Instead of `var result *= 10.0 ** exponent`, we calculate a positive
    # integer factor as shift and multiply or divide by it based on the shift
    # direction. This allows for better precision.
    # TODO: investigate if there is a floating point arithmetic problem.
    var shift: Int = 10 ** abs(exponent)
    if exponent > 0:
        result *= shift
    if exponent < 0:
        result /= shift
    # apply sign
    return result * sign


fn atof(str: String) raises -> Float64:
    """Parses the given string as a floating point and returns that value.

    For example, `atof("2.25")` returns `2.25`.

    Raises:
        If the given string cannot be parsed as an floating point value, for
        example in `atof("hi")`.

    Args:
        str: A string to be parsed as a floating point.

    Returns:
        An floating point value that represents the string, or otherwise raises.
    """
    return _atof(str.as_string_slice())


# ===----------------------------------------------------------------------=== #
# isupper
# ===----------------------------------------------------------------------=== #


@always_inline
fn isupper(c: UInt8) -> Bool:
    """Determines whether the given character is an ASCII uppercase character:
    `"ABCDEFGHIJKLMNOPQRSTUVWXYZ"`.

    Args:
        c: The character to check.

    Returns:
        True if the character is uppercase.
    """
    return _is_ascii_uppercase(c)


# ===----------------------------------------------------------------------=== #
# islower
# ===----------------------------------------------------------------------=== #


@always_inline
fn islower(c: UInt8) -> Bool:
    """Determines whether the given character is an ASCII lowercase character:
    `"abcdefghijklmnopqrstuvwxyz"`.

    Args:
        c: The character to check.

    Returns:
        True if the character is lowercase.
    """
    return _is_ascii_lowercase(c)


<<<<<<< HEAD
=======
fn _is_ascii_lowercase(c: UInt8) -> Bool:
    alias ord_a = ord("a")
    alias ord_z = ord("z")
    return ord_a <= int(c) <= ord_z


# ===----------------------------------------------------------------------=== #
# _isspace
# ===----------------------------------------------------------------------=== #


fn _isspace(c: String) -> Bool:
    """Determines whether the given character is a whitespace character.

    This only respects the default "C" locale, i.e. returns True only if the
    character specified is one of " \\t\\n\\v\\f\\r". For semantics similar
    to Python, use `String.isspace()`.

    Args:
        c: The character to check.

    Returns:
        True iff the character is one of the whitespace characters listed above.
    """
    return _isspace(ord(c))


fn _isspace(c: UInt8) -> Bool:
    """Determines whether the given character is a whitespace character.

    This only respects the default "C" locale, i.e. returns True only if the
    character specified is one of " \\t\\n\\v\\f\\r". For semantics similar
    to Python, use `String.isspace()`.

    Args:
        c: The character to check.

    Returns:
        True iff the character is one of the whitespace characters listed above.
    """

    # NOTE: a global LUT doesn't work at compile time so we can't use it here.
    alias ` ` = UInt8(ord(" "))
    alias `\t` = UInt8(ord("\t"))
    alias `\n` = UInt8(ord("\n"))
    alias `\r` = UInt8(ord("\r"))
    alias `\f` = UInt8(ord("\f"))
    alias `\v` = UInt8(ord("\v"))
    alias `\x1c` = UInt8(ord("\x1c"))
    alias `\x1d` = UInt8(ord("\x1d"))
    alias `\x1e` = UInt8(ord("\x1e"))

    # This compiles to something very clever that's even faster than a LUT.
    return (
        c == ` `
        or c == `\t`
        or c == `\n`
        or c == `\r`
        or c == `\f`
        or c == `\v`
        or c == `\x1c`
        or c == `\x1d`
        or c == `\x1e`
    )


# ===----------------------------------------------------------------------=== #
# isprintable
# ===----------------------------------------------------------------------=== #


fn isprintable(c: UInt8) -> Bool:
    """Determines whether the given character is a printable character.

    Args:
        c: The character to check.

    Returns:
        True if the character is a printable character, otherwise False.
    """
    alias ord_space = ord(" ")
    alias ord_tilde = ord("~")
    return ord_space <= int(c) <= ord_tilde


>>>>>>> a5d1382f
# ===----------------------------------------------------------------------=== #
# String
# ===----------------------------------------------------------------------=== #


@value
struct String(
    Sized,
    Stringable,
    AsBytes,
    Representable,
    IntableRaising,
    KeyElement,
    Comparable,
    Boolable,
    Writable,
    Writer,
    CollectionElementNew,
    FloatableRaising,
    _HashableWithHasher,
):
    """Represents a mutable string."""

    # Fields
    alias _buffer_type = List[UInt8, hint_trivial_type=True]
    var _buffer: Self._buffer_type
    """The underlying storage for the string."""

    """ Useful string aliases. """
    alias ASCII_LOWERCASE = String("abcdefghijklmnopqrstuvwxyz")
    alias ASCII_UPPERCASE = String("ABCDEFGHIJKLMNOPQRSTUVWXYZ")
    alias ASCII_LETTERS = String.ASCII_LOWERCASE + String.ASCII_UPPERCASE
    alias DIGITS = String("0123456789")
    alias HEX_DIGITS = String.DIGITS + String("abcdef") + String("ABCDEF")
    alias OCT_DIGITS = String("01234567")
    alias PUNCTUATION = String("""!"#$%&'()*+,-./:;<=>?@[\\]^_`{|}~""")
    alias PRINTABLE = (
        String.DIGITS
        + String.ASCII_LETTERS
        + String.PUNCTUATION
        + " \t\n\r\v\f"  # single byte utf8 whitespaces
    )

    # ===------------------------------------------------------------------=== #
    # Life cycle methods
    # ===------------------------------------------------------------------=== #

    @always_inline
    fn __init__(inout self, owned impl: List[UInt8, *_]):
        """Construct a string from a buffer of bytes.

        The buffer must be terminated with a null byte:

        ```mojo
        var buf = List[UInt8]()
        buf.append(ord('H'))
        buf.append(ord('i'))
        buf.append(0)
        var hi = String(buf)
        ```

        Args:
            impl: The buffer.
        """
        debug_assert(
            len(impl) > 0 and impl[-1] == 0,
            "expected last element of String buffer to be null terminator",
        )
        # We make a backup because steal_data() will clear size and capacity.
        var size = impl.size
        var capacity = impl.capacity
        self._buffer = Self._buffer_type(
            unsafe_pointer=impl.steal_data(), size=size, capacity=capacity
        )

    @always_inline
    fn __init__(inout self):
        """Construct an uninitialized string."""
        self._buffer = Self._buffer_type()

    fn __init__(inout self, *, other: Self):
        """Explicitly copy the provided value.

        Args:
            other: The value to copy.
        """
        self.__copyinit__(other)

    fn __init__(inout self, str: StringRef):
        """Construct a string from a StringRef object.

        Args:
            str: The StringRef from which to construct this string object.
        """
        var length = len(str)
        var buffer = Self._buffer_type()
        # +1 for null terminator, initialized to 0
        buffer.resize(length + 1, 0)
        memcpy(dest=buffer.data, src=str.data, count=length)
        self = Self(buffer^)

    fn __init__(inout self, str_slice: StringSlice):
        """Construct a string from a string slice.

        This will allocate a new string that copies the string contents from
        the provided string slice `str_slice`.

        Args:
            str_slice: The string slice from which to construct this string.
        """

        # Calculate length in bytes
        var length: Int = len(str_slice.as_bytes())
        var buffer = Self._buffer_type()
        # +1 for null terminator, initialized to 0
        buffer.resize(length + 1, 0)
        memcpy(
            dest=buffer.data,
            src=str_slice.as_bytes().unsafe_ptr(),
            count=length,
        )
        self = Self(buffer^)

    @always_inline
    fn __init__(inout self, literal: StringLiteral):
        """Constructs a String value given a constant string.

        Args:
            literal: The input constant string.
        """
        self = literal.__str__()

    @always_inline
    fn __init__(inout self, ptr: UnsafePointer[UInt8], len: Int):
        """Creates a string from the buffer. Note that the string now owns
        the buffer.

        The buffer must be terminated with a null byte.

        Args:
            ptr: The pointer to the buffer.
            len: The length of the buffer, including the null terminator.
        """
        # we don't know the capacity of ptr, but we'll assume it's the same or
        # larger than len
        self = Self(
            Self._buffer_type(
                unsafe_pointer=ptr.bitcast[UInt8](), size=len, capacity=len
            )
        )

    # ===------------------------------------------------------------------=== #
    # Factory dunders
    # ===------------------------------------------------------------------=== #

    fn write_bytes(inout self, bytes: Span[Byte, _]):
        """
        Write a byte span to this String.

        Args:
            bytes: The byte span to write to this String. Must NOT be
              null terminated.
        """
        self._iadd[True](bytes)

    fn write[*Ts: Writable](inout self, *args: *Ts):
        """Write a sequence of Writable arguments to the provided Writer.

        Parameters:
            Ts: Types of the provided argument sequence.

        Args:
            args: Sequence of arguments to write to this Writer.
        """

        @parameter
        fn write_arg[T: Writable](arg: T):
            arg.write_to(self)

        args.each[write_arg]()

    @staticmethod
    @no_inline
    fn write[
        *Ts: Writable
    ](*args: *Ts, sep: StaticString = "", end: StaticString = "") -> Self:
        """
        Construct a string by concatenating a sequence of Writable arguments.

        Args:
            args: A sequence of Writable arguments.
            sep: The separator used between elements.
            end: The String to write after printing the elements.

        Parameters:
            Ts: The types of the arguments to format. Each type must be satisfy
                `Writable`.

        Returns:
            A string formed by formatting the argument sequence.

        Examples:

        Construct a String from several `Writable` arguments:

        ```mojo
        var string = String.write(1, ", ", 2.0, ", ", "three")
        print(string) # "1, 2.0, three"
        %# from testing import assert_equal
        %# assert_equal(string, "1, 2.0, three")
        ```
        .
        """
        var output = String()
        write_args(output, args, sep=sep, end=end)
        return output^

    @staticmethod
    @no_inline
    fn write[
        *Ts: Writable
    ](
        args: VariadicPack[_, Writable, *Ts],
        sep: StaticString = "",
        end: StaticString = "",
    ) -> Self:
        """
        Construct a string by passing a variadic pack.

        Args:
            args: A VariadicPack of Writable arguments.
            sep: The separator used between elements.
            end: The String to write after printing the elements.

        Parameters:
            Ts: The types of the arguments to format. Each type must be satisfy
                `Writable`.

        Returns:
            A string formed by formatting the VariadicPack.

        Examples:

        ```mojo
        fn variadic_pack_to_string[
            *Ts: Writable,
        ](*args: *Ts) -> String:
            return String.write(args)

        string = variadic_pack_to_string(1, ", ", 2.0, ", ", "three")
        %# from testing import assert_equal
        %# assert_equal(string, "1, 2.0, three")
        ```
        .
        """
        var output = String()
        write_args(output, args, sep=sep, end=end)
        return output^

    @staticmethod
    @always_inline
    fn _from_bytes(owned buff: UnsafePointer[UInt8]) -> String:
        """Construct a string from a sequence of bytes.

        This does no validation that the given bytes are valid in any specific
        String encoding.

        Args:
            buff: The buffer. This should have an existing terminator.
        """

        return String(buff, len(StringRef(ptr=buff)) + 1)

    @staticmethod
    fn _from_bytes(owned buff: Self._buffer_type) -> String:
        """Construct a string from a sequence of bytes.

        This does no validation that the given bytes are valid in any specific
        String encoding.

        Args:
            buff: The buffer.
        """

        # If a terminator does not already exist, then add it.
        if buff[-1]:
            buff.append(0)

        return String(buff^)

    # ===------------------------------------------------------------------=== #
    # Operator dunders
    # ===------------------------------------------------------------------=== #

    fn __getitem__[IndexerType: Indexer](self, idx: IndexerType) -> String:
        """Gets the character at the specified position.

        Parameters:
            IndexerType: The inferred type of an indexer argument.

        Args:
            idx: The index value.

        Returns:
            A new string containing the character at the specified position.
        """
        # TODO(#933): implement this for unicode when we support llvm intrinsic evaluation at compile time
        var normalized_idx = normalize_index["String"](idx, self)
        var buf = Self._buffer_type(capacity=1)
        buf.append(self._buffer[normalized_idx])
        buf.append(0)
        return String(buf^)

    fn __getitem__(self, span: Slice) -> String:
        """Gets the sequence of characters at the specified positions.

        Args:
            span: A slice that specifies positions of the new substring.

        Returns:
            A new string containing the string at the specified positions.
        """
        var start: Int
        var end: Int
        var step: Int
        # TODO(#933): implement this for unicode when we support llvm intrinsic evaluation at compile time

        start, end, step = span.indices(self.byte_length())
        var r = range(start, end, step)
        if step == 1:
            return StringRef(self._buffer.data + start, len(r))

        var buffer = Self._buffer_type()
        var result_len = len(r)
        buffer.resize(result_len + 1, 0)
        var ptr = self.unsafe_ptr()
        for i in range(result_len):
            buffer[i] = ptr[r[i]]
        buffer[result_len] = 0
        return Self(buffer^)

    @always_inline
    fn __eq__(self, other: String) -> Bool:
        """Compares two Strings if they have the same values.

        Args:
            other: The rhs of the operation.

        Returns:
            True if the Strings are equal and False otherwise.
        """
        if not self and not other:
            return True
        if len(self) != len(other):
            return False
        # same pointer and length, so equal
        if self.unsafe_ptr() == other.unsafe_ptr():
            return True
        for i in range(len(self)):
            if self.unsafe_ptr()[i] != other.unsafe_ptr()[i]:
                return False
        return True

    @always_inline
    fn __ne__(self, other: String) -> Bool:
        """Compares two Strings if they do not have the same values.

        Args:
            other: The rhs of the operation.

        Returns:
            True if the Strings are not equal and False otherwise.
        """
        return not (self == other)

    @always_inline
    fn __lt__(self, rhs: String) -> Bool:
        """Compare this String to the RHS using LT comparison.

        Args:
            rhs: The other String to compare against.

        Returns:
            True if this String is strictly less than the RHS String and False
            otherwise.
        """
        return self.as_string_slice() < rhs.as_string_slice()

    @always_inline
    fn __le__(self, rhs: String) -> Bool:
        """Compare this String to the RHS using LE comparison.

        Args:
            rhs: The other String to compare against.

        Returns:
            True iff this String is less than or equal to the RHS String.
        """
        return not (rhs < self)

    @always_inline
    fn __gt__(self, rhs: String) -> Bool:
        """Compare this String to the RHS using GT comparison.

        Args:
            rhs: The other String to compare against.

        Returns:
            True iff this String is strictly greater than the RHS String.
        """
        return rhs < self

    @always_inline
    fn __ge__(self, rhs: String) -> Bool:
        """Compare this String to the RHS using GE comparison.

        Args:
            rhs: The other String to compare against.

        Returns:
            True iff this String is greater than or equal to the RHS String.
        """
        return not (self < rhs)

    @staticmethod
    fn _add[rhs_has_null: Bool](lhs: Span[Byte], rhs: Span[Byte]) -> String:
        var lhs_len = len(lhs)
        var rhs_len = len(rhs)
        var lhs_ptr = lhs.unsafe_ptr()
        var rhs_ptr = rhs.unsafe_ptr()
        alias S = StringSlice[ImmutableAnyOrigin]
        if lhs_len == 0:
            return String(S(unsafe_from_utf8_ptr=rhs_ptr, len=rhs_len))
        elif rhs_len == 0:
            return String(S(unsafe_from_utf8_ptr=lhs_ptr, len=lhs_len))
        var sum_len = lhs_len + rhs_len
        var buffer = Self._buffer_type(capacity=sum_len + 1)
        var ptr = buffer.unsafe_ptr()
        memcpy(ptr, lhs_ptr, lhs_len)
        memcpy(ptr + lhs_len, rhs_ptr, rhs_len + int(rhs_has_null))
        buffer.size = sum_len + 1

        @parameter
        if not rhs_has_null:
            ptr[sum_len] = 0
        return Self(buffer^)

    @always_inline
    fn __add__(self, other: String) -> String:
        """Creates a string by appending another string at the end.

        Args:
            other: The string to append.

        Returns:
            The new constructed string.
        """
        return Self._add[True](self.as_bytes(), other.as_bytes())

    @always_inline
    fn __add__(self, other: StringLiteral) -> String:
        """Creates a string by appending a string literal at the end.

        Args:
            other: The string literal to append.

        Returns:
            The new constructed string.
        """
        return Self._add[False](self.as_bytes(), other.as_bytes())

    @always_inline
    fn __add__(self, other: StringSlice) -> String:
        """Creates a string by appending a string slice at the end.

        Args:
            other: The string slice to append.

        Returns:
            The new constructed string.
        """
        return Self._add[False](self.as_bytes(), other.as_bytes())

    @always_inline
    fn __radd__(self, other: String) -> String:
        """Creates a string by prepending another string to the start.

        Args:
            other: The string to prepend.

        Returns:
            The new constructed string.
        """
        return Self._add[True](other.as_bytes(), self.as_bytes())

    @always_inline
    fn __radd__(self, other: StringLiteral) -> String:
        """Creates a string by prepending another string literal to the start.

        Args:
            other: The string to prepend.

        Returns:
            The new constructed string.
        """
        return Self._add[True](other.as_bytes(), self.as_bytes())

    @always_inline
    fn __radd__(self, other: StringSlice) -> String:
        """Creates a string by prepending another string slice to the start.

        Args:
            other: The string to prepend.

        Returns:
            The new constructed string.
        """
        return Self._add[True](other.as_bytes(), self.as_bytes())

    fn _iadd[has_null: Bool](inout self, other: Span[Byte]):
        var s_len = self.byte_length()
        var o_len = len(other)
        var o_ptr = other.unsafe_ptr()
        if s_len == 0:
            alias S = StringSlice[ImmutableAnyOrigin]
            self = String(S(unsafe_from_utf8_ptr=o_ptr, len=o_len))
            return
        elif o_len == 0:
            return
        var sum_len = s_len + o_len
        self._buffer.reserve(sum_len + 1)
        var s_ptr = self.unsafe_ptr()
        memcpy(s_ptr + s_len, o_ptr, o_len + int(has_null))
        self._buffer.size = sum_len + 1

        @parameter
        if not has_null:
            s_ptr[sum_len] = 0

    @always_inline
    fn __iadd__(inout self, other: String):
        """Appends another string to this string.

        Args:
            other: The string to append.
        """
        self._iadd[True](other.as_bytes())

    @always_inline
    fn __iadd__(inout self, other: StringLiteral):
        """Appends another string literal to this string.

        Args:
            other: The string to append.
        """
        self._iadd[False](other.as_bytes())

    @always_inline
    fn __iadd__(inout self, other: StringSlice):
        """Appends another string slice to this string.

        Args:
            other: The string to append.
        """
        self._iadd[False](other.as_bytes())

    fn __iter__(self) -> _StringSliceIter[__origin_of(self)]:
        """Iterate over the string, returning immutable references.

        Returns:
            An iterator of references to the string elements.
        """
        return _StringSliceIter[__origin_of(self)](
            unsafe_pointer=self.unsafe_ptr(), length=self.byte_length()
        )

    fn __reversed__(self) -> _StringSliceIter[__origin_of(self), False]:
        """Iterate backwards over the string, returning immutable references.

        Returns:
            A reversed iterator of references to the string elements.
        """
        return _StringSliceIter[__origin_of(self), forward=False](
            unsafe_pointer=self.unsafe_ptr(), length=self.byte_length()
        )

    # ===------------------------------------------------------------------=== #
    # Trait implementations
    # ===------------------------------------------------------------------=== #

    @always_inline
    fn __bool__(self) -> Bool:
        """Checks if the string is not empty.

        Returns:
            True if the string length is greater than zero, and False otherwise.
        """
        return self.byte_length() > 0

    fn __len__(self) -> Int:
        """Gets the string length, in bytes (for now) PREFER:
        String.byte_length(), a future version will make this method return
        Unicode codepoints.

        Returns:
            The string length, in bytes (for now).
        """
        var unicode_length = self.byte_length()

        # TODO: everything uses this method assuming it's byte length
        # for i in range(unicode_length):
        #     if _utf8_byte_type(self._buffer[i]) == 1:
        #         unicode_length -= 1

        return unicode_length

    @always_inline
    fn __str__(self) -> String:
        """Gets the string itself.

        Returns:
            The string itself.

        Notes:
            This method ensures that you can pass a `String` to a method that
            takes a `Stringable` value.
        """
        return self

    @always_inline
    fn __repr__(self) -> String:
        """Return a representation of the string instance. You don't need to
        call this method directly, use `repr("...")` instead.

        Returns:
            A new representation of the string.
        """
        return _repr(self)

    @always_inline
    fn __ascii__(self) -> String:
        """Get the ASCII representation of the object. You don't need to call
        this method directly, use `ascii("...")` instead.

        Returns:
            A string containing the ASCII representation of the object.
        """
        return _ascii(self)

    fn __fspath__(self) -> String:
        """Return the file system path representation (just the string itself).

        Returns:
          The file system path representation as a string.
        """
        return self

    # ===------------------------------------------------------------------=== #
    # Methods
    # ===------------------------------------------------------------------=== #

    fn write_to[W: Writer](self, inout writer: W):
        """
        Formats this string to the provided Writer.

        Parameters:
            W: A type conforming to the Writable trait.

        Args:
            writer: The object to write to.
        """

        writer.write_bytes(self.as_bytes())

    fn join(self, *elems: Int) -> String:
        """Joins the elements from the tuple using the current string as a
        delimiter.

        Args:
            elems: The input tuple.

        Returns:
            The joined string.
        """
        if len(elems) == 0:
            return ""
        var curr = str(elems[0])
        for i in range(1, len(elems)):
            curr += self + str(elems[i])
        return curr

    fn join[*Types: Writable](self, *elems: *Types) -> String:
        """Joins string elements using the current string as a delimiter.

        Parameters:
            Types: The types of the elements.

        Args:
            elems: The input values.

        Returns:
            The joined string.
        """

        var result = String()
        var is_first = True

        @parameter
        fn add_elt[T: Writable](a: T):
            if is_first:
                is_first = False
            else:
                result.write(self)
            result.write(a)

        elems.each[add_elt]()
        _ = is_first
        return result

    fn join[T: StringableCollectionElement](self, elems: List[T, *_]) -> String:
        """Joins string elements using the current string as a delimiter.

        Parameters:
            T: The types of the elements.

        Args:
            elems: The input values.

        Returns:
            The joined string.
        """

        # TODO(#3403): Simplify this when the linked conditional conformance
        # feature is added.  Runs a faster algorithm if the concrete types are
        # able to be converted to a span of bytes.
        @parameter
        if _type_is_eq[T, String]():
            return self.fast_join(rebind[List[String]](elems))
        elif _type_is_eq[T, StringLiteral]():
            return self.fast_join(rebind[List[StringLiteral]](elems))
        # FIXME(#3597): once StringSlice conforms to CollectionElement trait:
        # if _type_is_eq[T, StringSlice]():
        # return self.fast_join(rebind[List[StringSlice]](elems))
        else:
            var result: String = ""
            var is_first = True

            for e in elems:
                if is_first:
                    is_first = False
                else:
                    result += self
                result += str(e[])

            return result

    fn fast_join[
        T: BytesCollectionElement, //,
    ](self, elems: List[T, *_]) -> String:
        """Joins string elements using the current string as a delimiter.

        Parameters:
            T: The types of the elements.

        Args:
            elems: The input values.

        Returns:
            The joined string.
        """
        var n_elems = len(elems)
        if n_elems == 0:
            return String("")
        var len_self = self.byte_length()
        var len_elems = 0
        # Calculate the total size of the elements to join beforehand
        # to prevent alloc syscalls as we know the buffer size.
        # This can hugely improve the performance on large lists
        for e_ref in elems:
            len_elems += len(e_ref[].as_bytes())
        var capacity = len_self * (n_elems - 1) + len_elems
        var buf = Self._buffer_type(capacity=capacity)
        var self_ptr = self.unsafe_ptr()
        var ptr = buf.unsafe_ptr()
        var offset = 0
        var i = 0
        var is_first = True
        while i < n_elems:
            if is_first:
                is_first = False
            else:
                memcpy(dest=ptr + offset, src=self_ptr, count=len_self)
                offset += len_self
            var e = elems[i].as_bytes()
            var e_len = len(e)
            memcpy(dest=ptr + offset, src=e.unsafe_ptr(), count=e_len)
            offset += e_len
            i += 1
        buf.size = capacity
        buf.append(0)
        return String(buf^)

    fn unsafe_ptr(self) -> UnsafePointer[UInt8]:
        """Retrieves a pointer to the underlying memory.

        Returns:
            The pointer to the underlying memory.
        """
        return self._buffer.data

    fn unsafe_cstr_ptr(self) -> UnsafePointer[c_char]:
        """Retrieves a C-string-compatible pointer to the underlying memory.

        The returned pointer is guaranteed to be null, or NUL terminated.

        Returns:
            The pointer to the underlying memory.
        """
        return self.unsafe_ptr().bitcast[c_char]()

    @always_inline
    fn as_bytes[
        is_mutable: Bool = False
    ](self) -> Span[Byte, _lit_mut_cast[__origin_of(self), is_mutable].result]:
        """Returns a contiguous slice of bytes.
        Parameters:
            is_mutable: Whether the result will be mutable.
        Returns:
            A contiguous slice pointing to bytes.
        Notes:
            This does not include the trailing null terminator.
        """
        return self.as_bytes[
            is_mutable, _lit_mut_cast[__origin_of(self), is_mutable].result
        ]()

    @always_inline
    fn as_bytes[
        is_mutable: Bool, origin: Origin[is_mutable].type
    ](self) -> Span[Byte, origin]:
        """Returns a contiguous slice of bytes.
        Parameters:
            is_mutable: Whether the result will be mutable.
            origin: The origin of the data.

        Returns:
            A contiguous slice pointing to bytes.
        """
        return Span[Byte, origin](
            unsafe_ptr=self.unsafe_ptr(), len=self.byte_length()
        )

    @always_inline
    fn as_string_slice(ref [_]self) -> StringSlice[__origin_of(self)]:
        """Returns a string slice of the data owned by this string.

        Returns:
            A string slice pointing to the data owned by this string.
        """
        # FIXME(MSTDL-160):
        #   Enforce UTF-8 encoding in String so this is actually
        #   guaranteed to be valid.
        return StringSlice(unsafe_from_utf8=self.as_bytes())

    @always_inline
    fn byte_length(self) -> Int:
        """Get the string length in bytes.

        Returns:
            The length of this string in bytes, excluding null terminator.

        Notes:
            This does not include the trailing null terminator in the count.
        """
        var length = len(self._buffer)
        return length - int(length > 0)

    fn _steal_ptr(inout self) -> UnsafePointer[UInt8]:
        """Transfer ownership of pointer to the underlying memory.
        The caller is responsible for freeing up the memory.

        Returns:
            The pointer to the underlying memory.
        """
        var ptr = self.unsafe_ptr()
        self._buffer.data = UnsafePointer[UInt8]()
        self._buffer.size = 0
        self._buffer.capacity = 0
        return ptr

    fn count(self, substr: String) -> Int:
        """Return the number of non-overlapping occurrences of substring
        `substr` in the string.

        If sub is empty, returns the number of empty strings between characters
        which is the length of the string plus one.

        Args:
          substr: The substring to count.

        Returns:
          The number of occurrences of `substr`.
        """
        if not substr:
            return len(self) + 1

        var res = 0
        var offset = 0

        while True:
            var pos = self.find(substr, offset)
            if pos == -1:
                break
            res += 1

            offset = pos + substr.byte_length()

        return res

    fn __contains__(self, substr: String) -> Bool:
        """Returns True if the substring is contained within the current string.

        Args:
          substr: The substring to check.

        Returns:
          True if the string contains the substring.
        """
        return substr.as_string_slice() in self.as_string_slice()

    fn find(self, substr: String, start: Int = 0) -> Int:
        """Finds the offset of the first occurrence of `substr` starting at
        `start`. If not found, returns -1.

        Args:
          substr: The substring to find.
          start: The offset from which to find.

        Returns:
          The offset of `substr` relative to the beginning of the string.
        """

        return self.as_string_slice().find(substr.as_string_slice(), start)

    fn rfind(self, substr: String, start: Int = 0) -> Int:
        """Finds the offset of the last occurrence of `substr` starting at
        `start`. If not found, returns -1.

        Args:
          substr: The substring to find.
          start: The offset from which to find.

        Returns:
          The offset of `substr` relative to the beginning of the string.
        """

        return self.as_string_slice().rfind(
            substr.as_string_slice(), start=start
        )

    fn isspace(self) -> Bool:
        """Determines whether every character in the given String is a
        python whitespace String. This corresponds to Python's
        [universal separators](
            https://docs.python.org/3/library/stdtypes.html#str.splitlines)
        `" \\t\\n\\v\\f\\r\\x1c\\x1d\\x1e\\x85\\u2028\\u2029"`.

        Returns:
            True if the whole String is made up of whitespace characters
                listed above, otherwise False.
        """
        return self.as_string_slice().isspace()

    fn split(self, sep: String, maxsplit: Int = -1) raises -> List[String]:
        """Split the string by a separator.

        Args:
            sep: The string to split on.
            maxsplit: The maximum amount of items to split from String.
                Defaults to unlimited.

        Returns:
            A List of Strings containing the input split by the separator.

        Raises:
            If the separator is empty.

        Examples:

        ```mojo
        # Splitting a space
        _ = String("hello world").split(" ") # ["hello", "world"]
        # Splitting adjacent separators
        _ = String("hello,,world").split(",") # ["hello", "", "world"]
        # Splitting with maxsplit
        _ = String("1,2,3").split(",", 1) # ['1', '2,3']
        ```
        .
        """
        var output = List[String]()

        var str_byte_len = self.byte_length() - 1
        var lhs = 0
        var rhs = 0
        var items = 0
        var sep_len = sep.byte_length()
        if sep_len == 0:
            raise Error("Separator cannot be empty.")
        if str_byte_len < 0:
            output.append("")

        while lhs <= str_byte_len:
            rhs = self.find(sep, lhs)
            if rhs == -1:
                output.append(self[lhs:])
                break

            if maxsplit > -1:
                if items == maxsplit:
                    output.append(self[lhs:])
                    break
                items += 1

            output.append(self[lhs:rhs])
            lhs = rhs + sep_len

        if self.endswith(sep) and (len(output) <= maxsplit or maxsplit == -1):
            output.append("")
        return output

    fn split(self, sep: NoneType = None, maxsplit: Int = -1) -> List[String]:
        """Split the string by every Whitespace separator.

        Args:
            sep: None.
            maxsplit: The maximum amount of items to split from String. Defaults
                to unlimited.

        Returns:
            A List of Strings containing the input split by the separator.

        Examples:

        ```mojo
        # Splitting an empty string or filled with whitespaces
        _ = String("      ").split() # []
        _ = String("").split() # []

        # Splitting a string with leading, trailing, and middle whitespaces
        _ = String("      hello    world     ").split() # ["hello", "world"]
        # Splitting adjacent universal newlines:
        _ = String(
            "hello \\t\\n\\v\\f\\r\\x1c\\x1d\\x1e\\x85\\u2028\\u2029world"
        ).split()  # ["hello", "world"]
        ```
        .
        """

        fn num_bytes(b: UInt8) -> Int:
            var flipped = ~b
            return int(count_leading_zeros(flipped) + (flipped >> 7))

        var output = List[String]()
        var str_byte_len = self.byte_length() - 1
        var lhs = 0
        var rhs = 0
        var items = 0
        while lhs <= str_byte_len:
            # Python adds all "whitespace chars" as one separator
            # if no separator was specified
            for s in self[lhs:]:
                if not str(s).isspace():  # TODO: with StringSlice.isspace()
                    break
                lhs += s.byte_length()
            # if it went until the end of the String, then
            # it should be sliced up until the original
            # start of the whitespace which was already appended
            if lhs - 1 == str_byte_len:
                break
            elif lhs == str_byte_len:
                # if the last char is not whitespace
                output.append(self[str_byte_len])
                break
            rhs = lhs + num_bytes(self.unsafe_ptr()[lhs])
            for s in self[lhs + num_bytes(self.unsafe_ptr()[lhs]) :]:
                if str(s).isspace():  # TODO: with StringSlice.isspace()
                    break
                rhs += s.byte_length()

            if maxsplit > -1:
                if items == maxsplit:
                    output.append(self[lhs:])
                    break
                items += 1

            output.append(self[lhs:rhs])
            lhs = rhs

        return output

    fn splitlines(self, keepends: Bool = False) -> List[String]:
        """Split the string at line boundaries. This corresponds to Python's
        [universal newlines:](
            https://docs.python.org/3/library/stdtypes.html#str.splitlines)
        `"\\r\\n"` and `"\\t\\n\\v\\f\\r\\x1c\\x1d\\x1e\\x85\\u2028\\u2029"`.

        Args:
            keepends: If True, line breaks are kept in the resulting strings.

        Returns:
            A List of Strings containing the input split by line boundaries.
        """
        return _to_string_list(self.as_string_slice().splitlines(keepends))

    fn replace(self, old: String, new: String) -> String:
        """Return a copy of the string with all occurrences of substring `old`
        if replaced by `new`.

        Args:
            old: The substring to replace.
            new: The substring to replace with.

        Returns:
            The string where all occurrences of `old` are replaced with `new`.
        """
        if not old:
            return self._interleave(new)

        var occurrences = self.count(old)
        if occurrences == -1:
            return self

        var self_start = self.unsafe_ptr()
        var self_ptr = self.unsafe_ptr()
        var new_ptr = new.unsafe_ptr()

        var self_len = self.byte_length()
        var old_len = old.byte_length()
        var new_len = new.byte_length()

        var res = Self._buffer_type()
        res.reserve(self_len + (old_len - new_len) * occurrences + 1)

        for _ in range(occurrences):
            var curr_offset = int(self_ptr) - int(self_start)

            var idx = self.find(old, curr_offset)

            debug_assert(idx >= 0, "expected to find occurrence during find")

            # Copy preceding unchanged chars
            for _ in range(curr_offset, idx):
                res.append(self_ptr[])
                self_ptr += 1

            # Insert a copy of the new replacement string
            for i in range(new_len):
                res.append(new_ptr[i])

            self_ptr += old_len

        while True:
            var val = self_ptr[]
            if val == 0:
                break
            res.append(self_ptr[])
            self_ptr += 1

        res.append(0)
        return String(res^)

    fn strip(self, chars: String) -> String:
        """Return a copy of the string with leading and trailing characters
        removed.

        Args:
            chars: A set of characters to be removed. Defaults to whitespace.

        Returns:
            A copy of the string with no leading or trailing characters.
        """

        return self.lstrip(chars).rstrip(chars)

    fn strip(self) -> String:
        """Return a copy of the string with leading and trailing whitespaces
        removed.

        Returns:
            A copy of the string with no leading or trailing whitespaces.
        """
        return self.lstrip().rstrip()

    fn rstrip(self, chars: String) -> String:
        """Return a copy of the string with trailing characters removed.

        Args:
            chars: A set of characters to be removed. Defaults to whitespace.

        Returns:
            A copy of the string with no trailing characters.
        """

        var r_idx = self.byte_length()
        while r_idx > 0 and self[r_idx - 1] in chars:
            r_idx -= 1

        return self[:r_idx]

    fn rstrip(self) -> String:
        """Return a copy of the string with trailing whitespaces removed.

        Returns:
            A copy of the string with no trailing whitespaces.
        """
        var r_idx = self.byte_length()
        # TODO (#933): should use this once llvm intrinsics can be used at comp time
        # for s in self.__reversed__():
        #     if not s.isspace():
        #         break
        #     r_idx -= 1
        while r_idx > 0 and _is_ascii_space(self._buffer.unsafe_get(r_idx - 1)):
            r_idx -= 1
        return self[:r_idx]

    fn lstrip(self, chars: String) -> String:
        """Return a copy of the string with leading characters removed.

        Args:
            chars: A set of characters to be removed. Defaults to whitespace.

        Returns:
            A copy of the string with no leading characters.
        """

        var l_idx = 0
        while l_idx < self.byte_length() and self[l_idx] in chars:
            l_idx += 1

        return self[l_idx:]

    fn lstrip(self) -> String:
        """Return a copy of the string with leading whitespaces removed.

        Returns:
            A copy of the string with no leading whitespaces.
        """
        var l_idx = 0
        # TODO (#933): should use this once llvm intrinsics can be used at comp time
        # for s in self:
        #     if not s.isspace():
        #         break
        #     l_idx += 1
        while l_idx < self.byte_length() and _is_ascii_space(
            self._buffer.unsafe_get(l_idx)
        ):
            l_idx += 1
        return self[l_idx:]

    fn __hash__(self) -> UInt:
        """Hash the underlying buffer using builtin hash.

        Returns:
            A 64-bit hash value. This value is _not_ suitable for cryptographic
            uses. Its intended usage is for data structures. See the `hash`
            builtin documentation for more details.
        """
        return hash(self.as_string_slice())

    fn __hash__[H: _Hasher](self, inout hasher: H):
        """Updates hasher with the underlying bytes.

        Parameters:
            H: The hasher type.

        Args:
            hasher: The hasher instance.
        """
        hasher._update_with_bytes(self.unsafe_ptr(), self.byte_length())

    fn _interleave(self, val: String) -> String:
        var res = Self._buffer_type()
        var val_ptr = val.unsafe_ptr()
        var self_ptr = self.unsafe_ptr()
        res.reserve(val.byte_length() * self.byte_length() + 1)
        for i in range(self.byte_length()):
            for j in range(val.byte_length()):
                res.append(val_ptr[j])
            res.append(self_ptr[i])
        res.append(0)
        return String(res^)

    fn lower(self) -> String:
        """Returns a copy of the string with all ASCII cased characters
        converted to lowercase.

        Returns:
            A new string where cased letters have been converted to lowercase.
        """

        # TODO(#26444):
        # Support the Unicode standard casing behavior to handle cased letters
        # outside of the standard ASCII letters.
        return self._toggle_ascii_case[_is_ascii_uppercase]()

    fn upper(self) -> String:
        """Returns a copy of the string with all ASCII cased characters
        converted to uppercase.

        Returns:
            A new string where cased letters have been converted to uppercase.
        """

        # TODO(#26444):
        # Support the Unicode standard casing behavior to handle cased letters
        # outside of the standard ASCII letters.
        return self._toggle_ascii_case[_is_ascii_lowercase]()

    fn _toggle_ascii_case[check_case: fn (UInt8) -> Bool](self) -> String:
        var copy: String = self

        var char_ptr = copy.unsafe_ptr()

        for i in range(self.byte_length()):
            var char: UInt8 = char_ptr[i]
            if check_case(char):
                var lower = _toggle_ascii_case(char)
                char_ptr[i] = lower

        return copy

    fn startswith(
        ref [_]self, prefix: String, start: Int = 0, end: Int = -1
    ) -> Bool:
        """Checks if the string starts with the specified prefix between start
        and end positions. Returns True if found and False otherwise.

        Args:
          prefix: The prefix to check.
          start: The start offset from which to check.
          end: The end offset from which to check.

        Returns:
          True if the self[start:end] is prefixed by the input prefix.
        """
        if end == -1:
            return StringSlice[__origin_of(self)](
                unsafe_from_utf8_ptr=self.unsafe_ptr() + start,
                len=self.byte_length() - start,
            ).startswith(prefix.as_string_slice())

        return StringSlice[__origin_of(self)](
            unsafe_from_utf8_ptr=self.unsafe_ptr() + start, len=end - start
        ).startswith(prefix.as_string_slice())

    fn endswith(self, suffix: String, start: Int = 0, end: Int = -1) -> Bool:
        """Checks if the string end with the specified suffix between start
        and end positions. Returns True if found and False otherwise.

        Args:
          suffix: The suffix to check.
          start: The start offset from which to check.
          end: The end offset from which to check.

        Returns:
          True if the self[start:end] is suffixed by the input suffix.
        """
        if end == -1:
            return StringSlice[__origin_of(self)](
                unsafe_from_utf8_ptr=self.unsafe_ptr() + start,
                len=self.byte_length() - start,
            ).endswith(suffix.as_string_slice())

        return StringSlice[__origin_of(self)](
            unsafe_from_utf8_ptr=self.unsafe_ptr() + start, len=end - start
        ).endswith(suffix.as_string_slice())

    fn removeprefix(self, prefix: String, /) -> String:
        """Returns a new string with the prefix removed if it was present.

        For example:

        ```mojo
        print(String('TestHook').removeprefix('Test'))
        # 'Hook'
        print(String('BaseTestCase').removeprefix('Test'))
        # 'BaseTestCase'
        ```

        Args:
            prefix: The prefix to remove from the string.

        Returns:
            `string[len(prefix):]` if the string starts with the prefix string,
            or a copy of the original string otherwise.
        """
        if self.startswith(prefix):
            return self[prefix.byte_length() :]
        return self

    fn removesuffix(self, suffix: String, /) -> String:
        """Returns a new string with the suffix removed if it was present.

        For example:

        ```mojo
        print(String('TestHook').removesuffix('Hook'))
        # 'Test'
        print(String('BaseTestCase').removesuffix('Test'))
        # 'BaseTestCase'
        ```

        Args:
            suffix: The suffix to remove from the string.

        Returns:
            `string[:-len(suffix)]` if the string ends with the suffix string,
            or a copy of the original string otherwise.
        """
        if suffix and self.endswith(suffix):
            return self[: -suffix.byte_length()]
        return self

    @always_inline
    fn __int__(self) raises -> Int:
        """Parses the given string as a base-10 integer and returns that value.
        If the string cannot be parsed as an int, an error is raised.

        Returns:
            An integer value that represents the string, or otherwise raises.
        """
        return atol(self)

    @always_inline
    fn __float__(self) raises -> Float64:
        """Parses the string as a float point number and returns that value. If
        the string cannot be parsed as a float, an error is raised.

        Returns:
            A float value that represents the string, or otherwise raises.
        """
        return atof(self)

    fn __mul__(self, n: Int) -> String:
        """Concatenates the string `n` times.

        Args:
            n : The number of times to concatenate the string.

        Returns:
            The string concatenated `n` times.
        """
        if n <= 0:
            return ""
        var len_self = self.byte_length()
        var count = len_self * n + 1
        var buf = Self._buffer_type(capacity=count)
        buf.resize(count, 0)
        for i in range(n):
            memcpy(
                dest=buf.data + len_self * i,
                src=self.unsafe_ptr(),
                count=len_self,
            )
        return String(buf^)

    @always_inline
    fn format[*Ts: _CurlyEntryFormattable](self, *args: *Ts) raises -> String:
        """Format a template with `*args`.

        Args:
            args: The substitution values.

        Parameters:
            Ts: The types of substitution values that implement `Representable`
                and `Stringable` (to be changed and made more flexible).

        Returns:
            The template with the given values substituted.

        Examples:

        ```mojo
        # Manual indexing:
        print(String("{0} {1} {0}").format("Mojo", 1.125)) # Mojo 1.125 Mojo
        # Automatic indexing:
        print(String("{} {}").format(True, "hello world")) # True hello world
        ```
        .
        """
        return _FormatCurlyEntry.format(self, args)

    fn isdigit(self) -> Bool:
        """A string is a digit string if all characters in the string are digits
        and there is at least one character in the string.

        Note that this currently only works with ASCII strings.

        Returns:
            True if all characters are digits and it's not empty else False.
        """
        if not self:
            return False
        for c in self:
            if not isdigit(ord(c)):
                return False
        return True

    fn _isupper_islower[*, upper: Bool](self) -> Bool:
        fn is_ascii_cased(c: UInt8) -> Bool:
            return _is_ascii_uppercase(c) or _is_ascii_lowercase(c)

        for c in self:
            debug_assert(c.byte_length() == 1, "only implemented for ASCII")
            if is_ascii_cased(ord(c)):

                @parameter
                if upper:
                    return self == self.upper()
                else:
                    return self == self.lower()
        return False

    fn isupper(self) -> Bool:
        """Returns True if all cased characters in the string are uppercase and
        there is at least one cased character.

        Note that this currently only works with ASCII strings.

        Returns:
            True if all cased characters in the string are uppercase and there
            is at least one cased character, False otherwise.
        """
        return self._isupper_islower[upper=True]()

    fn islower(self) -> Bool:
        """Returns True if all cased characters in the string are lowercase and
        there is at least one cased character.

        Note that this currently only works with ASCII strings.

        Returns:
            True if all cased characters in the string are lowercase and there
            is at least one cased character, False otherwise.
        """
        return self._isupper_islower[upper=False]()

    fn isprintable(self) -> Bool:
        """Returns True if all characters in the string are ASCII printable.

        Note that this currently only works with ASCII strings.

        Returns:
            True if all characters are printable else False.
        """
        return isprintable(self.as_bytes())

    fn rjust(self, width: Int, fillchar: StringLiteral = " ") -> String:
        """Returns the string right justified in a string of specified width.

        Args:
            width: The width of the field containing the string.
            fillchar: Specifies the padding character.

        Returns:
            Returns right justified string, or self if width is not bigger than self length.
        """
        return self._justify(width - len(self), width, fillchar)

    fn ljust(self, width: Int, fillchar: StringLiteral = " ") -> String:
        """Returns the string left justified in a string of specified width.

        Args:
            width: The width of the field containing the string.
            fillchar: Specifies the padding character.

        Returns:
            Returns left justified string, or self if width is not bigger than self length.
        """
        return self._justify(0, width, fillchar)

    fn center(self, width: Int, fillchar: StringLiteral = " ") -> String:
        """Returns the string center justified in a string of specified width.

        Args:
            width: The width of the field containing the string.
            fillchar: Specifies the padding character.

        Returns:
            Returns center justified string, or self if width is not bigger than self length.
        """
        return self._justify(width - len(self) >> 1, width, fillchar)

    fn _justify(
        self, start: Int, width: Int, fillchar: StringLiteral
    ) -> String:
        if len(self) >= width:
            return self
        debug_assert(
            len(fillchar) == 1, "fill char needs to be a one byte literal"
        )
        var fillbyte = fillchar.as_bytes()[0]
        var buffer = Self._buffer_type(capacity=width + 1)
        buffer.resize(width, fillbyte)
        buffer.append(0)
        memcpy(buffer.unsafe_ptr().offset(start), self.unsafe_ptr(), len(self))
        var result = String(buffer)
        return result^


# ===----------------------------------------------------------------------=== #
# Utilities
# ===----------------------------------------------------------------------=== #


fn _toggle_ascii_case(char: UInt8) -> UInt8:
    """Assuming char is a cased ASCII character, this function will return the
    opposite-cased letter.
    """

    # ASCII defines A-Z and a-z as differing only in their 6th bit,
    # so converting is as easy as a bit flip.
    return char ^ (1 << 5)


fn _calc_initial_buffer_size_int32(n0: Int) -> Int:
    # See https://commaok.xyz/post/lookup_tables/ and
    # https://lemire.me/blog/2021/06/03/computing-the-number-of-digits-of-an-integer-even-faster/
    # for a description.
    alias lookup_table = VariadicList[Int](
        4294967296,
        8589934582,
        8589934582,
        8589934582,
        12884901788,
        12884901788,
        12884901788,
        17179868184,
        17179868184,
        17179868184,
        21474826480,
        21474826480,
        21474826480,
        21474826480,
        25769703776,
        25769703776,
        25769703776,
        30063771072,
        30063771072,
        30063771072,
        34349738368,
        34349738368,
        34349738368,
        34349738368,
        38554705664,
        38554705664,
        38554705664,
        41949672960,
        41949672960,
        41949672960,
        42949672960,
        42949672960,
    )
    var n = UInt32(n0)
    var log2 = int(
        (bitwidthof[DType.uint32]() - 1) ^ count_leading_zeros(n | 1)
    )
    return (n0 + lookup_table[int(log2)]) >> 32


fn _calc_initial_buffer_size_int64(n0: UInt64) -> Int:
    var result: Int = 1
    var n = n0
    while True:
        if n < 10:
            return result
        if n < 100:
            return result + 1
        if n < 1_000:
            return result + 2
        if n < 10_000:
            return result + 3
        n //= 10_000
        result += 4


fn _calc_initial_buffer_size(n0: Int) -> Int:
    var sign = 0 if n0 > 0 else 1

    # Add 1 for the terminator
    return sign + n0._decimal_digit_count() + 1


fn _calc_initial_buffer_size(n: Float64) -> Int:
    return 128 + 1  # Add 1 for the terminator


fn _calc_initial_buffer_size[type: DType](n0: Scalar[type]) -> Int:
    @parameter
    if type.is_integral():
        var n = abs(n0)
        var sign = 0 if n0 > 0 else 1
        alias is_32bit_system = bitwidthof[DType.index]() == 32

        @parameter
        if is_32bit_system or bitwidthof[type]() <= 32:
            return sign + _calc_initial_buffer_size_int32(int(n)) + 1
        else:
            return (
                sign
                + _calc_initial_buffer_size_int64(n.cast[DType.uint64]())
                + 1
            )

    return 128 + 1  # Add 1 for the terminator


fn _calc_format_buffer_size[type: DType]() -> Int:
    """
    Returns a buffer size in bytes that is large enough to store a formatted
    number of the specified type.
    """

    # TODO:
    #   Use a smaller size based on the `dtype`, e.g. we don't need as much
    #   space to store a formatted int8 as a float64.
    @parameter
    if type.is_integral():
        return 64 + 1
    else:
        return 128 + 1  # Add 1 for the terminator<|MERGE_RESOLUTION|>--- conflicted
+++ resolved
@@ -44,14 +44,11 @@
     _shift_unicode_to_utf8,
     _FormatCurlyEntry,
     _CurlyEntryFormattable,
-<<<<<<< HEAD
+    _to_string_list,
     Stringlike,
     _utf8_first_byte_sequence_length,
     _is_continuation_byte,
     _is_valid_utf8,
-=======
-    _to_string_list,
->>>>>>> a5d1382f
 )
 from builtin.builtin_list import _lit_mut_cast
 
@@ -971,94 +968,6 @@
     return _is_ascii_lowercase(c)
 
 
-<<<<<<< HEAD
-=======
-fn _is_ascii_lowercase(c: UInt8) -> Bool:
-    alias ord_a = ord("a")
-    alias ord_z = ord("z")
-    return ord_a <= int(c) <= ord_z
-
-
-# ===----------------------------------------------------------------------=== #
-# _isspace
-# ===----------------------------------------------------------------------=== #
-
-
-fn _isspace(c: String) -> Bool:
-    """Determines whether the given character is a whitespace character.
-
-    This only respects the default "C" locale, i.e. returns True only if the
-    character specified is one of " \\t\\n\\v\\f\\r". For semantics similar
-    to Python, use `String.isspace()`.
-
-    Args:
-        c: The character to check.
-
-    Returns:
-        True iff the character is one of the whitespace characters listed above.
-    """
-    return _isspace(ord(c))
-
-
-fn _isspace(c: UInt8) -> Bool:
-    """Determines whether the given character is a whitespace character.
-
-    This only respects the default "C" locale, i.e. returns True only if the
-    character specified is one of " \\t\\n\\v\\f\\r". For semantics similar
-    to Python, use `String.isspace()`.
-
-    Args:
-        c: The character to check.
-
-    Returns:
-        True iff the character is one of the whitespace characters listed above.
-    """
-
-    # NOTE: a global LUT doesn't work at compile time so we can't use it here.
-    alias ` ` = UInt8(ord(" "))
-    alias `\t` = UInt8(ord("\t"))
-    alias `\n` = UInt8(ord("\n"))
-    alias `\r` = UInt8(ord("\r"))
-    alias `\f` = UInt8(ord("\f"))
-    alias `\v` = UInt8(ord("\v"))
-    alias `\x1c` = UInt8(ord("\x1c"))
-    alias `\x1d` = UInt8(ord("\x1d"))
-    alias `\x1e` = UInt8(ord("\x1e"))
-
-    # This compiles to something very clever that's even faster than a LUT.
-    return (
-        c == ` `
-        or c == `\t`
-        or c == `\n`
-        or c == `\r`
-        or c == `\f`
-        or c == `\v`
-        or c == `\x1c`
-        or c == `\x1d`
-        or c == `\x1e`
-    )
-
-
-# ===----------------------------------------------------------------------=== #
-# isprintable
-# ===----------------------------------------------------------------------=== #
-
-
-fn isprintable(c: UInt8) -> Bool:
-    """Determines whether the given character is a printable character.
-
-    Args:
-        c: The character to check.
-
-    Returns:
-        True if the character is a printable character, otherwise False.
-    """
-    alias ord_space = ord(" ")
-    alias ord_tilde = ord("~")
-    return ord_space <= int(c) <= ord_tilde
-
-
->>>>>>> a5d1382f
 # ===----------------------------------------------------------------------=== #
 # String
 # ===----------------------------------------------------------------------=== #

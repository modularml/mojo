# ===----------------------------------------------------------------------=== #
# Copyright (c) 2024, Modular Inc. All rights reserved.
#
# Licensed under the Apache License v2.0 with LLVM Exceptions:
# https://llvm.org/LICENSE.txt
#
# Unless required by applicable law or agreed to in writing, software
# distributed under the License is distributed on an "AS IS" BASIS,
# WITHOUT WARRANTIES OR CONDITIONS OF ANY KIND, either express or implied.
# See the License for the specific language governing permissions and
# limitations under the License.
# ===----------------------------------------------------------------------=== #
"""Implements basic object methods for working with strings.

These are Mojo built-ins, so you don't need to import them.
"""

from collections import KeyElement, List, Optional
from collections._index_normalization import normalize_index
from hashlib._hasher import _HashableWithHasher, _Hasher
from sys import bitwidthof, llvm_intrinsic
from sys.ffi import c_char
from sys.intrinsics import _type_is_eq

from bit import count_leading_zeros
from memory import UnsafePointer, memcmp, memcpy, Span
from python import PythonObject

from utils import (
    IndexList,
    StaticString,
    StringRef,
    Variant,
    Writable,
    Writer,
    write_args,
)
from utils._unicode import (
    is_lowercase,
    is_uppercase,
    to_lowercase,
    to_uppercase,
)
from utils.format import _CurlyEntryFormattable, _FormatCurlyEntry
from utils.string_slice import (
    StringSlice,
    Stringlike,
    _shift_unicode_to_utf8,
    _StringSliceIter,
    _to_string_list,
    _unicode_codepoint_utf8_byte_length,
    _utf8_byte_type,
    _utf8_first_byte_sequence_length,
    _split,
)

# ===----------------------------------------------------------------------=== #
# ord
# ===----------------------------------------------------------------------=== #


fn ord(s: String) -> Int:
    """Returns an integer that represents the given one-character string.

    Given a string representing one character, return an integer
    representing the code point of that character. For example, `ord("a")`
    returns the integer `97`. This is the inverse of the `chr()` function.

    Args:
        s: The input string slice, which must contain only a single character.

    Returns:
        An integer representing the code point of the given character.
    """
    return ord(s.as_string_slice())


fn ord(s: StringSlice) -> Int:
    """Returns an integer that represents the given one-character string.

    Given a string representing one character, return an integer
    representing the code point of that character. For example, `ord("a")`
    returns the integer `97`. This is the inverse of the `chr()` function.

    Args:
        s: The input string, which must contain only a single character.

    Returns:
        An integer representing the code point of the given character.
    """
    # UTF-8 to Unicode conversion:              (represented as UInt32 BE)
    # 1: 0aaaaaaa                            -> 00000000 00000000 00000000 0aaaaaaa     a
    # 2: 110aaaaa 10bbbbbb                   -> 00000000 00000000 00000aaa aabbbbbb     a << 6  | b
    # 3: 1110aaaa 10bbbbbb 10cccccc          -> 00000000 00000000 aaaabbbb bbcccccc     a << 12 | b << 6  | c
    # 4: 11110aaa 10bbbbbb 10cccccc 10dddddd -> 00000000 000aaabb bbbbcccc ccdddddd     a << 18 | b << 12 | c << 6 | d
    var p = s.unsafe_ptr()
    var b1 = p[]
    if (b1 >> 7) == 0:  # This is 1 byte ASCII char
        debug_assert(s.byte_length() == 1, "input string length must be 1")
        return int(b1)
    var num_bytes = count_leading_zeros(~b1)
    debug_assert(
        s.byte_length() == int(num_bytes), "input string must be one character"
    )
    debug_assert(
        1 < int(num_bytes) < 5, "invalid UTF-8 byte ", b1, " at index 0"
    )
    var shift = int((6 * (num_bytes - 1)))
    var b1_mask = 0b11111111 >> (num_bytes + 1)
    var result = int(b1 & b1_mask) << shift
    for i in range(1, num_bytes):
        p += 1
        debug_assert(
            p[] >> 6 == 0b00000010, "invalid UTF-8 byte ", b1, " at index ", i
        )
        shift -= 6
        result |= int(p[] & 0b00111111) << shift
    return result


# ===----------------------------------------------------------------------=== #
# chr
# ===----------------------------------------------------------------------=== #


fn chr(c: Int) -> String:
    """Returns a String based on the given Unicode code point. This is the
    inverse of the `ord()` function.

    Args:
        c: An integer that represents a code point.

    Returns:
        A string containing a single character based on the given code point.

    Examples:
    ```mojo
    print(chr(97)) # "a"
    print(chr(8364)) # "€"
    ```
    .
    """

    if c < 0b1000_0000:  # 1 byte ASCII char
        return String(String._buffer_type(c, 0))

    var num_bytes = _unicode_codepoint_utf8_byte_length(c)
    var p = UnsafePointer[UInt8].alloc(num_bytes + 1)
    _shift_unicode_to_utf8(p, c, num_bytes)
    # TODO: decide whether to use replacement char (�) or raise ValueError
    # if not _is_valid_utf8(p, num_bytes):
    #     debug_assert(False, "Invalid Unicode code point")
    #     p.free()
    #     return chr(0xFFFD)
    p[num_bytes] = 0
    return String(ptr=p, length=num_bytes + 1)


# ===----------------------------------------------------------------------=== #
# ascii
# ===----------------------------------------------------------------------=== #


fn _chr_ascii(c: UInt8) -> String:
    """Returns a string based on the given ASCII code point.

    Args:
        c: An integer that represents a code point.

    Returns:
        A string containing a single character based on the given code point.
    """
    return String(String._buffer_type(c, 0))


fn _repr_ascii(c: UInt8) -> String:
    """Returns a printable representation of the given ASCII code point.

    Args:
        c: An integer that represents a code point.

    Returns:
        A string containing a representation of the given code point.
    """
    alias ord_tab = ord("\t")
    alias ord_new_line = ord("\n")
    alias ord_carriage_return = ord("\r")
    alias ord_back_slash = ord("\\")

    if c == ord_back_slash:
        return r"\\"
    elif isprintable(c):
        return _chr_ascii(c)
    elif c == ord_tab:
        return r"\t"
    elif c == ord_new_line:
        return r"\n"
    elif c == ord_carriage_return:
        return r"\r"
    else:
        var uc = c.cast[DType.uint8]()
        if uc < 16:
            return hex(uc, prefix=r"\x0")
        else:
            return hex(uc, prefix=r"\x")


@always_inline
fn ascii(value: String) -> String:
    """Get the ASCII representation of the object.

    Args:
        value: The object to get the ASCII representation of.

    Returns:
        A string containing the ASCII representation of the object.
    """
    alias ord_squote = ord("'")
    var result = String()
    var use_dquote = False

    for idx in range(len(value._buffer) - 1):
        var char = value._buffer[idx]
        result += _repr_ascii(char)
        use_dquote = use_dquote or (char == ord_squote)

    if use_dquote:
        return '"' + result + '"'
    else:
        return "'" + result + "'"


# ===----------------------------------------------------------------------=== #
# strtol
# ===----------------------------------------------------------------------=== #


fn _atol(str_slice: StringSlice, base: Int = 10) raises -> Int:
    """Implementation of `atol` for StringSlice inputs.

    Please see its docstring for details.
    """
    if (base != 0) and (base < 2 or base > 36):
        raise Error("Base must be >= 2 and <= 36, or 0.")
    if not str_slice:
        raise Error(_str_to_base_error(base, str_slice))

    var real_base: Int
    var ord_num_max: Int

    var ord_letter_max = (-1, -1)
    var result = 0
    var is_negative: Bool = False
    var has_prefix: Bool = False
    var start: Int = 0
    var str_len = str_slice.byte_length()

    start, is_negative = _trim_and_handle_sign(str_slice, str_len)

    alias ord_0 = ord("0")
    alias ord_letter_min = (ord("a"), ord("A"))
    alias ord_underscore = ord("_")

    if base == 0:
        var real_base_new_start = _identify_base(str_slice, start)
        real_base = real_base_new_start[0]
        start = real_base_new_start[1]
        has_prefix = real_base != 10
        if real_base == -1:
            raise Error(_str_to_base_error(base, str_slice))
    else:
        start, has_prefix = _handle_base_prefix(start, str_slice, str_len, base)
        real_base = base

    if real_base <= 10:
        ord_num_max = ord(str(real_base - 1))
    else:
        ord_num_max = ord("9")
        ord_letter_max = (
            ord("a") + (real_base - 11),
            ord("A") + (real_base - 11),
        )

    var buff = str_slice.unsafe_ptr()
    var found_valid_chars_after_start = False
    var has_space_after_number = False

    # Prefixed integer literals with real_base 2, 8, 16 may begin with leading
    # underscores under the conditions they have a prefix
    var was_last_digit_underscore = not (real_base in (2, 8, 16) and has_prefix)
    for pos in range(start, str_len):
        var ord_current = int(buff[pos])
        if ord_current == ord_underscore:
            if was_last_digit_underscore:
                raise Error(_str_to_base_error(base, str_slice))
            else:
                was_last_digit_underscore = True
                continue
        else:
            was_last_digit_underscore = False
        if ord_0 <= ord_current <= ord_num_max:
            result += ord_current - ord_0
            found_valid_chars_after_start = True
        elif ord_letter_min[0] <= ord_current <= ord_letter_max[0]:
            result += ord_current - ord_letter_min[0] + 10
            found_valid_chars_after_start = True
        elif ord_letter_min[1] <= ord_current <= ord_letter_max[1]:
            result += ord_current - ord_letter_min[1] + 10
            found_valid_chars_after_start = True
        elif _isspace(ord_current):
            has_space_after_number = True
            start = pos + 1
            break
        else:
            raise Error(_str_to_base_error(base, str_slice))
        if pos + 1 < str_len and not _isspace(buff[pos + 1]):
            var nextresult = result * real_base
            if nextresult < result:
                raise Error(
                    _str_to_base_error(base, str_slice)
                    + " String expresses an integer too large to store in Int."
                )
            result = nextresult

    if was_last_digit_underscore or (not found_valid_chars_after_start):
        raise Error(_str_to_base_error(base, str_slice))

    if has_space_after_number:
        for pos in range(start, str_len):
            if not _isspace(buff[pos]):
                raise Error(_str_to_base_error(base, str_slice))
    if is_negative:
        result = -result
    return result


@always_inline
fn _trim_and_handle_sign(str_slice: StringSlice, str_len: Int) -> (Int, Bool):
    """Trims leading whitespace, handles the sign of the number in the string.

    Args:
        str_slice: A StringSlice containing the number to parse.
        str_len: The length of the string.

    Returns:
        A tuple containing:
        - The starting index of the number after whitespace and sign.
        - A boolean indicating whether the number is negative.
    """
    var buff = str_slice.unsafe_ptr()
    var start: Int = 0
    while start < str_len and _isspace(buff[start]):
        start += 1
    var p: Bool = buff[start] == ord("+")
    var n: Bool = buff[start] == ord("-")
    return start + (p or n), n


@always_inline
fn _handle_base_prefix(
    pos: Int, str_slice: StringSlice, str_len: Int, base: Int
) -> (Int, Bool):
    """Adjusts the starting position if a valid base prefix is present.

    Handles "0b"/"0B" for base 2, "0o"/"0O" for base 8, and "0x"/"0X" for base
    16. Only adjusts if the base matches the prefix.

    Args:
        pos: Current position in the string.
        str_slice: The input StringSlice.
        str_len: Length of the input string.
        base: The specified base.

    Returns:
        A tuple containing:
            - Updated position after the prefix, if applicable.
            - A boolean indicating if the prefix was valid for the given base.
    """
    var start = pos
    var buff = str_slice.unsafe_ptr()
    if start + 1 < str_len:
        var prefix_char = chr(int(buff[start + 1]))
        if buff[start] == ord("0") and (
            (base == 2 and (prefix_char == "b" or prefix_char == "B"))
            or (base == 8 and (prefix_char == "o" or prefix_char == "O"))
            or (base == 16 and (prefix_char == "x" or prefix_char == "X"))
        ):
            start += 2
    return start, start != pos


fn _str_to_base_error(base: Int, str_slice: StringSlice) -> String:
    return (
        "String is not convertible to integer with base "
        + str(base)
        + ": '"
        + str(str_slice)
        + "'"
    )


fn _identify_base(str_slice: StringSlice, start: Int) -> Tuple[Int, Int]:
    var length = str_slice.byte_length()
    # just 1 digit, assume base 10
    if start == (length - 1):
        return 10, start
    if str_slice[start] == "0":
        var second_digit = str_slice[start + 1]
        if second_digit == "b" or second_digit == "B":
            return 2, start + 2
        if second_digit == "o" or second_digit == "O":
            return 8, start + 2
        if second_digit == "x" or second_digit == "X":
            return 16, start + 2
        # checking for special case of all "0", "_" are also allowed
        var was_last_character_underscore = False
        for i in range(start + 1, length):
            if str_slice[i] == "_":
                if was_last_character_underscore:
                    return -1, -1
                else:
                    was_last_character_underscore = True
                    continue
            else:
                was_last_character_underscore = False
            if str_slice[i] != "0":
                return -1, -1
    elif ord("1") <= ord(str_slice[start]) <= ord("9"):
        return 10, start
    else:
        return -1, -1

    return 10, start


fn atol(str: String, base: Int = 10) raises -> Int:
    """Parses and returns the given string as an integer in the given base.

    If base is set to 0, the string is parsed as an Integer literal, with the
    following considerations:
    - '0b' or '0B' prefix indicates binary (base 2)
    - '0o' or '0O' prefix indicates octal (base 8)
    - '0x' or '0X' prefix indicates hexadecimal (base 16)
    - Without a prefix, it's treated as decimal (base 10)

    Args:
        str: A string to be parsed as an integer in the given base.
        base: Base used for conversion, value must be between 2 and 36, or 0.

    Returns:
        An integer value that represents the string.

    Raises:
        If the given string cannot be parsed as an integer value or if an
        incorrect base is provided.

    Examples:
        >>> atol("32")
        32
        >>> atol("FF", 16)
        255
        >>> atol("0xFF", 0)
        255
        >>> atol("0b1010", 0)
        10

    Notes:
        This follows [Python's integer literals](
        https://docs.python.org/3/reference/lexical_analysis.html#integers).
    """
    return _atol(str.as_string_slice(), base)


fn _atof_error(str_ref: StringSlice) -> Error:
    return Error("String is not convertible to float: '" + str(str_ref) + "'")


fn _atof(str_ref: StringSlice) raises -> Float64:
    """Implementation of `atof` for StringRef inputs.

    Please see its docstring for details.
    """
    if not str_ref:
        raise _atof_error(str_ref)

    var result: Float64 = 0.0
    var exponent: Int = 0
    var sign: Int = 1

    alias ord_0 = UInt8(ord("0"))
    alias ord_9 = UInt8(ord("9"))
    alias ord_dot = UInt8(ord("."))
    alias ord_plus = UInt8(ord("+"))
    alias ord_minus = UInt8(ord("-"))
    alias ord_f = UInt8(ord("f"))
    alias ord_F = UInt8(ord("F"))
    alias ord_e = UInt8(ord("e"))
    alias ord_E = UInt8(ord("E"))

    var start: Int = 0
    var str_ref_strip = str_ref.strip()
    var str_len = len(str_ref_strip)
    var buff = str_ref_strip.unsafe_ptr()

    # check sign, inf, nan
    if buff[start] == ord_plus:
        start += 1
    elif buff[start] == ord_minus:
        start += 1
        sign = -1
    if (str_len - start) >= 3:
        if StringRef(buff + start, 3) == "nan":
            return FloatLiteral.nan
        if StringRef(buff + start, 3) == "inf":
            return FloatLiteral.infinity * sign
    # read before dot
    for pos in range(start, str_len):
        if ord_0 <= buff[pos] <= ord_9:
            result = result * 10.0 + int(buff[pos] - ord_0)
            start += 1
        else:
            break
    # if dot -> read after dot
    if buff[start] == ord_dot:
        start += 1
        for pos in range(start, str_len):
            if ord_0 <= buff[pos] <= ord_9:
                result = result * 10.0 + int(buff[pos] - ord_0)
                exponent -= 1
            else:
                break
            start += 1
    # if e/E -> read scientific notation
    if buff[start] == ord_e or buff[start] == ord_E:
        start += 1
        var sign: Int = 1
        var shift: Int = 0
        var has_number: Bool = False
        for pos in range(start, str_len):
            if buff[start] == ord_plus:
                pass
            elif buff[pos] == ord_minus:
                sign = -1
            elif ord_0 <= buff[start] <= ord_9:
                has_number = True
                shift = shift * 10 + int(buff[pos] - ord_0)
            else:
                break
            start += 1
        exponent += sign * shift
        if not has_number:
            raise _atof_error(str_ref)
    # check for f/F at the end
    if buff[start] == ord_f or buff[start] == ord_F:
        start += 1
    # check if string got fully parsed
    if start != str_len:
        raise _atof_error(str_ref)
    # apply shift
    # NOTE: Instead of `var result *= 10.0 ** exponent`, we calculate a positive
    # integer factor as shift and multiply or divide by it based on the shift
    # direction. This allows for better precision.
    # TODO: investigate if there is a floating point arithmetic problem.
    var shift: Int = 10 ** abs(exponent)
    if exponent > 0:
        result *= shift
    if exponent < 0:
        result /= shift
    # apply sign
    return result * sign


fn atof(str: String) raises -> Float64:
    """Parses the given string as a floating point and returns that value.

    For example, `atof("2.25")` returns `2.25`.

    Raises:
        If the given string cannot be parsed as an floating point value, for
        example in `atof("hi")`.

    Args:
        str: A string to be parsed as a floating point.

    Returns:
        An floating point value that represents the string, or otherwise raises.
    """
    return _atof(str.as_string_slice())


# ===----------------------------------------------------------------------=== #
# isdigit
# ===----------------------------------------------------------------------=== #


fn isdigit(c: UInt8) -> Bool:
    """Determines whether the given character is a digit [0-9].

    Args:
        c: The character to check.

    Returns:
        True if the character is a digit.
    """
    alias ord_0 = ord("0")
    alias ord_9 = ord("9")
    return ord_0 <= int(c) <= ord_9


# ===----------------------------------------------------------------------=== #
# isupper
# ===----------------------------------------------------------------------=== #


fn isupper(c: UInt8) -> Bool:
    """Determines whether the given character is an uppercase character.

    This currently only respects the default "C" locale, i.e. returns True iff
    the character specified is one of "ABCDEFGHIJKLMNOPQRSTUVWXYZ".

    Args:
        c: The character to check.

    Returns:
        True if the character is uppercase.
    """
    return _is_ascii_uppercase(c)


fn _is_ascii_uppercase(c: UInt8) -> Bool:
    alias ord_a = ord("A")
    alias ord_z = ord("Z")
    return ord_a <= int(c) <= ord_z


# ===----------------------------------------------------------------------=== #
# islower
# ===----------------------------------------------------------------------=== #


fn islower(c: UInt8) -> Bool:
    """Determines whether the given character is an lowercase character.

    This currently only respects the default "C" locale, i.e. returns True iff
    the character specified is one of "abcdefghijklmnopqrstuvwxyz".

    Args:
        c: The character to check.

    Returns:
        True if the character is lowercase.
    """
    return _is_ascii_lowercase(c)


fn _is_ascii_lowercase(c: UInt8) -> Bool:
    alias ord_a = ord("a")
    alias ord_z = ord("z")
    return ord_a <= int(c) <= ord_z


# ===----------------------------------------------------------------------=== #
# _isspace
# ===----------------------------------------------------------------------=== #


fn _isspace(c: String) -> Bool:
    """Determines whether the given character is a whitespace character.

    This only respects the default "C" locale, i.e. returns True only if the
    character specified is one of " \\t\\n\\v\\f\\r". For semantics similar
    to Python, use `String.isspace()`.

    Args:
        c: The character to check.

    Returns:
        True iff the character is one of the whitespace characters listed above.
    """
    return _isspace(ord(c))


fn _isspace(c: UInt8) -> Bool:
    """Determines whether the given character is a whitespace character.

    This only respects the default "C" locale, i.e. returns True only if the
    character specified is one of " \\t\\n\\v\\f\\r". For semantics similar
    to Python, use `String.isspace()`.

    Args:
        c: The character to check.

    Returns:
        True iff the character is one of the whitespace characters listed above.
    """

    # NOTE: a global LUT doesn't work at compile time so we can't use it here.
    alias ` ` = UInt8(ord(" "))
    alias `\t` = UInt8(ord("\t"))
    alias `\n` = UInt8(ord("\n"))
    alias `\r` = UInt8(ord("\r"))
    alias `\f` = UInt8(ord("\f"))
    alias `\v` = UInt8(ord("\v"))
    alias `\x1c` = UInt8(ord("\x1c"))
    alias `\x1d` = UInt8(ord("\x1d"))
    alias `\x1e` = UInt8(ord("\x1e"))

    # This compiles to something very clever that's even faster than a LUT.
    return (
        c == ` `
        or c == `\t`
        or c == `\n`
        or c == `\r`
        or c == `\f`
        or c == `\v`
        or c == `\x1c`
        or c == `\x1d`
        or c == `\x1e`
    )


# ===----------------------------------------------------------------------=== #
# isprintable
# ===----------------------------------------------------------------------=== #


fn isprintable(c: UInt8) -> Bool:
    """Determines whether the given character is a printable character.

    Args:
        c: The character to check.

    Returns:
        True if the character is a printable character, otherwise False.
    """
    alias ord_space = ord(" ")
    alias ord_tilde = ord("~")
    return ord_space <= int(c) <= ord_tilde


# ===----------------------------------------------------------------------=== #
# String
# ===----------------------------------------------------------------------=== #


@value
struct String(
    Sized,
    Stringable,
    AsBytes,
    Representable,
    IntableRaising,
    KeyElement,
    Comparable,
    Boolable,
    Writable,
    Writer,
    CollectionElementNew,
    FloatableRaising,
    _HashableWithHasher,
    Stringlike,
):
    """Represents a mutable string."""

    # Fields
    alias _buffer_type = List[UInt8, hint_trivial_type=True]
    var _buffer: Self._buffer_type
    """The underlying storage for the string."""

    """ Useful string aliases. """
    alias ASCII_LOWERCASE = String("abcdefghijklmnopqrstuvwxyz")
    alias ASCII_UPPERCASE = String("ABCDEFGHIJKLMNOPQRSTUVWXYZ")
    alias ASCII_LETTERS = String.ASCII_LOWERCASE + String.ASCII_UPPERCASE
    alias DIGITS = String("0123456789")
    alias HEX_DIGITS = String.DIGITS + String("abcdef") + String("ABCDEF")
    alias OCT_DIGITS = String("01234567")
    alias PUNCTUATION = String("""!"#$%&'()*+,-./:;<=>?@[\\]^_`{|}~""")
    alias PRINTABLE = (
        String.DIGITS
        + String.ASCII_LETTERS
        + String.PUNCTUATION
        + " \t\n\r\v\f"  # single byte utf8 whitespaces
    )

    # ===------------------------------------------------------------------=== #
    # Life cycle methods
    # ===------------------------------------------------------------------=== #

    @always_inline
    @implicit
    fn __init__(out self, owned impl: List[UInt8, *_]):
        """Construct a string from a buffer of bytes without copying the
        allocated data.

        The buffer must be terminated with a null byte:

        ```mojo
        var buf = List[UInt8]()
        buf.append(ord('H'))
        buf.append(ord('i'))
        buf.append(0)
        var hi = String(buf)
        ```

        Args:
            impl: The buffer.
        """
        debug_assert(
            len(impl) > 0 and impl[-1] == 0,
            "expected last element of String buffer to be null terminator",
        )
        # We make a backup because steal_data() will clear size and capacity.
        var size = impl.size
        debug_assert(
            impl[size - 1] == 0,
            "expected last element of String buffer to be null terminator",
        )
        var capacity = impl.capacity
        self._buffer = Self._buffer_type(
            ptr=impl.steal_data(), length=size, capacity=capacity
        )

    @always_inline
    @implicit
    fn __init__(out self, impl: Self._buffer_type):
        """Construct a string from a buffer of bytes, copying the allocated
        data. Use the transfer operator ^ to avoid the copy.

        The buffer must be terminated with a null byte:

        ```mojo
        var buf = List[UInt8]()
        buf.append(ord('H'))
        buf.append(ord('i'))
        buf.append(0)
        var hi = String(buf)
        ```

        Args:
            impl: The buffer.
        """
        debug_assert(
            len(impl) > 0 and impl[-1] == 0,
            "expected last element of String buffer to be null terminator",
        )
        # We make a backup because steal_data() will clear size and capacity.
        var size = impl.size
        debug_assert(
            impl[size - 1] == 0,
            "expected last element of String buffer to be null terminator",
        )
        self._buffer = impl

    @always_inline
    fn __init__(out self):
        """Construct an uninitialized string."""
        self._buffer = Self._buffer_type()

    @always_inline
    fn __init__(out self, *, capacity: Int):
        """Construct an uninitialized string with the given capacity.

        Args:
            capacity: The capacity of the string.
        """
        self._buffer = Self._buffer_type(capacity=capacity)

    fn __init__(out self, *, other: Self):
        """Explicitly copy the provided value.

        Args:
            other: The value to copy.
        """
        self = other  # Just use the implicit copyinit.

    @implicit
    fn __init__(out self, str: StringRef):
        """Construct a string from a StringRef object.

        Args:
            str: The StringRef from which to construct this string object.
        """
        var length = len(str)
        var buffer = Self._buffer_type()
        # +1 for null terminator, initialized to 0
        buffer.resize(length + 1, 0)
        memcpy(dest=buffer.data, src=str.data, count=length)
        self = Self(buffer^)

    @implicit
    fn __init__(out self, str_slice: StringSlice):
        """Construct a string from a string slice.

        This will allocate a new string that copies the string contents from
        the provided string slice `str_slice`.

        Args:
            str_slice: The string slice from which to construct this string.
        """

        var length = str_slice.byte_length()
        var buffer = Self._buffer_type(capacity=length + 1)
        var ptr = buffer.unsafe_ptr()
        memcpy(ptr, str_slice.unsafe_ptr(), length)
        buffer.size = length + 1
        ptr[length] = 0
        self = Self(buffer^)

    @always_inline
    @implicit
    fn __init__(out self, literal: StringLiteral):
        """Constructs a String value given a constant string.

        Args:
            literal: The input constant string.
        """
        self = literal.__str__()

    @always_inline
    fn __init__(out self, *, ptr: UnsafePointer[Byte], length: Int):
        """Creates a string from the buffer. Note that the string now owns
        the buffer.

        The buffer must be terminated with a null byte.

        Args:
            ptr: The pointer to the buffer.
            length: The length of the buffer, including the null terminator.
        """
        # we don't know the capacity of ptr, but we'll assume it's the same or
        # larger than len
        self = Self(Self._buffer_type(ptr=ptr, length=length, capacity=length))

    # ===------------------------------------------------------------------=== #
    # Factory dunders
    # ===------------------------------------------------------------------=== #

    fn write_bytes(mut self, bytes: Span[Byte, _]):
        """Write a byte span to this String.

        Args:
            bytes: The byte span to write to this String. Must NOT be
                null terminated.
        """
        self._iadd[False](bytes)

    fn write[*Ts: Writable](mut self, *args: *Ts):
        """Write a sequence of Writable arguments to the provided Writer.

        Parameters:
            Ts: Types of the provided argument sequence.

        Args:
            args: Sequence of arguments to write to this Writer.
        """

        @parameter
        fn write_arg[T: Writable](arg: T):
            arg.write_to(self)

        args.each[write_arg]()

    @staticmethod
    @no_inline
    fn write[
        *Ts: Writable
    ](*args: *Ts, sep: StaticString = "", end: StaticString = "") -> Self:
        """
        Construct a string by concatenating a sequence of Writable arguments.

        Args:
            args: A sequence of Writable arguments.
            sep: The separator used between elements.
            end: The String to write after printing the elements.

        Parameters:
            Ts: The types of the arguments to format. Each type must be satisfy
                `Writable`.

        Returns:
            A string formed by formatting the argument sequence.

        Examples:

        Construct a String from several `Writable` arguments:

        ```mojo
        var string = String.write(1, ", ", 2.0, ", ", "three")
        print(string) # "1, 2.0, three"
        %# from testing import assert_equal
        %# assert_equal(string, "1, 2.0, three")
        ```
        .
        """
        var output = String()
        write_args(output, args, sep=sep, end=end)
        return output^

    @staticmethod
    @no_inline
    fn write[
        *Ts: Writable
    ](
        args: VariadicPack[_, Writable, *Ts],
        sep: StaticString = "",
        end: StaticString = "",
    ) -> Self:
        """
        Construct a string by passing a variadic pack.

        Args:
            args: A VariadicPack of Writable arguments.
            sep: The separator used between elements.
            end: The String to write after printing the elements.

        Parameters:
            Ts: The types of the arguments to format. Each type must be satisfy
                `Writable`.

        Returns:
            A string formed by formatting the VariadicPack.

        Examples:

        ```mojo
        fn variadic_pack_to_string[
            *Ts: Writable,
        ](*args: *Ts) -> String:
            return String.write(args)

        string = variadic_pack_to_string(1, ", ", 2.0, ", ", "three")
        %# from testing import assert_equal
        %# assert_equal(string, "1, 2.0, three")
        ```
        .
        """
        var output = String()
        write_args(output, args, sep=sep, end=end)
        return output^

    @staticmethod
    @always_inline
    fn _from_bytes(owned buff: UnsafePointer[UInt8]) -> String:
        """Construct a string from a sequence of bytes.

        This does no validation that the given bytes are valid in any specific
        String encoding.

        Args:
            buff: The buffer. This should have an existing terminator.
        """

        return String(ptr=buff, length=len(StringRef(ptr=buff)) + 1)

    @staticmethod
    fn _from_bytes(owned buff: Self._buffer_type) -> String:
        """Construct a string from a sequence of bytes.

        This does no validation that the given bytes are valid in any specific
        String encoding.

        Args:
            buff: The buffer.
        """

        # If a terminator does not already exist, then add it.
        if buff[-1]:
            buff.append(0)

        return String(buff^)

    # ===------------------------------------------------------------------=== #
    # Operator dunders
    # ===------------------------------------------------------------------=== #

    fn __getitem__[IndexerType: Indexer](self, idx: IndexerType) -> String:
        """Gets the character at the specified position.

        Parameters:
            IndexerType: The inferred type of an indexer argument.

        Args:
            idx: The index value.

        Returns:
            A new string containing the character at the specified position.
        """
        # TODO(#933): implement this for unicode when we support llvm intrinsic evaluation at compile time
        var normalized_idx = normalize_index["String"](idx, self)
        var buf = Self._buffer_type(capacity=1)
        buf.append(self._buffer[normalized_idx])
        buf.append(0)
        return String(buf^)

    fn __getitem__(self, span: Slice) -> String:
        """Gets the sequence of characters at the specified positions.

        Args:
            span: A slice that specifies positions of the new substring.

        Returns:
            A new string containing the string at the specified positions.
        """
        var start: Int
        var end: Int
        var step: Int
        # TODO(#933): implement this for unicode when we support llvm intrinsic evaluation at compile time

        start, end, step = span.indices(self.byte_length())
        var r = range(start, end, step)
        if step == 1:
            return StringRef(self._buffer.data + start, len(r))

        var buffer = Self._buffer_type()
        var result_len = len(r)
        buffer.resize(result_len + 1, 0)
        var ptr = self.unsafe_ptr()
        for i in range(result_len):
            buffer[i] = ptr[r[i]]
        buffer[result_len] = 0
        return Self(buffer^)

    @always_inline
    fn __eq__(self, other: String) -> Bool:
        """Compares two Strings if they have the same values.

        Args:
            other: The rhs of the operation.

        Returns:
            True if the Strings are equal and False otherwise.
        """
        if not self and not other:
            return True
        if len(self) != len(other):
            return False
        # same pointer and length, so equal
        if self.unsafe_ptr() == other.unsafe_ptr():
            return True
        for i in range(len(self)):
            if self.unsafe_ptr()[i] != other.unsafe_ptr()[i]:
                return False
        return True

    @always_inline
    fn __ne__(self, other: String) -> Bool:
        """Compares two Strings if they do not have the same values.

        Args:
            other: The rhs of the operation.

        Returns:
            True if the Strings are not equal and False otherwise.
        """
        return not (self == other)

    @always_inline
    fn __lt__(self, rhs: String) -> Bool:
        """Compare this String to the RHS using LT comparison.

        Args:
            rhs: The other String to compare against.

        Returns:
            True if this String is strictly less than the RHS String and False
            otherwise.
        """
        return self.as_string_slice() < rhs.as_string_slice()

    @always_inline
    fn __le__(self, rhs: String) -> Bool:
        """Compare this String to the RHS using LE comparison.

        Args:
            rhs: The other String to compare against.

        Returns:
            True iff this String is less than or equal to the RHS String.
        """
        return not (rhs < self)

    @always_inline
    fn __gt__(self, rhs: String) -> Bool:
        """Compare this String to the RHS using GT comparison.

        Args:
            rhs: The other String to compare against.

        Returns:
            True iff this String is strictly greater than the RHS String.
        """
        return rhs < self

    @always_inline
    fn __ge__(self, rhs: String) -> Bool:
        """Compare this String to the RHS using GE comparison.

        Args:
            rhs: The other String to compare against.

        Returns:
            True iff this String is greater than or equal to the RHS String.
        """
        return not (self < rhs)

    @staticmethod
    fn _add[rhs_has_null: Bool](lhs: Span[Byte], rhs: Span[Byte]) -> String:
        var lhs_len = len(lhs)
        var rhs_len = len(rhs)
        var lhs_ptr = lhs.unsafe_ptr()
        var rhs_ptr = rhs.unsafe_ptr()
        alias S = StringSlice[ImmutableAnyOrigin]
        if lhs_len == 0:
            return String(S(ptr=rhs_ptr, length=rhs_len))
        elif rhs_len == 0:
            return String(S(ptr=lhs_ptr, length=lhs_len))
        var sum_len = lhs_len + rhs_len
        var buffer = Self._buffer_type(capacity=sum_len + 1)
        var ptr = buffer.unsafe_ptr()
        memcpy(ptr, lhs_ptr, lhs_len)
        memcpy(ptr + lhs_len, rhs_ptr, rhs_len + int(rhs_has_null))
        buffer.size = sum_len + 1

        @parameter
        if not rhs_has_null:
            ptr[sum_len] = 0
        return Self(buffer^)

    @always_inline
    fn __add__(self, other: String) -> String:
        """Creates a string by appending another string at the end.

        Args:
            other: The string to append.

        Returns:
            The new constructed string.
        """
        return Self._add[True](self.as_bytes(), other.as_bytes())

    @always_inline
    fn __add__(self, other: StringLiteral) -> String:
        """Creates a string by appending a string literal at the end.

        Args:
            other: The string literal to append.

        Returns:
            The new constructed string.
        """
        return Self._add[False](self.as_bytes(), other.as_bytes())

    @always_inline
    fn __add__(self, other: StringSlice) -> String:
        """Creates a string by appending a string slice at the end.

        Args:
            other: The string slice to append.

        Returns:
            The new constructed string.
        """
        return Self._add[False](self.as_bytes(), other.as_bytes())

    @always_inline
    fn __radd__(self, other: String) -> String:
        """Creates a string by prepending another string to the start.

        Args:
            other: The string to prepend.

        Returns:
            The new constructed string.
        """
        return Self._add[True](other.as_bytes(), self.as_bytes())

    @always_inline
    fn __radd__(self, other: StringLiteral) -> String:
        """Creates a string by prepending another string literal to the start.

        Args:
            other: The string to prepend.

        Returns:
            The new constructed string.
        """
        return Self._add[True](other.as_bytes(), self.as_bytes())

    @always_inline
    fn __radd__(self, other: StringSlice) -> String:
        """Creates a string by prepending another string slice to the start.

        Args:
            other: The string to prepend.

        Returns:
            The new constructed string.
        """
        return Self._add[True](other.as_bytes(), self.as_bytes())

    fn _iadd[has_null: Bool](mut self, other: Span[Byte]):
        var s_len = self.byte_length()
        var o_len = len(other)
        var o_ptr = other.unsafe_ptr()
        if s_len == 0:
            alias S = StringSlice[ImmutableAnyOrigin]
            self = String(S(ptr=o_ptr, length=o_len))
            return
        elif o_len == 0:
            return
        var sum_len = s_len + o_len
        self._buffer.reserve(sum_len + 1)
        var s_ptr = self.unsafe_ptr()
        memcpy(s_ptr + s_len, o_ptr, o_len + int(has_null))
        self._buffer.size = sum_len + 1

        @parameter
        if not has_null:
            s_ptr[sum_len] = 0

    @always_inline
    fn __iadd__(mut self, other: String):
        """Appends another string to this string.

        Args:
            other: The string to append.
        """
        self._iadd[True](other.as_bytes())

    @always_inline
    fn __iadd__(mut self, other: StringLiteral):
        """Appends another string literal to this string.

        Args:
            other: The string to append.
        """
        self._iadd[False](other.as_bytes())

    @always_inline
    fn __iadd__(mut self, other: StringSlice):
        """Appends another string slice to this string.

        Args:
            other: The string to append.
        """
        self._iadd[False](other.as_bytes())

    fn __iter__(ref self) -> _StringSliceIter[__origin_of(self)]:
        """Iterate over the string unicode characters.

        Returns:
            An iterator of references to the string unicode characters.
        """
        return _StringSliceIter[__origin_of(self)](
            unsafe_pointer=self.unsafe_ptr(), length=self.byte_length()
        )

    fn __reversed__(
        ref self,
    ) -> _StringSliceIter[__origin_of(self), forward=False]:
        """Iterate backwards over the string unicode characters.

        Returns:
            A reversed iterator of references to the string unicode characters.
        """
        return _StringSliceIter[__origin_of(self), forward=False](
            unsafe_pointer=self.unsafe_ptr(), length=self.byte_length()
        )

    # ===------------------------------------------------------------------=== #
    # Trait implementations
    # ===------------------------------------------------------------------=== #

    @always_inline
    fn __bool__(self) -> Bool:
        """Checks if the string is not empty.

        Returns:
            True if the string length is greater than zero, and False otherwise.
        """
        return self.byte_length() > 0

    fn __len__(self) -> Int:
        """Gets the string length, in bytes (for now) PREFER:
        String.byte_length(), a future version will make this method return
        Unicode codepoints.

        Returns:
            The string length, in bytes (for now).
        """
        var unicode_length = self.byte_length()

        # TODO: everything uses this method assuming it's byte length
        # for i in range(unicode_length):
        #     if _utf8_byte_type(self._buffer[i]) == 1:
        #         unicode_length -= 1

        return unicode_length

    @always_inline
    fn __str__(self) -> String:
        """Gets the string itself.

        This method ensures that you can pass a `String` to a method that
        takes a `Stringable` value.

        Returns:
            The string itself.
        """
        return self

    fn __repr__(self) -> String:
        """Return a Mojo-compatible representation of the `String` instance.

        Returns:
            A new representation of the string.
        """
        var result = String()
        var use_dquote = False
        for s in self:
            use_dquote = use_dquote or (s == "'")

            if s == "\\":
                result += r"\\"
            elif s == "\t":
                result += r"\t"
            elif s == "\n":
                result += r"\n"
            elif s == "\r":
                result += r"\r"
            else:
                var codepoint = ord(s)
                if isprintable(codepoint):
                    result += s
                elif codepoint < 0x10:
                    result += hex(codepoint, prefix=r"\x0")
                elif codepoint < 0x20 or codepoint == 0x7F:
                    result += hex(codepoint, prefix=r"\x")
                else:  # multi-byte character
                    result += s

        if use_dquote:
            return '"' + result + '"'
        else:
            return "'" + result + "'"

    fn __fspath__(self) -> String:
        """Return the file system path representation (just the string itself).

        Returns:
          The file system path representation as a string.
        """
        return self

    # ===------------------------------------------------------------------=== #
    # Methods
    # ===------------------------------------------------------------------=== #

    fn write_to[W: Writer](self, mut writer: W):
        """
        Formats this string to the provided Writer.

        Parameters:
            W: A type conforming to the Writable trait.

        Args:
            writer: The object to write to.
        """

        writer.write_bytes(self.as_bytes())

    fn join(self, *elems: Int) -> String:
        """Joins the elements from the tuple using the current string as a
        delimiter.

        Args:
            elems: The input tuple.

        Returns:
            The joined string.
        """
        if len(elems) == 0:
            return ""
        var curr = str(elems[0])
        for i in range(1, len(elems)):
            curr += self + str(elems[i])
        return curr

    fn join[*Types: Writable](self, *elems: *Types) -> String:
        """Joins string elements using the current string as a delimiter.

        Parameters:
            Types: The types of the elements.

        Args:
            elems: The input values.

        Returns:
            The joined string.
        """

        var result = String()
        var is_first = True

        @parameter
        fn add_elt[T: Writable](a: T):
            if is_first:
                is_first = False
            else:
                result.write(self)
            result.write(a)

        elems.each[add_elt]()
        return result

    fn join[T: StringableCollectionElement](self, elems: List[T, *_]) -> String:
        """Joins string elements using the current string as a delimiter.

        Parameters:
            T: The types of the elements.

        Args:
            elems: The input values.

        Returns:
            The joined string.
        """

        # TODO(#3403): Simplify this when the linked conditional conformance
        # feature is added.  Runs a faster algorithm if the concrete types are
        # able to be converted to a span of bytes.
        @parameter
        if _type_is_eq[T, String]():
            return self.fast_join(rebind[List[String]](elems))
        elif _type_is_eq[T, StringLiteral]():
            return self.fast_join(rebind[List[StringLiteral]](elems))
        # FIXME(#3597): once StringSlice conforms to CollectionElement trait:
        # if _type_is_eq[T, StringSlice]():
        # return self.fast_join(rebind[List[StringSlice]](elems))
        else:
            var result: String = ""
            var is_first = True

            for e in elems:
                if is_first:
                    is_first = False
                else:
                    result += self
                result += str(e[])

            return result

    fn fast_join[
        T: BytesCollectionElement, //,
    ](self, elems: List[T, *_]) -> String:
        """Joins string elements using the current string as a delimiter.

        Parameters:
            T: The types of the elements.

        Args:
            elems: The input values.

        Returns:
            The joined string.
        """
        var n_elems = len(elems)
        if n_elems == 0:
            return String("")
        var len_self = self.byte_length()
        var len_elems = 0
        # Calculate the total size of the elements to join beforehand
        # to prevent alloc syscalls as we know the buffer size.
        # This can hugely improve the performance on large lists
        for e_ref in elems:
            len_elems += len(e_ref[].as_bytes())
        var capacity = len_self * (n_elems - 1) + len_elems
        var buf = Self._buffer_type(capacity=capacity)
        var self_ptr = self.unsafe_ptr()
        var ptr = buf.unsafe_ptr()
        var offset = 0
        var i = 0
        var is_first = True
        while i < n_elems:
            if is_first:
                is_first = False
            else:
                memcpy(dest=ptr + offset, src=self_ptr, count=len_self)
                offset += len_self
            var e = elems[i].as_bytes()
            var e_len = len(e)
            memcpy(dest=ptr + offset, src=e.unsafe_ptr(), count=e_len)
            offset += e_len
            i += 1
        buf.size = capacity
        buf.append(0)
        return String(buf^)

<<<<<<< HEAD
    fn unsafe_ptr(self) -> UnsafePointer[Byte]:
=======
    fn unsafe_ptr(
        ref self,
    ) -> UnsafePointer[
        Byte,
        mut = Origin(__origin_of(self)).is_mutable,
        origin = __origin_of(self),
    ]:
>>>>>>> 9f4544a9
        """Retrieves a pointer to the underlying memory.

        Returns:
            The pointer to the underlying memory.
        """
        return self._buffer.unsafe_ptr()

    fn unsafe_cstr_ptr(self) -> UnsafePointer[c_char]:
        """Retrieves a C-string-compatible pointer to the underlying memory.

        The returned pointer is guaranteed to be null, or NUL terminated.

        Returns:
            The pointer to the underlying memory.
        """
        return self.unsafe_ptr().bitcast[c_char]()

    @always_inline
    fn as_bytes(ref self) -> Span[Byte, __origin_of(self)]:
        """Returns a contiguous slice of bytes.

        Returns:
            A contiguous slice pointing to bytes.

        Notes:
            This does not include the trailing null terminator.
        """
        return Span[Byte, __origin_of(self)](
            ptr=self.unsafe_ptr(), length=self.byte_length()
        )

    @always_inline
    fn as_string_slice(ref self) -> StringSlice[__origin_of(self)]:
        """Returns a string slice of the data owned by this string.

        Returns:
            A string slice pointing to the data owned by this string.
        """
        return StringSlice(unsafe_from_utf8=self.as_bytes())

    @always_inline
    fn byte_length(self) -> Int:
        """Get the string length in bytes.

        Returns:
            The length of this string in bytes, excluding null terminator.

        Notes:
            This does not include the trailing null terminator in the count.
        """
        var length = len(self._buffer)
        return length - int(length > 0)

    fn _steal_ptr(mut self) -> UnsafePointer[UInt8]:
        """Transfer ownership of pointer to the underlying memory.
        The caller is responsible for freeing up the memory.

        Returns:
            The pointer to the underlying memory.
        """
        var ptr = self.unsafe_ptr()
        self._buffer.data = UnsafePointer[UInt8]()
        self._buffer.size = 0
        self._buffer.capacity = 0
        return ptr

    fn count(self, substr: String) -> Int:
        """Return the number of non-overlapping occurrences of substring
        `substr` in the string.

        If sub is empty, returns the number of empty strings between characters
        which is the length of the string plus one.

        Args:
          substr: The substring to count.

        Returns:
          The number of occurrences of `substr`.
        """
        if not substr:
            return len(self) + 1

        var res = 0
        var offset = 0

        while True:
            var pos = self.find(substr, offset)
            if pos == -1:
                break
            res += 1

            offset = pos + substr.byte_length()

        return res

    fn __contains__(self, substr: String) -> Bool:
        """Returns True if the substring is contained within the current string.

        Args:
          substr: The substring to check.

        Returns:
          True if the string contains the substring.
        """
        return substr.as_string_slice() in self.as_string_slice()

    fn find[T: Stringlike, //](self, substr: T, start: Int = 0) -> Int:
        """Finds the offset of the first occurrence of `substr` starting at
        `start`. If not found, returns -1.

        Parameters:
            T: The type of the substring.

        Args:
            substr: The substring to find.
            start: The offset from which to find.

        Returns:
            The offset of `substr` relative to the beginning of the string.
        """
        return self.as_string_slice().find(substr, start)

    fn rfind(self, substr: String, start: Int = 0) -> Int:
        """Finds the offset of the last occurrence of `substr` starting at
        `start`. If not found, returns -1.

        Args:
          substr: The substring to find.
          start: The offset from which to find.

        Returns:
          The offset of `substr` relative to the beginning of the string.
        """

        return self.as_string_slice().rfind(
            substr.as_string_slice(), start=start
        )

    fn isspace(self) -> Bool:
        """Determines whether every character in the given String is a
        python whitespace String. This corresponds to Python's
        [universal separators](
            https://docs.python.org/3/library/stdtypes.html#str.splitlines)
        `" \\t\\n\\v\\f\\r\\x1c\\x1d\\x1e\\x85\\u2028\\u2029"`.

        Returns:
            True if the whole String is made up of whitespace characters
                listed above, otherwise False.
        """
        return self.as_string_slice().isspace()

    @always_inline
    fn split[T: Stringlike, //](self, sep: T, maxsplit: Int) -> List[String]:
        """Split the string by a separator.

        Parameters:
            T: The type of the separator.

        Args:
            sep: The string to split on.
            maxsplit: The maximum amount of items to split from String.

        Returns:
            A List of Strings containing the input split by the separator.

        Examples:

        ```mojo
        # Splitting with maxsplit
        _ = "1,2,3".split(",", maxsplit=1) # ['1', '2,3']
        # Splitting with starting or ending separators
        _ = ",1,2,3,".split(",", maxsplit=1) # ['', '1,2,3,']
        _ = "123".split("", maxsplit=1) # ['', '123']
        ```
        .
        """
        return _split[has_maxsplit=True, has_sep=True](self, sep, maxsplit)

    @always_inline
    fn split[T: Stringlike, //](self, sep: T) -> List[String]:
        """Split the string by a separator.

        Parameters:
            T: The type of the separator.

        Args:
            sep: The string to split on.

        Returns:
            A List of Strings containing the input split by the separator.

        Examples:

        ```mojo
        # Splitting a space
        _ = "hello world".split(" ") # ["hello", "world"]
        # Splitting adjacent separators
        _ = "hello,,world".split(",") # ["hello", "", "world"]
        # Splitting with starting or ending separators
        _ = ",1,2,3,".split(",") # ['', '1', '2', '3', '']
        _ = "123".split("") # ['', '1', '2', '3', '']
        ```
        .
        """
        return _split[has_maxsplit=False, has_sep=True](self, sep, -1)

    @always_inline
    fn split(self, *, maxsplit: Int) -> List[String]:
        """Split the string by every Whitespace separator.

        Args:
            maxsplit: The maximum amount of items to split from String.

        Returns:
            A List of Strings containing the input split by the separator.

        Examples:

        ```mojo
        # Splitting with maxsplit
        _ = "1     2  3".split(maxsplit=1) # ['1', '2  3']
        ```
        .
        """
        return _split[has_maxsplit=True, has_sep=False](self, None, maxsplit)

    @always_inline
    fn split(self, sep: NoneType = None) -> List[String]:
        """Split the string by every Whitespace separator.

        Args:
            sep: None.

        Returns:
            A List of Strings containing the input split by the separator.

        Examples:

        ```mojo
        # Splitting an empty string or filled with whitespaces
        _ = "      ".split() # []
        _ = "".split() # []
        # Splitting a string with leading, trailing, and middle whitespaces
        _ = "      hello    world     ".split() # ["hello", "world"]
        # Splitting adjacent universal newlines:
        _ = (
            "hello \\t\\n\\v\\f\\r\\x1c\\x1d\\x1e\\x85\\u2028\\u2029world"
        ).split()  # ["hello", "world"]
        ```
        .
        """
        return _split[has_maxsplit=False, has_sep=False](self, None, -1)

    fn splitlines(self, keepends: Bool = False) -> List[String]:
        """Split the string at line boundaries. This corresponds to Python's
        [universal newlines:](
            https://docs.python.org/3/library/stdtypes.html#str.splitlines)
        `"\\r\\n"` and `"\\t\\n\\v\\f\\r\\x1c\\x1d\\x1e\\x85\\u2028\\u2029"`.

        Args:
            keepends: If True, line breaks are kept in the resulting strings.

        Returns:
            A List of Strings containing the input split by line boundaries.
        """
        return _to_string_list(self.as_string_slice().splitlines(keepends))

    fn replace(self, old: String, new: String) -> String:
        """Return a copy of the string with all occurrences of substring `old`
        if replaced by `new`.

        Args:
            old: The substring to replace.
            new: The substring to replace with.

        Returns:
            The string where all occurrences of `old` are replaced with `new`.
        """
        if not old:
            return self._interleave(new)

        var occurrences = self.count(old)
        if occurrences == -1:
            return self

        var self_start = self.unsafe_ptr()
        var self_ptr = self.unsafe_ptr()
        var new_ptr = new.unsafe_ptr()

        var self_len = self.byte_length()
        var old_len = old.byte_length()
        var new_len = new.byte_length()

        var res = Self._buffer_type()
        res.reserve(self_len + (old_len - new_len) * occurrences + 1)

        for _ in range(occurrences):
            var curr_offset = int(self_ptr) - int(self_start)

            var idx = self.find(old, curr_offset)

            debug_assert(idx >= 0, "expected to find occurrence during find")

            # Copy preceding unchanged chars
            for _ in range(curr_offset, idx):
                res.append(self_ptr[])
                self_ptr += 1

            # Insert a copy of the new replacement string
            for i in range(new_len):
                res.append(new_ptr[i])

            self_ptr += old_len

        while True:
            var val = self_ptr[]
            if val == 0:
                break
            res.append(self_ptr[])
            self_ptr += 1

        res.append(0)
        return String(res^)

    fn strip(self, chars: StringSlice) -> StringSlice[__origin_of(self)]:
        """Return a copy of the string with leading and trailing characters
        removed.

        Args:
            chars: A set of characters to be removed. Defaults to whitespace.

        Returns:
            A copy of the string with no leading or trailing characters.
        """

        return self.lstrip(chars).rstrip(chars)

    fn strip(self) -> StringSlice[__origin_of(self)]:
        """Return a copy of the string with leading and trailing whitespaces
        removed. This only takes ASCII whitespace into account:
        `" \\t\\n\\v\\f\\r\\x1c\\x1d\\x1e"`.

        Returns:
            A copy of the string with no leading or trailing whitespaces.
        """
        return self.lstrip().rstrip()

    fn rstrip(self, chars: StringSlice) -> StringSlice[__origin_of(self)]:
        """Return a copy of the string with trailing characters removed.

        Args:
            chars: A set of characters to be removed. Defaults to whitespace.

        Returns:
            A copy of the string with no trailing characters.
        """

        return self.as_string_slice().rstrip(chars)

    fn rstrip(self) -> StringSlice[__origin_of(self)]:
        """Return a copy of the string with trailing whitespaces removed. This
        only takes ASCII whitespace into account:
        `" \\t\\n\\v\\f\\r\\x1c\\x1d\\x1e"`.

        Returns:
            A copy of the string with no trailing whitespaces.
        """
        return self.as_string_slice().rstrip()

    fn lstrip(self, chars: StringSlice) -> StringSlice[__origin_of(self)]:
        """Return a copy of the string with leading characters removed.

        Args:
            chars: A set of characters to be removed. Defaults to whitespace.

        Returns:
            A copy of the string with no leading characters.
        """

        return self.as_string_slice().lstrip(chars)

    fn lstrip(self) -> StringSlice[__origin_of(self)]:
        """Return a copy of the string with leading whitespaces removed. This
        only takes ASCII whitespace into account:
        `" \\t\\n\\v\\f\\r\\x1c\\x1d\\x1e"`.

        Returns:
            A copy of the string with no leading whitespaces.
        """
        return self.as_string_slice().lstrip()

    fn __hash__(self) -> UInt:
        """Hash the underlying buffer using builtin hash.

        Returns:
            A 64-bit hash value. This value is _not_ suitable for cryptographic
            uses. Its intended usage is for data structures. See the `hash`
            builtin documentation for more details.
        """
        return hash(self.as_string_slice())

    fn __hash__[H: _Hasher](self, mut hasher: H):
        """Updates hasher with the underlying bytes.

        Parameters:
            H: The hasher type.

        Args:
            hasher: The hasher instance.
        """
        hasher._update_with_bytes(self.unsafe_ptr(), self.byte_length())

    fn _interleave(self, val: String) -> String:
        var res = Self._buffer_type()
        var val_ptr = val.unsafe_ptr()
        var self_ptr = self.unsafe_ptr()
        res.reserve(val.byte_length() * self.byte_length() + 1)
        for i in range(self.byte_length()):
            for j in range(val.byte_length()):
                res.append(val_ptr[j])
            res.append(self_ptr[i])
        res.append(0)
        return String(res^)

    fn lower(self) -> String:
        """Returns a copy of the string with all cased characters
        converted to lowercase.

        Returns:
            A new string where cased letters have been converted to lowercase.
        """

        # TODO: the _unicode module does not support locale sensitive conversions yet.
        return to_lowercase(self)

    fn upper(self) -> String:
        """Returns a copy of the string with all cased characters
        converted to uppercase.

        Returns:
            A new string where cased letters have been converted to uppercase.
        """

        # TODO: the _unicode module does not support locale sensitive conversions yet.
        return to_uppercase(self)

    fn startswith(
        ref self, prefix: String, start: Int = 0, end: Int = -1
    ) -> Bool:
        """Checks if the string starts with the specified prefix between start
        and end positions. Returns True if found and False otherwise.

        Args:
          prefix: The prefix to check.
          start: The start offset from which to check.
          end: The end offset from which to check.

        Returns:
          True if the self[start:end] is prefixed by the input prefix.
        """
        if end == -1:
            return StringSlice[__origin_of(self)](
                ptr=self.unsafe_ptr() + start,
                length=self.byte_length() - start,
            ).startswith(prefix.as_string_slice())

        return StringSlice[__origin_of(self)](
            ptr=self.unsafe_ptr() + start, length=end - start
        ).startswith(prefix.as_string_slice())

    fn endswith(self, suffix: String, start: Int = 0, end: Int = -1) -> Bool:
        """Checks if the string end with the specified suffix between start
        and end positions. Returns True if found and False otherwise.

        Args:
          suffix: The suffix to check.
          start: The start offset from which to check.
          end: The end offset from which to check.

        Returns:
          True if the self[start:end] is suffixed by the input suffix.
        """
        if end == -1:
            return StringSlice[__origin_of(self)](
                ptr=self.unsafe_ptr() + start,
                length=self.byte_length() - start,
            ).endswith(suffix.as_string_slice())

        return StringSlice[__origin_of(self)](
            ptr=self.unsafe_ptr() + start, length=end - start
        ).endswith(suffix.as_string_slice())

    fn removeprefix(self, prefix: String, /) -> String:
        """Returns a new string with the prefix removed if it was present.

        For example:

        ```mojo
        print(String('TestHook').removeprefix('Test'))
        # 'Hook'
        print(String('BaseTestCase').removeprefix('Test'))
        # 'BaseTestCase'
        ```

        Args:
            prefix: The prefix to remove from the string.

        Returns:
            `string[len(prefix):]` if the string starts with the prefix string,
            or a copy of the original string otherwise.
        """
        if self.startswith(prefix):
            return self[prefix.byte_length() :]
        return self

    fn removesuffix(self, suffix: String, /) -> String:
        """Returns a new string with the suffix removed if it was present.

        For example:

        ```mojo
        print(String('TestHook').removesuffix('Hook'))
        # 'Test'
        print(String('BaseTestCase').removesuffix('Test'))
        # 'BaseTestCase'
        ```

        Args:
            suffix: The suffix to remove from the string.

        Returns:
            `string[:-len(suffix)]` if the string ends with the suffix string,
            or a copy of the original string otherwise.
        """
        if suffix and self.endswith(suffix):
            return self[: -suffix.byte_length()]
        return self

    @always_inline
    fn __int__(self) raises -> Int:
        """Parses the given string as a base-10 integer and returns that value.
        If the string cannot be parsed as an int, an error is raised.

        Returns:
            An integer value that represents the string, or otherwise raises.
        """
        return atol(self)

    @always_inline
    fn __float__(self) raises -> Float64:
        """Parses the string as a float point number and returns that value. If
        the string cannot be parsed as a float, an error is raised.

        Returns:
            A float value that represents the string, or otherwise raises.
        """
        return atof(self)

    fn __mul__(self, n: Int) -> String:
        """Concatenates the string `n` times.

        Args:
            n : The number of times to concatenate the string.

        Returns:
            The string concatenated `n` times.
        """
        return self.as_string_slice() * n

    @always_inline
    fn format[*Ts: _CurlyEntryFormattable](self, *args: *Ts) raises -> String:
        """Format a template with `*args`.

        Args:
            args: The substitution values.

        Parameters:
            Ts: The types of substitution values that implement `Representable`
                and `Stringable` (to be changed and made more flexible).

        Returns:
            The template with the given values substituted.

        Examples:

        ```mojo
        # Manual indexing:
        print(String("{0} {1} {0}").format("Mojo", 1.125)) # Mojo 1.125 Mojo
        # Automatic indexing:
        print(String("{} {}").format(True, "hello world")) # True hello world
        ```
        .
        """
        return _FormatCurlyEntry.format(self, args)

    fn isdigit(self) -> Bool:
        """A string is a digit string if all characters in the string are digits
        and there is at least one character in the string.

        Note that this currently only works with ASCII strings.

        Returns:
            True if all characters are digits and it's not empty else False.
        """
        if not self:
            return False
        for c in self:
            if not isdigit(ord(c)):
                return False
        return True

    fn isupper(self) -> Bool:
        """Returns True if all cased characters in the string are uppercase and
        there is at least one cased character.

        Returns:
            True if all cased characters in the string are uppercase and there
            is at least one cased character, False otherwise.
        """
        return len(self) > 0 and is_uppercase(self)

    fn islower(self) -> Bool:
        """Returns True if all cased characters in the string are lowercase and
        there is at least one cased character.

        Returns:
            True if all cased characters in the string are lowercase and there
            is at least one cased character, False otherwise.
        """
        return len(self) > 0 and is_lowercase(self)

    fn isprintable(self) -> Bool:
        """Returns True if all characters in the string are ASCII printable.

        Note that this currently only works with ASCII strings.

        Returns:
            True if all characters are printable else False.
        """
        for c in self:
            if not isprintable(ord(c)):
                return False
        return True

    fn rjust(self, width: Int, fillchar: StringLiteral = " ") -> String:
        """Returns the string right justified in a string of specified width.

        Args:
            width: The width of the field containing the string.
            fillchar: Specifies the padding character.

        Returns:
            Returns right justified string, or self if width is not bigger than self length.
        """
        return self._justify(width - len(self), width, fillchar)

    fn ljust(self, width: Int, fillchar: StringLiteral = " ") -> String:
        """Returns the string left justified in a string of specified width.

        Args:
            width: The width of the field containing the string.
            fillchar: Specifies the padding character.

        Returns:
            Returns left justified string, or self if width is not bigger than self length.
        """
        return self._justify(0, width, fillchar)

    fn center(self, width: Int, fillchar: StringLiteral = " ") -> String:
        """Returns the string center justified in a string of specified width.

        Args:
            width: The width of the field containing the string.
            fillchar: Specifies the padding character.

        Returns:
            Returns center justified string, or self if width is not bigger than self length.
        """
        return self._justify(width - len(self) >> 1, width, fillchar)

    fn _justify(
        self, start: Int, width: Int, fillchar: StringLiteral
    ) -> String:
        if len(self) >= width:
            return self
        debug_assert(
            len(fillchar) == 1, "fill char needs to be a one byte literal"
        )
        var fillbyte = fillchar.as_bytes()[0]
        var buffer = Self._buffer_type(capacity=width + 1)
        buffer.resize(width, fillbyte)
        buffer.append(0)
        memcpy(buffer.unsafe_ptr().offset(start), self.unsafe_ptr(), len(self))
        var result = String(buffer)
        return result^

    fn reserve(mut self, new_capacity: Int):
        """Reserves the requested capacity.

        Args:
            new_capacity: The new capacity.

        Notes:
            If the current capacity is greater or equal, this is a no-op.
            Otherwise, the storage is reallocated and the data is moved.
        """
        self._buffer.reserve(new_capacity)


# ===----------------------------------------------------------------------=== #
# Utilities
# ===----------------------------------------------------------------------=== #


fn _toggle_ascii_case(char: UInt8) -> UInt8:
    """Assuming char is a cased ASCII character, this function will return the
    opposite-cased letter.
    """

    # ASCII defines A-Z and a-z as differing only in their 6th bit,
    # so converting is as easy as a bit flip.
    return char ^ (1 << 5)


fn _calc_initial_buffer_size_int32(n0: Int) -> Int:
    # See https://commaok.xyz/post/lookup_tables/ and
    # https://lemire.me/blog/2021/06/03/computing-the-number-of-digits-of-an-integer-even-faster/
    # for a description.
    alias lookup_table = VariadicList[Int](
        4294967296,
        8589934582,
        8589934582,
        8589934582,
        12884901788,
        12884901788,
        12884901788,
        17179868184,
        17179868184,
        17179868184,
        21474826480,
        21474826480,
        21474826480,
        21474826480,
        25769703776,
        25769703776,
        25769703776,
        30063771072,
        30063771072,
        30063771072,
        34349738368,
        34349738368,
        34349738368,
        34349738368,
        38554705664,
        38554705664,
        38554705664,
        41949672960,
        41949672960,
        41949672960,
        42949672960,
        42949672960,
    )
    var n = UInt32(n0)
    var log2 = int(
        (bitwidthof[DType.uint32]() - 1) ^ count_leading_zeros(n | 1)
    )
    return (n0 + lookup_table[int(log2)]) >> 32


fn _calc_initial_buffer_size_int64(n0: UInt64) -> Int:
    var result: Int = 1
    var n = n0
    while True:
        if n < 10:
            return result
        if n < 100:
            return result + 1
        if n < 1_000:
            return result + 2
        if n < 10_000:
            return result + 3
        n //= 10_000
        result += 4


fn _calc_initial_buffer_size(n0: Int) -> Int:
    var sign = 0 if n0 > 0 else 1

    # Add 1 for the terminator
    return sign + n0._decimal_digit_count() + 1


fn _calc_initial_buffer_size(n: Float64) -> Int:
    return 128 + 1  # Add 1 for the terminator


fn _calc_initial_buffer_size[type: DType](n0: Scalar[type]) -> Int:
    @parameter
    if type.is_integral():
        var n = abs(n0)
        var sign = 0 if n0 > 0 else 1
        alias is_32bit_system = bitwidthof[DType.index]() == 32

        @parameter
        if is_32bit_system or bitwidthof[type]() <= 32:
            return sign + _calc_initial_buffer_size_int32(int(n)) + 1
        else:
            return (
                sign
                + _calc_initial_buffer_size_int64(n.cast[DType.uint64]())
                + 1
            )

    return 128 + 1  # Add 1 for the terminator


fn _calc_format_buffer_size[type: DType]() -> Int:
    """
    Returns a buffer size in bytes that is large enough to store a formatted
    number of the specified type.
    """

    # TODO:
    #   Use a smaller size based on the `dtype`, e.g. we don't need as much
    #   space to store a formatted int8 as a float64.
    @parameter
    if type.is_integral():
        return 64 + 1
    else:
        return 128 + 1  # Add 1 for the terminator<|MERGE_RESOLUTION|>--- conflicted
+++ resolved
@@ -1596,9 +1596,6 @@
         buf.append(0)
         return String(buf^)
 
-<<<<<<< HEAD
-    fn unsafe_ptr(self) -> UnsafePointer[Byte]:
-=======
     fn unsafe_ptr(
         ref self,
     ) -> UnsafePointer[
@@ -1606,7 +1603,6 @@
         mut = Origin(__origin_of(self)).is_mutable,
         origin = __origin_of(self),
     ]:
->>>>>>> 9f4544a9
         """Retrieves a pointer to the underlying memory.
 
         Returns:

--- conflicted
+++ resolved
@@ -78,13 +78,9 @@
             return self.index
 
 
-<<<<<<< HEAD
-struct List[T: CollectionElement](CollectionElement, Sized, Boolable):
-=======
 struct List[T: CollectionElement, hint_trivial_type: Bool = False](
-    CollectionElement, CollectionElementNew, Sized, Boolable
+    CollectionElement, Sized, Boolable
 ):
->>>>>>> 221db240
     """The `List` type is a dynamically-allocated list.
 
     It supports pushing and popping from the back resizing the underlying

# ===----------------------------------------------------------------------=== #
# Copyright (c) 2024, Modular Inc. All rights reserved.
#
# Licensed under the Apache License v2.0 with LLVM Exceptions:
# https://llvm.org/LICENSE.txt
#
# Unless required by applicable law or agreed to in writing, software
# distributed under the License is distributed on an "AS IS" BASIS,
# WITHOUT WARRANTIES OR CONDITIONS OF ANY KIND, either express or implied.
# See the License for the specific language governing permissions and
# limitations under the License.
# ===----------------------------------------------------------------------=== #
"""Defines the List type.

You can import these APIs from the `collections` package. For example:

```mojo
from collections import List
```
"""


from sys.intrinsics import _type_is_eq
from sys import sizeof
from os import abort
<<<<<<< HEAD
from memory import Reference, UnsafePointer, memcpy, memset
=======
from memory import Pointer, UnsafePointer, memcpy
>>>>>>> 18830ba2
from utils import Span

from .optional import Optional

# ===----------------------------------------------------------------------===#
# List
# ===----------------------------------------------------------------------===#


@value
struct _ListIter[
    list_mutability: Bool, //,
    T: CollectionElement,
    hint_trivial_type: Bool,
    list_lifetime: Lifetime[list_mutability].type,
    forward: Bool = True,
]:
    """Iterator for List.

    Parameters:
        list_mutability: Whether the reference to the list is mutable.
        T: The type of the elements in the list.
        hint_trivial_type: Set to `True` if the type `T` is trivial, this is not mandatory,
            but it helps performance. Will go away in the future.
        list_lifetime: The lifetime of the List
        forward: The iteration direction. `False` is backwards.
    """

    alias list_type = List[T, hint_trivial_type]

    var index: Int
    var src: Pointer[Self.list_type, list_lifetime]

    fn __iter__(self) -> Self:
        return self

    fn __next__(
        inout self,
    ) -> Pointer[T, list_lifetime]:
        @parameter
        if forward:
            self.index += 1
            return Pointer.address_of(self.src[][self.index - 1])
        else:
            self.index -= 1
            return Pointer.address_of(self.src[][self.index])

    @always_inline
    fn __hasmore__(self) -> Bool:
        return self.__len__() > 0

    fn __len__(self) -> Int:
        @parameter
        if forward:
            return len(self.src[]) - self.index
        else:
            return self.index


struct List[T: CollectionElement, hint_trivial_type: Bool = False](
    CollectionElement, CollectionElementNew, Sized, Boolable
):
    """The `List` type is a dynamically-allocated list.

    It supports pushing and popping from the back resizing the underlying
    storage as needed.  When it is deallocated, it frees its memory.

    Parameters:
        T: The type of the elements.
        hint_trivial_type: A hint to the compiler that the type T is trivial.
            It's not mandatory, but if set, it allows some optimizations.
    """

    # Fields
    var data: UnsafePointer[T]
    """The underlying storage for the list."""
    var size: Int
    """The number of elements in the list."""
    var capacity: Int
    """The amount of elements that can fit in the list without resizing it."""

    # ===-------------------------------------------------------------------===#
    # Life cycle methods
    # ===-------------------------------------------------------------------===#

    fn __init__(inout self):
        """Constructs an empty list."""
        self.data = UnsafePointer[T]()
        self.size = 0
        self.capacity = 0

    fn __init__(inout self, *, other: Self):
        """Creates a deep copy of the given list.

        Args:
            other: The list to copy.
        """
        self.__init__(capacity=other.capacity)
        for e in other:
            self.append(e[])

    fn __init__(inout self, *, capacity: Int):
        """Constructs a list with the given capacity.

        Args:
            capacity: The requested capacity of the list.
        """
        self.data = UnsafePointer[T].alloc(capacity)
        self.size = 0
        self.capacity = capacity

    fn __init__(inout self, owned *values: T):
        """Constructs a list from the given values.

        Args:
            values: The values to populate the list with.
        """
        self = Self(variadic_list=values^)

    fn __init__(inout self, *, owned variadic_list: VariadicListMem[T, _]):
        """Constructs a list from the given values.

        Args:
            variadic_list: The values to populate the list with.
        """
        var length = len(variadic_list)

        self = Self(capacity=length)

        for i in range(length):
            var src = UnsafePointer.address_of(variadic_list[i])
            var dest = self.data + i

            src.move_pointee_into(dest)

        # Mark the elements as unowned to avoid del'ing uninitialized objects.
        variadic_list._is_owned = False

        self.size = length

    fn __init__(inout self, span: Span[T]):
        """Constructs a list from the a Span of values.

        Args:
            span: The span of values to populate the list with.
        """
        self = Self(capacity=len(span))
        for value in span:
            self.append(value[])

    fn __init__(
        inout self,
        *,
        unsafe_pointer: UnsafePointer[T],
        size: Int,
        capacity: Int,
    ):
        """Constructs a list from a pointer, its size, and its capacity.

        Args:
            unsafe_pointer: The pointer to the data.
            size: The number of elements in the list.
            capacity: The capacity of the list.
        """
        self.data = unsafe_pointer
        self.size = size
        self.capacity = capacity

    fn __moveinit__(inout self, owned existing: Self):
        """Move data of an existing list into a new one.

        Args:
            existing: The existing list.
        """
        self.data = existing.data
        self.size = existing.size
        self.capacity = existing.capacity

    fn __copyinit__(inout self, existing: Self):
        """Creates a deepcopy of the given list.

        Args:
            existing: The list to copy.
        """
        self = Self(capacity=existing.capacity)
        for i in range(len(existing)):
            self.append(existing[i])

    fn __del__(owned self):
        """Destroy all elements in the list and free its memory."""
        for i in range(self.size):
            (self.data + i).destroy_pointee()
        self.data.free()

    # ===-------------------------------------------------------------------===#
    # Operator dunders
    # ===-------------------------------------------------------------------===#

    @always_inline
    fn __eq__[
        U: EqualityComparableCollectionElement, //
    ](self: List[U, *_], other: List[U, *_]) -> Bool:
        """Checks if two lists are equal.

        Examples:
        ```mojo
        var x = List[Int](1, 2, 3)
        var y = List[Int](1, 2, 3)
        if x == y: print("x and y are equal")
        ```

        Parameters:
            U: The type of the elements in the list. Must implement the
               traits `EqualityComparable` and `CollectionElement`.

        Args:
            other: The list to compare with.

        Returns:
            True if the lists are equal, False otherwise.
        """
        if len(self) != len(other):
            return False
        var index = 0
        for element in self:
            if element[] != other[index]:
                return False
            index += 1
        return True

    @always_inline
    fn __ne__[
        U: EqualityComparableCollectionElement, //
    ](self: List[U, *_], other: List[U, *_]) -> Bool:
        """Checks if two lists are not equal.

        Examples:

        ```mojo
        var x = List[Int](1, 2, 3)
        var y = List[Int](1, 2, 4)
        if x != y: print("x and y are not equal")
        ```

        Parameters:
            U: The type of the elements in the list. Must implement the
               traits `EqualityComparable` and `CollectionElement`.

        Args:
            other: The list to compare with.

        Returns:
            True if the lists are not equal, False otherwise.
        """
        return not (self == other)

    fn __contains__[
        U: EqualityComparableCollectionElement, //
    ](self: List[U, *_], value: U) -> Bool:
        """Verify if a given value is present in the list.

        ```mojo
        var x = List[Int](1,2,3)
        if 3 in x: print("x contains 3")
        ```
        Parameters:
            U: The type of the elements in the list. Must implement the
              traits `EqualityComparable` and `CollectionElement`.

        Args:
            value: The value to find.

        Returns:
            True if the value is contained in the list, False otherwise.
        """
        for i in self:
            if i[] == value:
                return True
        return False

    fn __mul__(self, x: Int) -> Self:
        """Multiplies the list by x and returns a new list.

        Args:
            x: The multiplier number.

        Returns:
            The new list.
        """
        # avoid the copy since it would be cleared immediately anyways
        if x == 0:
            return Self()
        var result = List(other=self)
        result.__mul(x)
        return result^

    fn __imul__(inout self, x: Int):
        """Multiplies the list by x in place.

        Args:
            x: The multiplier number.
        """
        self.__mul(x)

    fn __add__(self, owned other: Self) -> Self:
        """Concatenates self with other and returns the result as a new list.

        Args:
            other: List whose elements will be combined with the elements of self.

        Returns:
            The newly created list.
        """
        var result = List(other=self)
        result.extend(other^)
        return result^

    fn __iadd__(inout self, owned other: Self):
        """Appends the elements of other into self.

        Args:
            other: List whose elements will be appended to self.
        """
        self.extend(other^)

    fn __iter__(
        ref [_]self: Self,
    ) -> _ListIter[T, hint_trivial_type, __lifetime_of(self)]:
        """Iterate over elements of the list, returning immutable references.

        Returns:
            An iterator of immutable references to the list elements.
        """
        return _ListIter(0, Pointer.address_of(self))

    fn __reversed__(
        ref [_]self: Self,
    ) -> _ListIter[T, hint_trivial_type, __lifetime_of(self), False]:
        """Iterate backwards over the list, returning immutable references.

        Returns:
            A reversed iterator of immutable references to the list elements.
        """
        return _ListIter[forward=False](len(self), Pointer.address_of(self))

    # ===-------------------------------------------------------------------===#
    # Trait implementations
    # ===-------------------------------------------------------------------===#

    fn __len__(self) -> Int:
        """Gets the number of elements in the list.

        Returns:
            The number of elements in the list.
        """
        return self.size

    fn __bool__(self) -> Bool:
        """Checks whether the list has any elements or not.

        Returns:
            `False` if the list is empty, `True` if there is at least one element.
        """
        return len(self) > 0

    @no_inline
    fn __str__[
        U: RepresentableCollectionElement, //
    ](self: List[U, *_]) -> String:
        """Returns a string representation of a `List`.

        Note that since we can't condition methods on a trait yet,
        the way to call this method is a bit special. Here is an example below:

        ```mojo
        var my_list = List[Int](1, 2, 3)
        print(my_list.__str__())
        ```

        When the compiler supports conditional methods, then a simple `str(my_list)` will
        be enough.

        The elements' type must implement the `__repr__()` method for this to work.

        Parameters:
            U: The type of the elements in the list. Must implement the
              traits `Representable` and `CollectionElement`.

        Returns:
            A string representation of the list.
        """
        var output = String()
        var writer = output._unsafe_to_formatter()
        self.format_to(writer)
        return output^

    @no_inline
    fn format_to[
        U: RepresentableCollectionElement, //
    ](self: List[U, *_], inout writer: Formatter):
        """Write `my_list.__str__()` to a `Formatter`.

        Parameters:
            U: The type of the List elements. Must have the trait `RepresentableCollectionElement`.

        Args:
            writer: The formatter to write to.
        """
        writer.write("[")
        for i in range(len(self)):
            writer.write(repr(self[i]))
            if i < len(self) - 1:
                writer.write(", ")
        writer.write("]")

    @no_inline
    fn __repr__[
        U: RepresentableCollectionElement, //
    ](self: List[U, *_]) -> String:
        """Returns a string representation of a `List`.

        Note that since we can't condition methods on a trait yet,
        the way to call this method is a bit special. Here is an example below:

        ```mojo
        var my_list = List[Int](1, 2, 3)
        print(my_list.__repr__())
        ```

        When the compiler supports conditional methods, then a simple `repr(my_list)` will
        be enough.

        The elements' type must implement the `__repr__()` for this to work.

        Parameters:
            U: The type of the elements in the list. Must implement the
              traits `Representable` and `CollectionElement`.

        Returns:
            A string representation of the list.
        """
        return self.__str__()

    # ===-------------------------------------------------------------------===#
    # Methods
    # ===-------------------------------------------------------------------===#

    fn bytecount(self) -> Int:
        """Gets the bytecount of the List.

        Returns:
            The bytecount of the List.
        """
        return len(self) * sizeof[T]()

    fn _realloc(inout self, new_capacity: Int):
        var new_data = UnsafePointer[T].alloc(new_capacity)

        _move_pointee_into_many_elements[hint_trivial_type](
            dest=new_data,
            src=self.data,
            size=self.size,
        )

        if self.data:
            self.data.free()
        self.data = new_data
        self.capacity = new_capacity

    fn append(inout self, owned value: T):
        """Appends a value to this list.

        Args:
            value: The value to append.
        """
        if self.size >= self.capacity:
            self._realloc(max(1, self.capacity * 2))
        (self.data + self.size).init_pointee_move(value^)
        self.size += 1

    fn insert(inout self, i: Int, owned value: T):
        """Inserts a value to the list at the given index.
        `a.insert(len(a), value)` is equivalent to `a.append(value)`.

        Args:
            i: The index for the value.
            value: The value to insert.
        """
        debug_assert(i <= self.size, "insert index out of range")

        var normalized_idx = i
        if i < 0:
            normalized_idx = max(0, len(self) + i)

        var earlier_idx = len(self)
        var later_idx = len(self) - 1
        self.append(value^)

        for _ in range(normalized_idx, len(self) - 1):
            var earlier_ptr = self.data + earlier_idx
            var later_ptr = self.data + later_idx

            var tmp = earlier_ptr.take_pointee()
            later_ptr.move_pointee_into(earlier_ptr)
            later_ptr.init_pointee_move(tmp^)

            earlier_idx -= 1
            later_idx -= 1

    fn __mul(inout self, x: Int):
        """Appends the original elements of this list x-1 times.

        ```mojo
        var a = List[Int](1, 2)
        a.__mul(2) # a = [1, 2, 1, 2]
        ```

        Args:
            x: The multiplier number.
        """
        if x == 0:
            self.clear()
            return
        var orig = List(other=self)
        self.reserve(len(self) * x)
        for i in range(x - 1):
            self.extend(orig)

    fn extend(inout self, owned other: List[T, *_]):
        """Extends this list by consuming the elements of `other`.

        Args:
            other: List whose elements will be added in order at the end of this list.
        """

        var final_size = len(self) + len(other)
        var other_original_size = len(other)

        self.reserve(final_size)

        # Defensively mark `other` as logically being empty, as we will be doing
        # consuming moves out of `other`, and so we want to avoid leaving `other`
        # in a partially valid state where some elements have been consumed
        # but are still part of the valid `size` of the list.
        #
        # That invalid intermediate state of `other` could potentially be
        # visible outside this function if a `__moveinit__()` constructor were
        # to throw (not currently possible AFAIK though) part way through the
        # logic below.
        other.size = 0

        var dest_ptr = self.data + len(self)

        for i in range(other_original_size):
            var src_ptr = other.data + i

            # This (TODO: optimistically) moves an element directly from the
            # `other` list into this list using a single `T.__moveinit()__`
            # call, without moving into an intermediate temporary value
            # (avoiding an extra redundant move constructor call).
            src_ptr.move_pointee_into(dest_ptr)

            dest_ptr = dest_ptr + 1

        # Update the size now that all new elements have been moved into this
        # list.
        self.size = final_size

    fn pop(inout self, i: Int = -1) -> T:
        """Pops a value from the list at the given index.

        Args:
            i: The index of the value to pop.

        Returns:
            The popped value.
        """
        debug_assert(-len(self) <= i < len(self), "pop index out of range")

        var normalized_idx = i
        if i < 0:
            normalized_idx += len(self)

        var ret_val = (self.data + normalized_idx).take_pointee()
        for j in range(normalized_idx + 1, self.size):
            (self.data + j).move_pointee_into(self.data + j - 1)
        self.size -= 1
        if self.size * 4 < self.capacity:
            if self.capacity > 1:
                self._realloc(self.capacity // 2)
        return ret_val^

    fn reserve(inout self, new_capacity: Int):
        """Reserves the requested capacity.

        If the current capacity is greater or equal, this is a no-op.
        Otherwise, the storage is reallocated and the date is moved.

        Args:
            new_capacity: The new capacity.
        """
        if self.capacity >= new_capacity:
            return
        self._realloc(new_capacity)

    fn resize(inout self, new_size: Int, value: T):
        """Resizes the list to the given new size.

        If the new size is smaller than the current one, elements at the end
        are discarded. If the new size is larger than the current one, the
        list is appended with new values elements up to the requested size.

        Args:
            new_size: The new size.
            value: The value to use to populate new elements.
        """
        if new_size <= self.size:
            self.resize(new_size)
        else:
            self.reserve(new_size)
            memset(self.data + self.size, value, new_size - self.size)
            self.size = new_size

    fn resize(inout self, new_size: Int):
        """Resizes the list to the given new size.

        With no new value provided, the new size must be smaller than or equal
        to the current one. Elements at the end are discarded.

        Args:
            new_size: The new size.
        """
        if self.size < new_size:
            abort(
                "You are calling List.resize with a new_size bigger than the"
                " current size. If you want to make the List bigger, provide a"
                " value to fill the new slots with. If not, make sure the new"
                " size is smaller than the current size."
            )
        for i in range(new_size, self.size):
            (self.data + i).destroy_pointee()
        self.size = new_size
        self.reserve(new_size)

    fn reverse(inout self):
        """Reverses the elements of the list."""

        var earlier_idx = 0
        var later_idx = len(self) - 1

        var effective_len = len(self)
        var half_len = effective_len // 2

        for _ in range(half_len):
            var earlier_ptr = self.data + earlier_idx
            var later_ptr = self.data + later_idx

            var tmp = earlier_ptr.take_pointee()
            later_ptr.move_pointee_into(earlier_ptr)
            later_ptr.init_pointee_move(tmp^)

            earlier_idx += 1
            later_idx -= 1

    # TODO: Remove explicit self type when issue 1876 is resolved.
    fn index[
        C: EqualityComparableCollectionElement, //
    ](
        ref [_]self: List[C, *_],
        value: C,
        start: Int = 0,
        stop: Optional[Int] = None,
    ) raises -> Int:
        """
        Returns the index of the first occurrence of a value in a list
        restricted by the range given the start and stop bounds.

        ```mojo
        var my_list = List[Int](1, 2, 3)
        print(my_list.index(2)) # prints `1`
        ```

        Args:
            value: The value to search for.
            start: The starting index of the search, treated as a slice index
                (defaults to 0).
            stop: The ending index of the search, treated as a slice index
                (defaults to None, which means the end of the list).

        Parameters:
            C: The type of the elements in the list. Must implement the
                `EqualityComparableCollectionElement` trait.

        Returns:
            The index of the first occurrence of the value in the list.

        Raises:
            ValueError: If the value is not found in the list.
        """
        var start_normalized = start

        var stop_normalized: Int
        if stop is None:
            # Default end
            stop_normalized = len(self)
        else:
            stop_normalized = stop.value()

        if start_normalized < 0:
            start_normalized += len(self)
        if stop_normalized < 0:
            stop_normalized += len(self)

        start_normalized = _clip(start_normalized, 0, len(self))
        stop_normalized = _clip(stop_normalized, 0, len(self))

        for i in range(start_normalized, stop_normalized):
            if self[i] == value:
                return i
        raise "ValueError: Given element is not in list"

    fn clear(inout self):
        """Clears the elements in the list."""
        for i in range(self.size):
            (self.data + i).destroy_pointee()
        self.size = 0

    fn steal_data(inout self) -> UnsafePointer[T]:
        """Take ownership of the underlying pointer from the list.

        Returns:
            The underlying data.
        """
        var ptr = self.data
        self.data = UnsafePointer[T]()
        self.size = 0
        self.capacity = 0
        return ptr

    fn __getitem__(self, span: Slice) -> Self:
        """Gets the sequence of elements at the specified positions.

        Args:
            span: A slice that specifies positions of the new list.

        Returns:
            A new list containing the list at the specified span.
        """

        var start: Int
        var end: Int
        var step: Int
        start, end, step = span.indices(len(self))
        var r = range(start, end, step)

        if not len(r):
            return Self()

        var res = Self(capacity=len(r))
        for i in r:
            res.append(self[i])

        return res^

    fn __getitem__(ref [_]self, idx: Int) -> ref [self] T:
        """Gets the list element at the given index.

        Args:
            idx: The index of the element.

        Returns:
            A reference to the element at the given index.
        """

        var normalized_idx = idx

        debug_assert(
            -self.size <= normalized_idx < self.size,
            "index: ",
            normalized_idx,
            " is out of bounds for `List` of size: ",
            self.size,
        )
        if normalized_idx < 0:
            normalized_idx += len(self)

        return (self.data + normalized_idx)[]

    @always_inline
    fn unsafe_get(ref [_]self: Self, idx: Int) -> ref [self] Self.T:
        """Get a reference to an element of self without checking index bounds.

        Users should consider using `__getitem__` instead of this method as it
        is unsafe. If an index is out of bounds, this method will not abort, it
        will be considered undefined behavior.

        Note that there is no wraparound for negative indices, caution is
        advised. Using negative indices is considered undefined behavior. Never
        use `my_list.unsafe_get(-1)` to get the last element of the list.
        Instead, do `my_list.unsafe_get(len(my_list) - 1)`.

        Args:
            idx: The index of the element to get.

        Returns:
            A reference to the element at the given index.
        """
        debug_assert(
            0 <= idx < len(self),
            (
                "The index provided must be within the range [0, len(List) -1]"
                " when using List.unsafe_get()"
            ),
        )
        return (self.data + idx)[]

    @always_inline
    fn unsafe_set(inout self, idx: Int, owned value: T):
        """Write a value to a given location without checking index bounds.

        Users should consider using `my_list[idx] = value` instead of this method as it
        is unsafe. If an index is out of bounds, this method will not abort, it
        will be considered undefined behavior.

        Note that there is no wraparound for negative indices, caution is
        advised. Using negative indices is considered undefined behavior. Never
        use `my_list.unsafe_set(-1, value)` to set the last element of the list.
        Instead, do `my_list.unsafe_set(len(my_list) - 1, value)`.

        Args:
            idx: The index of the element to set.
            value: The value to set.
        """
        debug_assert(
            0 <= idx < len(self),
            (
                "The index provided must be within the range [0, len(List) -1]"
                " when using List.unsafe_set()"
            ),
        )
        (self.data + idx).destroy_pointee()
        (self.data + idx).init_pointee_move(value^)

    fn count[
        T: EqualityComparableCollectionElement, //
    ](self: List[T, *_], value: T) -> Int:
        """Counts the number of occurrences of a value in the list.
        Note that since we can't condition methods on a trait yet,
        the way to call this method is a bit special. Here is an example below.

        ```mojo
        var my_list = List[Int](1, 2, 3)
        print(my_list.count(1))
        ```

        When the compiler supports conditional methods, then a simple `my_list.count(1)` will
        be enough.

        Parameters:
            T: The type of the elements in the list. Must implement the
              traits `EqualityComparable` and `CollectionElement`.

        Args:
            value: The value to count.

        Returns:
            The number of occurrences of the value in the list.
        """
        var count = 0
        for elem in self:
            if elem[] == value:
                count += 1
        return count

    fn swap_elements(inout self, elt_idx_1: Int, elt_idx_2: Int):
        """Swaps elements at the specified indexes if they are different.

        ```mojo
        var my_list = List[Int](1, 2, 3)
        my_list.swap_elements(0, 2)
        print(my_list) # 3, 2, 1
        ```

        This is useful because `swap(my_list[i], my_list[j])` cannot be
        supported by Mojo, because a mutable alias may be formed.

        Args:
            elt_idx_1: The index of one element.
            elt_idx_2: The index of the other element.
        """
        debug_assert(
            0 <= elt_idx_1 < len(self) and 0 <= elt_idx_2 < len(self),
            (
                "The indices provided to swap_elements must be within the range"
                " [0, len(List)-1]"
            ),
        )
        if elt_idx_1 != elt_idx_2:
            swap((self.data + elt_idx_1)[], (self.data + elt_idx_2)[])

    @always_inline
    fn unsafe_ptr(self) -> UnsafePointer[T]:
        """Retrieves a pointer to the underlying memory.

        Returns:
            The UnsafePointer to the underlying memory.
        """
        return self.data


fn _clip(value: Int, start: Int, end: Int) -> Int:
    return max(start, min(value, end))


fn _move_pointee_into_many_elements[
    T: CollectionElement, //, hint_trivial_type: Bool
](dest: UnsafePointer[T], src: UnsafePointer[T], size: Int):
    @parameter
    if hint_trivial_type:
        memcpy(
            dest=dest.bitcast[Int8](),
            src=src.bitcast[Int8](),
            count=size * sizeof[T](),
        )
    else:
        for i in range(size):
            (src + i).move_pointee_into(dest + i)<|MERGE_RESOLUTION|>--- conflicted
+++ resolved
@@ -23,11 +23,7 @@
 from sys.intrinsics import _type_is_eq
 from sys import sizeof
 from os import abort
-<<<<<<< HEAD
-from memory import Reference, UnsafePointer, memcpy, memset
-=======
-from memory import Pointer, UnsafePointer, memcpy
->>>>>>> 18830ba2
+from memory import Pointer, UnsafePointer, memcpy, memset
 from utils import Span
 
 from .optional import Optional

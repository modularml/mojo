--- conflicted
+++ resolved
@@ -138,13 +138,7 @@
             # "potential indirect access to uninitialized value 'self.data'"
             self.capacity = 0
 
-<<<<<<< HEAD
-    fn __init__(inout self, existing: List[T, _]):
-=======
-        self.size = 0
-
     fn __init__(inout self, *, other: Self):
->>>>>>> bed39ae3
         """Creates a deep copy of the given list.
 
         Args:
@@ -169,12 +163,8 @@
                 self.capacity = Self.small_buffer_size
                 # needed to avoid "potential indirect access to uninitialized value 'self.data'"
                 self.data = UnsafePointer[T]()
-<<<<<<< HEAD
-                self.data = self._small_buffer.unsafe_ptr()
+                self.data = self._small_buffer.unsafe_ptr().bitcast[T]()
                 self._sbo_in_use_flag = True
-=======
-                self.data = self._small_buffer.unsafe_ptr().bitcast[T]()
->>>>>>> bed39ae3
                 return
 
         self.data = UnsafePointer[T].alloc(capacity)
@@ -229,19 +219,16 @@
         @parameter
         if not Self.sbo_enabled:
             return False
-<<<<<<< HEAD
         # This condition should compare two pointers but
         # this can't be trusted when materializing
         # because of a compiler bug.
         # See https://github.com/modularml/mojo/issues/2637
-        # return self.data == self._small_buffer.unsafe_ptr()
+        # This should be:
+        # return self.data == self._small_buffer.unsafe_ptr().bitcast[T]()
         # We use a flag instead to avoid the bug.
         # The flag can be removed when the compiler bug is fixed.
         # TODO: re-enable it when fixed.
         return self._sbo_in_use_flag
-=======
-        return self.data == self._small_buffer.unsafe_ptr().bitcast[T]()
->>>>>>> bed39ae3
 
     fn __moveinit__(inout self, owned existing: Self):
         """Move data of an existing list into a new one.
@@ -251,12 +238,8 @@
         """
         self.size = existing.size
         self.capacity = existing.capacity
-<<<<<<< HEAD
-        self._small_buffer = existing._small_buffer
+        self._small_buffer = Self._small_buffer_type()
         self._sbo_in_use_flag = existing._sbo_in_use_flag
-=======
-        self._small_buffer = Self._small_buffer_type()
->>>>>>> bed39ae3
 
         @parameter
         if Self.sbo_enabled:
@@ -582,7 +565,9 @@
         self.data = new_data
         # We don't see it before as _free_data_if_possible() uses the
         # flag to know if memory needs to be freed or not.
-        self._sbo_in_use_flag = self.data == self._small_buffer.unsafe_ptr()
+        self._sbo_in_use_flag = (
+            self.data == self._small_buffer.unsafe_ptr().bitcast[T]()
+        )
 
     @always_inline
     fn _realloc_without_sbo(inout self, new_capacity: Int):

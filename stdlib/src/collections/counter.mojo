--- conflicted
+++ resolved
@@ -39,15 +39,9 @@
     # Fields
     var _data: Dict[V, Int]
 
-<<<<<<< HEAD
-    # ===-------------------------------------------------------------------===#
+    # ===------------------------------------------------------------------=== #
     # Life cycle methods
-    # ===-------------------------------------------------------------------===#
-=======
-    # ===------------------------------------------------------------------=== #
-    # Life cycle methods
-    # ===------------------------------------------------------------------=== #
->>>>>>> bc18cb45
+    # ===------------------------------------------------------------------=== #
 
     fn __init__(inout self):
         """Create a new, empty Counter object."""
@@ -65,7 +59,6 @@
             var item = item_ref[]
             self._data[item] = self._data.get(item, 0) + 1
 
-<<<<<<< HEAD
     @always_inline
     fn __init__(inout self, *, other: Self):
         """Create a new Counter by copying another Counter.
@@ -92,14 +85,10 @@
             result[key] = value
         return result
 
-    # ===-------------------------------------------------------------------===#
+
+    # ===------------------------------------------------------------------=== #
     # Operator dunders
-    # ===-------------------------------------------------------------------===#
-=======
-    # ===------------------------------------------------------------------=== #
-    # Operator dunders
-    # ===------------------------------------------------------------------=== #
->>>>>>> bc18cb45
+    # ===------------------------------------------------------------------=== #
 
     def __getitem__(self, key: V) -> Int:
         """Get the count of a key.
@@ -140,51 +129,28 @@
         """
         return key in self._data
 
-<<<<<<< HEAD
-    # ===-------------------------------------------------------------------===#
+    # ===------------------------------------------------------------------=== #
     # Trait implementations
-    # ===-------------------------------------------------------------------===#
+    # ===------------------------------------------------------------------=== #
 
     fn __len__(self) -> Int:
         """The number of elements currently stored in the Counter.
 
         Returns:
             The number of elements in the Counter."""
-=======
-    # ===------------------------------------------------------------------=== #
-    # Trait implementations
-    # ===------------------------------------------------------------------=== #
-
-    fn __len__(self) -> Int:
-        """Returns the number of elements currently stored in the Counter.
-
-        Returns:
-            The number of elements currently stored in the Counter.
-        """
->>>>>>> bc18cb45
         return len(self._data)
 
     fn __bool__(self) -> Bool:
         """Check if the Counter is empty or not.
 
         Returns:
-<<<<<<< HEAD
-            `False` if the Counter is empty, `True` if there is at least one element.
+            `False` if the Counter is empty, `True` otherwise.
         """
         return bool(len(self))
 
-    # ===-------------------------------------------------------------------===#
+    # ===------------------------------------------------------------------=== #
     # Comparison operators
-    # ===-------------------------------------------------------------------===#
-=======
-            `False` if the Counter is empty, `True` otherwise.
-        """
-        return bool(len(self))
-
-    # ===------------------------------------------------------------------=== #
-    # Comparison operators
-    # ===------------------------------------------------------------------=== #
->>>>>>> bc18cb45
+    # ===------------------------------------------------------------------=== #
 
     fn __eq__(self, other: Self) -> Bool:
         """Check if all counts agree. Missing counts are treated as zero.
@@ -225,12 +191,8 @@
             other: The other Counter to compare to.
 
         Returns:
-<<<<<<< HEAD
-            True if all counts are less than or equal to the other Counter, False otherwise.
-=======
             True if all counts are less than or equal to the other Counter,
             False otherwise.
->>>>>>> bc18cb45
         """
 
         @parameter
@@ -251,12 +213,8 @@
             other: The other Counter to compare to.
 
         Returns:
-<<<<<<< HEAD
-            True if all counts are less than in the other Counter, False otherwise.
-=======
             True if all counts are less than in the other Counter, False
             otherwise.
->>>>>>> bc18cb45
         """
         return self <= other and self != other
 
@@ -267,12 +225,8 @@
             other: The other Counter to compare to.
 
         Returns:
-<<<<<<< HEAD
-            True if all counts are greater than in the other Counter, False otherwise.
-=======
             True if all counts are greater than in the other Counter, False
             otherwise.
->>>>>>> bc18cb45
         """
         return other < self
 
@@ -283,15 +237,6 @@
             other: The other Counter to compare to.
 
         Returns:
-<<<<<<< HEAD
-            True if all counts are greater than or equal to the other Counter, False otherwise.
-        """
-        return other <= self
-
-    # ===-------------------------------------------------------------------===#
-    # Binary operators
-    # ===-------------------------------------------------------------------===#
-=======
             True if all counts are greater than or equal to the other Counter,
             False otherwise.
         """
@@ -300,7 +245,6 @@
     # ===------------------------------------------------------------------=== #
     # Binary operators
     # ===------------------------------------------------------------------=== #
->>>>>>> bc18cb45
 
     fn __add__(self, other: Self) -> Self:
         """Add counts from two Counters.
@@ -334,15 +278,9 @@
             if self[key] <= 0:
                 _ = self.pop(key)
 
-<<<<<<< HEAD
-    # ===-------------------------------------------------------------------===#
+    # ===------------------------------------------------------------------=== #
     # Unary operators
-    # ===-------------------------------------------------------------------===#
-=======
-    # ===------------------------------------------------------------------=== #
-    # Unary operators
-    # ===------------------------------------------------------------------=== #
->>>>>>> bc18cb45
+    # ===------------------------------------------------------------------=== #
 
     fn __pos__(self) -> Self:
         """Return a shallow copy of the Counter.
@@ -357,15 +295,9 @@
                 result[item.key] = item.value
         return result^
 
-<<<<<<< HEAD
-    # ===-------------------------------------------------------------------===#
+    # ===------------------------------------------------------------------=== #
     # Methods
-    # ===-------------------------------------------------------------------===#
-=======
-    # ===------------------------------------------------------------------=== #
-    # Methods
-    # ===------------------------------------------------------------------=== #
->>>>>>> bc18cb45
+    # ===------------------------------------------------------------------=== #
 
     fn get(self, value: V) -> Optional[Int]:
         """Get a value from the counter.
@@ -451,7 +383,6 @@
         """Remove all elements from the Counter."""
         self._data.clear()
 
-<<<<<<< HEAD
     fn popitem(inout self) raises -> CountTuple[V]:
         """Remove and return an arbitrary (key, value) pair from the Counter.
 
@@ -464,8 +395,6 @@
         var item_ref = self._data.popitem()
         return CountTuple[V](item_ref.key, item_ref.value)
 
-=======
->>>>>>> bc18cb45
     # Special methods for counter
 
     fn total(self) -> Int:
@@ -480,12 +409,8 @@
         return total
 
     fn most_common(self, n: Int) -> List[CountTuple[V]]:
-<<<<<<< HEAD
-        """Return a list of the n most common elements and their counts from the most common to the least.
-=======
         """Return a list of the `n` most common elements and their counts from
         the most common to the least.
->>>>>>> bc18cb45
 
         Args:
             n: The number of most common elements to return.
@@ -507,12 +432,8 @@
         return items[:n]
 
     fn elements(self) -> List[V]:
-<<<<<<< HEAD
-        """Return an iterator over elements repeating each as many times as its count.
-=======
         """Return an iterator over elements repeating each as many times as its
         count.
->>>>>>> bc18cb45
 
         Returns:
             An iterator over the elements in the Counter.
@@ -525,12 +446,8 @@
         return elements
 
     fn update(inout self, other: Self):
-<<<<<<< HEAD
-        """Update the Counter, like dict.update() but add counts instead of replacing them.
-=======
         """Update the Counter, like `dict.update()` but add counts instead of
         replacing them.
->>>>>>> bc18cb45
 
         Args:
             other: The Counter to update this Counter with.
@@ -565,15 +482,9 @@
     var _count: Int
     """ The count of the value in the Counter."""
 
-<<<<<<< HEAD
-    # ===-------------------------------------------------------------------===#
+    # ===------------------------------------------------------------------=== #
     # Life cycle methods
-    # ===-------------------------------------------------------------------===#
-=======
-    # ===------------------------------------------------------------------=== #
-    # Life cycle methods
-    # ===------------------------------------------------------------------=== #
->>>>>>> bc18cb45
+    # ===------------------------------------------------------------------=== #
 
     fn __init__(inout self, value: V, count: Int):
         """Create a new CountTuple.
@@ -603,15 +514,9 @@
         self._value = other._value^
         self._count = other._count
 
-<<<<<<< HEAD
-    # ===-------------------------------------------------------------------===#
+    # ===------------------------------------------------------------------=== #
     # Operator dunders
-    # ===-------------------------------------------------------------------===#
-=======
-    # ===------------------------------------------------------------------=== #
-    # Operator dunders
-    # ===------------------------------------------------------------------=== #
->>>>>>> bc18cb45
+    # ===------------------------------------------------------------------=== #
 
     fn __lt__(self, other: Self) -> Bool:
         """Compare two CountTuples by count, then by value.
@@ -635,11 +540,7 @@
         """
         return self._count == other._count
 
-<<<<<<< HEAD
-    @always_inline("nodebug")
-=======
     @always_inline
->>>>>>> bc18cb45
     fn __getitem__(self, idx: Int) -> Variant[V, Int]:
         """Get an element in the tuple.
 

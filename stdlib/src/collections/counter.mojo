# ===----------------------------------------------------------------------=== #
# Copyright (c) 2024, Modular Inc. All rights reserved.
#
# Licensed under the Apache License v2.0 with LLVM Exceptions:
# https://llvm.org/LICENSE.txt
#
# Unless required by applicable law or agreed to in writing, software
# distributed under the License is distributed on an "AS IS" BASIS,
# WITHOUT WARRANTIES OR CONDITIONS OF ANY KIND, either express or implied.
# See the License for the specific language governing permissions and
# limitations under the License.
# ===----------------------------------------------------------------------=== #
"""Defines the `Counter` type.

You can import these APIs from the `collections` package. For example:

```mojo
from collections import Counter
```
"""
from collections.dict import Dict, _DictKeyIter, _DictValueIter, _DictEntryIter
from utils import Variant


@value
struct Counter[V: KeyElement](Sized, CollectionElement, Boolable):
    """A container for counting hashable items.

    The value type must be specified statically, unlike a Python
    Counter, which can accept arbitrary value types.

    The value type must implement the `KeyElement` trait, as its values are
    stored in the dictionary as keys.

    Usage:

    ```mojo
    from collections import Counter
    var c = Counter[String](List("a", "a", "a", "b", "b", "c", "d", "c", "c"))
    print(c["a"]) # prints 3
    print(c["b"]) # prints 2
    ```
    Parameters:
        V: The value type to be counted. Currently must be KeyElement.
    """

    # Fields
    var _data: Dict[V, Int]

    # ===------------------------------------------------------------------=== #
    # Life cycle methods
    # ===------------------------------------------------------------------=== #

    fn __init__(inout self):
        """Create a new, empty Counter object."""
        self._data = Dict[V, Int]()

    # TODO: Change List to Iterable when it is supported in Mojo
    fn __init__(inout self, items: List[V, *_]):
        """Create a from an input iterable.

        Args:
            items: A list of items to count.
        """
        self._data = Dict[V, Int]()
        for item_ref in items:
            self._data[Self.V(other=item_ref[])] = (
                self._data.get(item_ref[], 0) + 1
            )

    @always_inline
    fn __init__(inout self, *, other: Self):
        """Create a new Counter by copying another Counter.

        Args:
            other: The Counter to copy.
        """
        self._data = Dict[V, Int](other=other._data)

    @staticmethod
    fn fromkeys(keys: List[V, *_], value: Int) -> Self:
        """Create a new Counter from a list of keys and a default value.

        Args:
            keys: The keys to create the Counter from.
            value: The default value to associate with each key.

        Returns:
            A new Counter with the keys and default value.
        """
        debug_assert(
            value >= 0,
            "value must be non-negative",
        )
        var result = Counter[V]()
        for key_ref in keys:
            result[key_ref[]] = value
        return result

    # ===------------------------------------------------------------------=== #
    # Operator dunders
    # ===------------------------------------------------------------------=== #

    def __getitem__(self, key: V) -> Int:
        """Get the count of a key.

        Args:
            key: The key to get the count of.

        Returns:
            The count of the key.
        """
        return self.get(key, 0)

    fn __setitem__(inout self, value: V, count: Int):
        """Set a value in the keyword Counter by key.

        Args:
            value: The value to associate with the specified count.
            count: The count to store in the Counter.
        """
        self._data[Self.V(other=value)] = count

    fn __iter__(self: Self) -> _DictKeyIter[V, Int, __lifetime_of(self._data)]:
        """Iterate over the keyword dict's keys as immutable references.

        Returns:
            An iterator of immutable references to the Counter values.
        """
        return self._data.__iter__()

    fn __contains__(self, key: V) -> Bool:
        """Check if a given key is in the dictionary or not.

        Args:
            key: The key to check.

        Returns:
            True if there key exists in the dictionary, False otherwise.
        """
        return key in self._data

    # ===------------------------------------------------------------------=== #
    # Trait implementations
    # ===------------------------------------------------------------------=== #

    fn __len__(self) -> Int:
        """Returns the number of elements currently stored in the Counter.

        Returns:
            The number of elements in the Counter.
        """
        return len(self._data)

    fn __bool__(self) -> Bool:
        """Check if the Counter is empty or not.

        Returns:
            `False` if the Counter is empty, `True` otherwise.
        """
        return bool(len(self))

    # ===------------------------------------------------------------------=== #
    # Comparison operators
    # ===------------------------------------------------------------------=== #

    fn __eq__(self, other: Self) -> Bool:
        """Check if all counts agree. Missing counts are treated as zero.

        Args:
            other: The other Counter to compare to.

        Returns:
            True if the two Counters are equal, False otherwise.
        """

        @parameter
        @always_inline
        fn is_eq(keys: _DictKeyIter[V, Int, _]) -> Bool:
            for e_ref in keys:
                if self.get(e_ref[], 0) != other.get(e_ref[], 0):
                    return False
            return True

        return is_eq(self.keys()) and is_eq(other.keys())

    fn __ne__(self, other: Self) -> Bool:
        """Check if all counts disagree. Missing counts are treated as zero.

        Args:
            other: The other Counter to compare to.

        Returns:
            True if the two Counters are not equal, False otherwise.
        """
        return not self == other

    fn __le__(self, other: Self) -> Bool:
        """Check if all counts are less than or equal to the other Counter.

        Args:
            other: The other Counter to compare to.

        Returns:
            True if all counts are less than or equal to the other Counter,
            False otherwise.
        """

        @parameter
        @always_inline
        fn is_le(keys: _DictKeyIter[V, Int, _]) -> Bool:
            for e_ref in keys:
                if self.get(e_ref[], 0) > other.get(e_ref[], 0):
                    return False
            return True

        return is_le(self.keys())

    fn __lt__(self, other: Self) -> Bool:
        """Check if all counts are less than in the other Counter.

        Args:
            other: The other Counter to compare to.

        Returns:
            True if all counts are less than in the other Counter, False
            otherwise.
        """
        return self <= other and self != other

    fn __gt__(self, other: Self) -> Bool:
        """Check if all counts are greater than in the other Counter.

        Args:
            other: The other Counter to compare to.

        Returns:
            True if all counts are greater than in the other Counter, False
            otherwise.
        """
        return other < self

    fn __ge__(self, other: Self) -> Bool:
        """Check if all counts are greater than or equal to the other Counter.

        Args:
            other: The other Counter to compare to.

        Returns:
            True if all counts are greater than or equal to the other Counter,
            False otherwise.
        """
        return other <= self

    # ===------------------------------------------------------------------=== #
    # Binary operators
    # ===------------------------------------------------------------------=== #

    fn __add__(self, other: Self) -> Self:
        """Add counts from two Counters.

        Args:
            other: The other Counter to add to this Counter.

        Returns:
            A new Counter with the counts from both Counters added together.
        """
        var result = Counter[V]()

        result.update(self)
        result.update(other)

        return +result^  # Remove zero and negative counts

    fn __iadd__(inout self, other: Self):
        """Add counts from another Counter to this Counter.

        Args:
            other: The other Counter to add to this Counter.
        """
        self.update(other)
        self._keep_positive()

    fn __sub__(self, other: Self) -> Self:
        """Subtract counts, but keep only results with positive counts.

        Args:
            other: The other Counter to subtract from this Counter.

        Returns:
            A new Counter with the counts from the other Counter subtracted from
            this Counter.
        """
        var result = Counter[V](other=self)

        result.subtract(other)

        return +result^  # Remove zero and negative counts

    fn __isub__(inout self, other: Self):
        """Subtract counts from another Counter from this Counter.

        Args:
            other: The other Counter to subtract from this Counter.
        """
        self.subtract(other)
        self._keep_positive()

    fn __and__(self, other: Self) -> Self:
        """Intersection: keep common elements with the minimum count.

        Args:
            other: The other Counter to intersect with.

        Returns:
            A new Counter with the common elements and the minimum count of
            the two Counters.
        """
        var result = Counter[V]()

        for key_ref in self.keys():
<<<<<<< HEAD
            if key_ref[] in other:
                result[Self.V(other=key_ref[])] = min(
                    self[key_ref[]], other[key_ref[]]
                )
=======
            var key = key_ref[]
            if key in other:
                result[key] = min(self.get(key, 0), other.get(key, 0))
>>>>>>> 148c8155

        return result^

    fn __iand__(inout self, other: Self):
        """Intersection: keep common elements with the minimum count.

        Args:
            other: The other Counter to intersect with.
        """
        for key_ref in self.keys():
<<<<<<< HEAD
            if key_ref[] not in other:
                _ = self.pop(key_ref[])
            else:
                self[Self.V(other=key_ref[])] = min(
                    self[key_ref[]], other[key_ref[]]
                )
=======
            var key = key_ref[]
            if key not in other:
                try:
                    _ = self.pop(key)
                except:
                    pass  # this should not happen
            else:
                self[key] = min(self.get(key, 0), other.get(key, 0))

    fn __or__(self, other: Self) -> Self:
        """Union: keep all elements with the maximum count.

        Args:
            other: The other Counter to union with.

        Returns:
            A new Counter with all elements and the maximum count of the two
            Counters.
        """
        var result = Counter[V]()

        for key_ref in self.keys():
            var key = key_ref[]
            var newcount = max(self.get(key, 0), other.get(key, 0))
            if newcount > 0:
                result[key] = newcount

        for key_ref in other.keys():
            var key = key_ref[]
            if key not in self and other.get(key, 0) > 0:
                result[key] = other.get(key, 0)

        return result^

    fn __ior__(inout self, other: Self):
        """Union: keep all elements with the maximum count.
>>>>>>> 148c8155

        Args:
            other: The other Counter to union with.
        """
        for key_ref in other.keys():
            var key = key_ref[]
            var newcount = max(self.get(key, 0), other.get(key, 0))
            if newcount > 0:
                self[key] = newcount

    fn _keep_positive(inout self):
        """Remove zero and negative counts from the Counter."""
        for key_ref in self.keys():
<<<<<<< HEAD
            if self[key_ref[]] <= 0:
                _ = self.pop(key_ref[])
=======
            var key = key_ref[]
            if self.get(key, 0) <= 0:
                try:
                    _ = self.pop(key)
                except:
                    pass  # this should not happen
>>>>>>> 148c8155

    # ===------------------------------------------------------------------=== #
    # Unary operators
    # ===------------------------------------------------------------------=== #

    fn __pos__(self) -> Self:
        """Return a shallow copy of the Counter, stripping non-positive counts.

        Returns:
            A shallow copy of the Counter.
        """
        var result = Counter[V]()
        for item_ref in self.items():
            var item = item_ref[]
            if item.value > 0:
                result[item.key] = item.value
        return result^

    fn __neg__(self) -> Self:
        """Substract from an empty Counter. Strips positive and zero counts,
        and flips the sign on negative counts.

        Returns:
            A new Counter with stripped counts and negative counts.
        """
        var result = Counter[V]()
        for item_ref in self.items():
            var item = item_ref[]
            if item.value < 0:
                result[item.key] = -item.value
        return result

    # ===------------------------------------------------------------------=== #
    # Methods
    # ===------------------------------------------------------------------=== #

    fn get(self, value: V) -> Optional[Int]:
        """Get a value from the counter.

        Args:
            value: The value to search for in the Counter.

        Returns:
            An optional value containing a copy of the value if it was present,
            otherwise an empty Optional.
        """
        return self._data.get(value)

    fn get(self, value: V, default: Int) -> Int:
        """Get a value from the Counter.

        Args:
            value: The value to search for in the counter.
            default: Default count to return.

        Returns:
            A copy of the value if it was present, otherwise default.
        """
        return self._data.get(value, default)

    fn pop(inout self, value: V) raises -> Int:
        """Remove a value from the Counter by value.

        Args:
            value: The value to remove from the Counter.

        Returns:
            The value associated with the key, if it was in the Counter.

        Raises:
            "KeyError" if the key was not present in the Counter.
        """
        return self._data.pop(value)

    fn pop(inout self, value: V, owned default: Int) raises -> Int:
        """Remove a value from the Counter by value.

        Args:
            value: The value to remove from the Counter.
            default: Optionally provide a default value to return if the value
                was not found instead of raising.

        Returns:
            The value associated with the key, if it was in the Counter.
            If it wasn't, return the provided default value instead.

        Raises:
            "KeyError" if the key was not present in the Counter and no
            default value was provided.
        """
        return self._data.pop(value, default)

    fn keys(
        ref [_]self: Self,
    ) -> _DictKeyIter[V, Int, __lifetime_of(self._data)]:
        """Iterate over the Counter's keys as immutable references.

        Returns:
            An iterator of immutable references to the Counter keys.
        """
        return self._data.keys()

    fn values(
        ref [_]self: Self,
    ) -> _DictValueIter[V, Int, __lifetime_of(self._data)]:
        """Iterate over the Counter's values as references.

        Returns:
            An iterator of references to the Counter values.
        """
        return self._data.values()

    fn items(self: Self) -> _DictEntryIter[V, Int, __lifetime_of(self._data)]:
        """Iterate over the dict's entries as immutable references.

        Returns:
            An iterator of immutable references to the Counter entries.
        """
        return self._data.items()

    fn clear(inout self):
        """Remove all elements from the Counter."""
        self._data.clear()

    fn popitem(inout self) raises -> CountTuple[V]:
        """Remove and return an arbitrary (key, value) pair from the Counter.

        Returns:
            A CountTuple containing the key and value of the removed item.

        Raises:
            "KeyError" if the Counter is empty.
        """
        var item_ref = self._data.popitem()
        return CountTuple[V](item_ref.key, item_ref.value)

    # Special methods for counter

    fn total(self) -> Int:
        """Return the total of all counts in the Counter.

        Returns:
            The total of all counts in the Counter.
        """
        var total = 0
        for count_ref in self.values():
            total += count_ref[]
        return total

    fn most_common(self, n: Int) -> List[CountTuple[V]]:
        """Return a list of the `n` most common elements and their counts from
        the most common to the least.

        Args:
            n: The number of most common elements to return.

        Returns:
            A list of the n most common elements and their counts.
        """
        var items: List[CountTuple[V]] = List[CountTuple[V]]()
        for item_ref in self._data.items():
            var item = item_ref[]
            var t = CountTuple[V](item.key, item.value)
            items.append(t)

        @parameter
        fn comparator(a: CountTuple[V], b: CountTuple[V]) -> Bool:
            return a < b

        sort[comparator](items)
        return items[:n]

    fn elements(self) -> List[V]:
        """Return an iterator over elements repeating each as many times as its
        count.

        Returns:
            An iterator over the elements in the Counter.
        """
        var elements: List[V] = List[V]()
        for item_ref in self._data.items():
            var item = item_ref[]
            for _ in range(item.value):
                elements.append(Self.V(other=item.key))
        return elements

    fn update(inout self, other: Self):
        """Update the Counter, like `dict.update()` but add counts instead of
        replacing them.

        Args:
            other: The Counter to update this Counter with.
        """
        for item_ref in other.items():
            var item = item_ref[]
            self._data[Self.V(other=item.key)] = (
                self._data.get(item.key, 0) + item.value
            )

    fn subtract(inout self, other: Self):
        """Subtract count. Both inputs and outputs may be zero or negative.

        Args:
            other: The Counter to subtract from this Counter.
        """
        for item_ref in other.items():
            var item = item_ref[]
            self[item.key] = self.get(item.key, 0) - item.value


struct CountTuple[V: KeyElement](
    CollectionElement,
):
    """A tuple representing a value and its count in a Counter.

    Parameters:
        V: The value in the Counter.
    """

    # Fields
    var _value: V
    """ The value in the Counter."""
    var _count: Int
    """ The count of the value in the Counter."""

    # ===------------------------------------------------------------------=== #
    # Life cycle methods
    # ===------------------------------------------------------------------=== #

    fn __init__(inout self, value: V, count: Int):
        """Create a new CountTuple.

        Args:
            value: The value in the Counter.
            count: The count of the value in the Counter.
        """
        self._value = Self.V(other=value)
        self._count = count

    fn __init__(inout self, *, other: Self):
        """Explicit copy constructor of the CountTuple.

        Args:
            other: The `CountTuple` to copy.
        """
        self._value = V(other=other._value)
        self._count = other._count

    fn __copyinit__(inout self, other: Self):
        """Create a new CountTuple by copying another CountTuple.

        Args:
            other: The CountTuple to copy.
        """
        self._value = Self.V(other=other._value)
        self._count = other._count

    fn __moveinit__(inout self, owned other: Self):
        """Create a new CountTuple by moving another CountTuple.

        Args:
            other: The CountTuple to move.
        """
        self._value = other._value^
        self._count = other._count

    # ===------------------------------------------------------------------=== #
    # Operator dunders
    # ===------------------------------------------------------------------=== #

    fn __lt__(self, other: Self) -> Bool:
        """Compare two CountTuples by count, then by value.

        Args:
            other: The other CountTuple to compare to.

        Returns:
            True if this CountTuple is less than the other, False otherwise.
        """
        return self._count > other._count

    fn __eq__(self, other: Self) -> Bool:
        """Compare two CountTuples for equality.

        Args:
            other: The other CountTuple to compare to.

        Returns:
            True if the two CountTuples are equal, False otherwise.
        """
        return self._count == other._count

    @always_inline
    fn __getitem__(self, idx: Int) -> Variant[V, Int]:
        """Get an element in the tuple.

        Args:
            idx: The element to return.

        Returns:
            The value if idx is 0 and the count if idx is 1.
        """
        debug_assert(
            0 <= idx <= 1,
            "index must be within bounds",
        )
        if idx == 0:
            return Self.V(other=self._value)
        else:
            return self._count<|MERGE_RESOLUTION|>--- conflicted
+++ resolved
@@ -64,9 +64,8 @@
         """
         self._data = Dict[V, Int]()
         for item_ref in items:
-            self._data[Self.V(other=item_ref[])] = (
-                self._data.get(item_ref[], 0) + 1
-            )
+            var item = item_ref[]
+            self._data[item] = self._data.get(item, 0) + 1
 
     @always_inline
     fn __init__(inout self, *, other: Self):
@@ -94,7 +93,8 @@
         )
         var result = Counter[V]()
         for key_ref in keys:
-            result[key_ref[]] = value
+            var key = key_ref[]
+            result[key] = value
         return result
 
     # ===------------------------------------------------------------------=== #
@@ -119,7 +119,7 @@
             value: The value to associate with the specified count.
             count: The count to store in the Counter.
         """
-        self._data[Self.V(other=value)] = count
+        self._data[value] = count
 
     fn __iter__(self: Self) -> _DictKeyIter[V, Int, __lifetime_of(self._data)]:
         """Iterate over the keyword dict's keys as immutable references.
@@ -178,7 +178,8 @@
         @always_inline
         fn is_eq(keys: _DictKeyIter[V, Int, _]) -> Bool:
             for e_ref in keys:
-                if self.get(e_ref[], 0) != other.get(e_ref[], 0):
+                var e = e_ref[]
+                if self.get(e, 0) != other.get(e, 0):
                     return False
             return True
 
@@ -210,7 +211,8 @@
         @always_inline
         fn is_le(keys: _DictKeyIter[V, Int, _]) -> Bool:
             for e_ref in keys:
-                if self.get(e_ref[], 0) > other.get(e_ref[], 0):
+                var e = e_ref[]
+                if self.get(e, 0) > other.get(e, 0):
                     return False
             return True
 
@@ -319,16 +321,9 @@
         var result = Counter[V]()
 
         for key_ref in self.keys():
-<<<<<<< HEAD
-            if key_ref[] in other:
-                result[Self.V(other=key_ref[])] = min(
-                    self[key_ref[]], other[key_ref[]]
-                )
-=======
             var key = key_ref[]
             if key in other:
                 result[key] = min(self.get(key, 0), other.get(key, 0))
->>>>>>> 148c8155
 
         return result^
 
@@ -339,14 +334,6 @@
             other: The other Counter to intersect with.
         """
         for key_ref in self.keys():
-<<<<<<< HEAD
-            if key_ref[] not in other:
-                _ = self.pop(key_ref[])
-            else:
-                self[Self.V(other=key_ref[])] = min(
-                    self[key_ref[]], other[key_ref[]]
-                )
-=======
             var key = key_ref[]
             if key not in other:
                 try:
@@ -383,7 +370,6 @@
 
     fn __ior__(inout self, other: Self):
         """Union: keep all elements with the maximum count.
->>>>>>> 148c8155
 
         Args:
             other: The other Counter to union with.
@@ -397,17 +383,12 @@
     fn _keep_positive(inout self):
         """Remove zero and negative counts from the Counter."""
         for key_ref in self.keys():
-<<<<<<< HEAD
-            if self[key_ref[]] <= 0:
-                _ = self.pop(key_ref[])
-=======
             var key = key_ref[]
             if self.get(key, 0) <= 0:
                 try:
                     _ = self.pop(key)
                 except:
                     pass  # this should not happen
->>>>>>> 148c8155
 
     # ===------------------------------------------------------------------=== #
     # Unary operators
@@ -591,7 +572,7 @@
         for item_ref in self._data.items():
             var item = item_ref[]
             for _ in range(item.value):
-                elements.append(Self.V(other=item.key))
+                elements.append(item.key)
         return elements
 
     fn update(inout self, other: Self):
@@ -603,9 +584,7 @@
         """
         for item_ref in other.items():
             var item = item_ref[]
-            self._data[Self.V(other=item.key)] = (
-                self._data.get(item.key, 0) + item.value
-            )
+            self._data[item.key] = self._data.get(item.key, 0) + item.value
 
     fn subtract(inout self, other: Self):
         """Subtract count. Both inputs and outputs may be zero or negative.
@@ -644,17 +623,8 @@
             value: The value in the Counter.
             count: The count of the value in the Counter.
         """
-        self._value = Self.V(other=value)
+        self._value = value
         self._count = count
-
-    fn __init__(inout self, *, other: Self):
-        """Explicit copy constructor of the CountTuple.
-
-        Args:
-            other: The `CountTuple` to copy.
-        """
-        self._value = V(other=other._value)
-        self._count = other._count
 
     fn __copyinit__(inout self, other: Self):
         """Create a new CountTuple by copying another CountTuple.
@@ -662,7 +632,7 @@
         Args:
             other: The CountTuple to copy.
         """
-        self._value = Self.V(other=other._value)
+        self._value = other._value
         self._count = other._count
 
     fn __moveinit__(inout self, owned other: Self):
@@ -715,6 +685,6 @@
             "index must be within bounds",
         )
         if idx == 0:
-            return Self.V(other=self._value)
+            return self._value
         else:
             return self._count
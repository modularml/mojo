--- conflicted
+++ resolved
@@ -112,11 +112,7 @@
 provides a `format` command.  So, you can format your changes like so:
 
 ```bash
-<<<<<<< HEAD
-mojo format -l 80 ./
-=======
-mojo format <file1> <file2> ...
->>>>>>> 07997ae4
+mojo format ./
 ```
 
 It is advised, to avoid forgetting, to set-up `pre-commit`, which will format
@@ -125,12 +121,8 @@
 
 To do so, install pre-commit:
 ```bash
-<<<<<<< HEAD
 pip install pre-commit
 pre-commit install
-=======
-git diff origin/main --name-only -- '*.mojo' | xargs mojo format
->>>>>>> 07997ae4
 ```
 and that's it!
 
@@ -343,12 +335,8 @@
 
 Success! Now we have a test for our new function.
 
-<<<<<<< HEAD
-The last step is to [run `mojo format -l 80`](#formatting-changes) on all the files. 
+The last step is to [run `mojo format`](#formatting-changes) on all the files. 
 This can be skipped if `pre-commit` is installed.
-=======
-The last step is to [run mojo format](#formatting-changes) on all the files.
->>>>>>> 07997ae4
 
 ### Raising a PR
 

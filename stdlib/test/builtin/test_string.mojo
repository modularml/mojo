--- conflicted
+++ resolved
@@ -677,11 +677,9 @@
 
 
 fn test_strip() raises:
-<<<<<<< HEAD
     print("start strip")
+    
     # with default strip chars
-=======
->>>>>>> 4ef113b4
     var empty_string = String("")
     assert_true(empty_string.strip() == "")
 

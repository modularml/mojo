# ===----------------------------------------------------------------------=== #
# Copyright (c) 2024, Modular Inc. All rights reserved.
#
# Licensed under the Apache License v2.0 with LLVM Exceptions:
# https://llvm.org/LICENSE.txt
#
# Unless required by applicable law or agreed to in writing, software
# distributed under the License is distributed on an "AS IS" BASIS,
# WITHOUT WARRANTIES OR CONDITIONS OF ANY KIND, either express or implied.
# See the License for the specific language governing permissions and
# limitations under the License.
# ===----------------------------------------------------------------------=== #
# RUN: %mojo %s

from sys.ffi import C_char

from testing import (
    assert_equal,
    assert_false,
    assert_not_equal,
    assert_raises,
    assert_true,
)


def test_add():
    assert_equal("five", StringLiteral.__add__("five", ""))
    assert_equal("six", StringLiteral.__add__("", "six"))
    assert_equal("fivesix", StringLiteral.__add__("five", "six"))


def test_equality():
    assert_false(StringLiteral.__eq__("five", "six"))
    assert_true(StringLiteral.__eq__("six", "six"))

    assert_true(StringLiteral.__ne__("five", "six"))
    assert_false(StringLiteral.__ne__("six", "six"))


def test_len():
    assert_equal(0, StringLiteral.__len__(""))
    assert_equal(4, StringLiteral.__len__("four"))


def test_bool():
    assert_true(StringLiteral.__bool__("not_empty"))
    assert_false(StringLiteral.__bool__(""))


def test_contains():
    assert_true(StringLiteral.__contains__("abcde", "abc"))
    assert_true(StringLiteral.__contains__("abcde", "bc"))
    assert_false(StringLiteral.__contains__("abcde", "xy"))


def test_find():
    assert_equal(0, "Hello world".find(""))
    assert_equal(0, "Hello world".find("Hello"))
    assert_equal(2, "Hello world".find("llo"))
    assert_equal(6, "Hello world".find("world"))
    assert_equal(-1, "Hello world".find("universe"))

    assert_equal(3, "...a".find("a", 0))
    assert_equal(3, "...a".find("a", 1))
    assert_equal(3, "...a".find("a", 2))
    assert_equal(3, "...a".find("a", 3))

    # Test find() support for negative start positions
    assert_equal(4, "Hello world".find("o", -10))
    assert_equal(7, "Hello world".find("o", -5))

    assert_equal(-1, "abc".find("abcd"))


def test_rfind():
    # Basic usage.
    assert_equal("hello world".rfind("world"), 6)
    assert_equal("hello world".rfind("bye"), -1)

    # Repeated substrings.
    assert_equal("ababab".rfind("ab"), 4)

    # Empty string and substring.
    assert_equal("".rfind("ab"), -1)
    assert_equal("foo".rfind(""), 3)

    # Test that rfind(start) returned pos is absolute, not relative to specified
    # start. Also tests positive and negative start offsets.
    assert_equal("hello world".rfind("l", 5), 9)
    assert_equal("hello world".rfind("l", -5), 9)
    assert_equal("hello world".rfind("w", -3), -1)
    assert_equal("hello world".rfind("w", -5), 6)

    assert_equal(-1, "abc".rfind("abcd"))


def test_replace():
    assert_equal("".replace("", "hello world"), "")
    assert_equal("hello world".replace("", "something"), "hello world")
    assert_equal("hello world".replace("world", ""), "hello ")
    assert_equal("hello world".replace("world", "mojo"), "hello mojo")
    assert_equal(
        "hello world hello world".replace("world", "mojo"),
        "hello mojo hello mojo",
    )


def test_startswith():
    var str = "Hello world"

    assert_true(str.startswith("Hello"))
    assert_false(str.startswith("Bye"))

    assert_true(str.startswith("llo", 2))
    assert_true(str.startswith("llo", 2, -1))
    assert_false(str.startswith("llo", 2, 3))


def test_endswith():
    var str = "Hello world"

    assert_true(str.endswith(""))
    assert_true(str.endswith("world"))
    assert_true(str.endswith("ld"))
    assert_false(str.endswith("universe"))

    assert_true(str.endswith("ld", 2))
    assert_true(str.endswith("llo", 2, 5))
    assert_false(str.endswith("llo", 2, 3))


def test_comparison_operators():
    # Test less than and greater than
    assert_true(StringLiteral.__lt__("abc", "def"))
    assert_false(StringLiteral.__lt__("def", "abc"))
    assert_false(StringLiteral.__lt__("abc", "abc"))
    assert_true(StringLiteral.__lt__("ab", "abc"))
    assert_true(StringLiteral.__gt__("abc", "ab"))
    assert_false(StringLiteral.__gt__("abc", "abcd"))

    # Test less than or equal to and greater than or equal to
    assert_true(StringLiteral.__le__("abc", "def"))
    assert_true(StringLiteral.__le__("abc", "abc"))
    assert_false(StringLiteral.__le__("def", "abc"))
    assert_true(StringLiteral.__ge__("abc", "abc"))
    assert_false(StringLiteral.__ge__("ab", "abc"))
    assert_true(StringLiteral.__ge__("abcd", "abc"))

    # Test case sensitivity in comparison (assuming ASCII order)
    assert_true(StringLiteral.__gt__("abc", "ABC"))
    assert_false(StringLiteral.__le__("abc", "ABC"))

    # Test comparisons involving empty strings
    assert_true(StringLiteral.__lt__("", "abc"))
    assert_false(StringLiteral.__lt__("abc", ""))
    assert_true(StringLiteral.__le__("", ""))
    assert_true(StringLiteral.__ge__("", ""))


def test_hash():
    # Test a couple basic hash behaviors.
    # `test_hash.test_hash_bytes` has more comprehensive tests.
    assert_not_equal(0, StringLiteral.__hash__("test"))
    assert_not_equal(StringLiteral.__hash__("a"), StringLiteral.__hash__("b"))
    assert_equal(StringLiteral.__hash__("a"), StringLiteral.__hash__("a"))
    assert_equal(StringLiteral.__hash__("b"), StringLiteral.__hash__("b"))


def test_indexing():
    var s = "hello"
    assert_equal(s[False], "h")
    assert_equal(s[int(1)], "e")
    assert_equal(s[2], "l")


def test_intable():
    assert_equal(StringLiteral.__int__("123"), 123)

    with assert_raises():
        _ = StringLiteral.__int__("hi")


def test_isdigit():
    assert_true("123".isdigit())
    assert_false("abc".isdigit())
    assert_false("123abc".isdigit())
    # TODO: Uncomment this when PR3439 is merged
    # assert_false("".isdigit())


def test_islower():
    assert_true("hello".islower())
    assert_false("Hello".islower())
    assert_false("HELLO".islower())
    assert_false("123".islower())
    assert_false("".islower())


def test_isupper():
    assert_true("HELLO".isupper())
    assert_false("Hello".isupper())
    assert_false("hello".isupper())
    assert_false("123".isupper())
    assert_false("".isupper())


def test_iter():
    # Test iterating over a string
    var s = "one"
    var i = 0
    for c in s:
        if i == 0:
            assert_equal(c, "o")
        elif i == 1:
            assert_equal(c, "n")
        elif i == 2:
            assert_equal(c, "e")


def test_layout():
    # Test empty StringLiteral contents
    var empty = "".unsafe_ptr()
    # An empty string literal is stored as just the NUL terminator.
    assert_true(int(empty) != 0)
    # TODO(MSTDL-596): This seems to hang?
    # assert_equal(empty[0], 0)

    # Test non-empty StringLiteral C string
    var ptr: UnsafePointer[C_char] = "hello".unsafe_cstr_ptr()
    assert_equal(ptr[0], ord("h"))
    assert_equal(ptr[1], ord("e"))
    assert_equal(ptr[2], ord("l"))
    assert_equal(ptr[3], ord("l"))
    assert_equal(ptr[4], ord("o"))
    assert_equal(ptr[5], 0)  # Verify NUL terminated


def test_lower_upper():
    assert_equal("hello".lower(), "hello")
    assert_equal("HELLO".lower(), "hello")
    assert_equal("Hello".lower(), "hello")
    assert_equal("hello".upper(), "HELLO")
    assert_equal("HELLO".upper(), "HELLO")
    assert_equal("Hello".upper(), "HELLO")


def test_repr():
    # Usual cases
    assert_equal(StringLiteral.__repr__("hello"), "'hello'")

    # Escape cases
    assert_equal(StringLiteral.__repr__("\0"), r"'\x00'")
    assert_equal(StringLiteral.__repr__("\x06"), r"'\x06'")
    assert_equal(StringLiteral.__repr__("\x09"), r"'\t'")
    assert_equal(StringLiteral.__repr__("\n"), r"'\n'")
    assert_equal(StringLiteral.__repr__("\x0d"), r"'\r'")
    assert_equal(StringLiteral.__repr__("\x0e"), r"'\x0e'")
    assert_equal(StringLiteral.__repr__("\x1f"), r"'\x1f'")
    assert_equal(StringLiteral.__repr__(" "), "' '")
    assert_equal(StringLiteral.__repr__("'"), '"\'"')
    assert_equal(StringLiteral.__repr__("A"), "'A'")
    assert_equal(StringLiteral.__repr__("\\"), r"'\\'")
    assert_equal(StringLiteral.__repr__("~"), "'~'")
    assert_equal(StringLiteral.__repr__("\x7f"), r"'\x7f'")


<<<<<<< HEAD
def test_strip():
    assert_equal("".strip(), "")
    assert_equal("  ".strip(), "")
    assert_equal("  hello".strip(), "hello")
    assert_equal("hello  ".strip(), "hello")
    assert_equal("  hello  ".strip(), "hello")
    assert_equal("  hello  world  ".strip(" "), "hello  world")
    assert_equal("_wrap_hello world_wrap_".strip("_wrap_"), "hello world")
    assert_equal("  hello  world  ".strip("  "), "hello  world")
    assert_equal("  hello  world  ".lstrip(), "hello  world  ")
    assert_equal("  hello  world  ".rstrip(), "  hello  world")
    assert_equal(
        "_wrap_hello world_wrap_".lstrip("_wrap_"), "hello world_wrap_"
    )
    assert_equal(
        "_wrap_hello world_wrap_".rstrip("_wrap_"), "_wrap_hello world"
    )


def test_count():
    var str = "Hello world"

    assert_equal(12, str.count(""))
    assert_equal(1, str.count("Hell"))
    assert_equal(3, str.count("l"))
    assert_equal(1, str.count("ll"))
    assert_equal(1, str.count("ld"))
    assert_equal(0, str.count("universe"))

    assert_equal(String("aaaaa").count("a"), 5)
    assert_equal(String("aaaaaa").count("aa"), 3)


def test_rjust():
    assert_equal("hello".rjust(4), "hello")
    assert_equal("hello".rjust(8), "   hello")
    assert_equal("hello".rjust(8, "*"), "***hello")


def test_ljust():
    assert_equal("hello".ljust(4), "hello")
    assert_equal("hello".ljust(8), "hello   ")
    assert_equal("hello".ljust(8, "*"), "hello***")


def test_center():
    assert_equal("hello".center(4), "hello")
    assert_equal("hello".center(8), " hello  ")
    assert_equal("hello".center(8, "*"), "*hello**")


def test_split():
    var d = "hello world".split()
    assert_true(len(d) == 2)
    assert_true(d[0] == "hello")
    assert_true(d[1] == "world")
    d = "hello \t\n\n\v\fworld".split("\n")
    assert_true(len(d) == 3)
    assert_true(d[0] == "hello \t" and d[1] == "" and d[2] == "\v\fworld")

    # should split into empty strings between separators
    d = "1,,,3".split(",")
    assert_true(len(d) == 4)
    assert_true(d[0] == "1" and d[1] == "" and d[2] == "" and d[3] == "3")
    d = "abababaaba".split("aba")
    assert_true(len(d) == 4)
    assert_true(d[0] == "" and d[1] == "b" and d[2] == "" and d[3] == "")

    # should split into maxsplit + 1 items
    d = "1,2,3".split(",", 0)
    assert_true(len(d) == 1)
    assert_true(d[0] == "1,2,3")
    d = "1,2,3".split(",", 1)
    assert_true(len(d) == 2)
    assert_true(d[0] == "1" and d[1] == "2,3")

    assert_true(len("".split()) == 0)
    assert_true(len(" ".split()) == 0)
    assert_true(len("".split(" ")) == 1)
    assert_true(len(" ".split(" ")) == 2)
    assert_true(len("  ".split(" ")) == 3)
    assert_true(len("   ".split(" ")) == 4)

    with assert_raises():
        _ = "".split("")

    # Matches should be properly split in multiple case
    var d2 = " "
    var in2 = "modcon is coming soon"
    var res2 = in2.split(d2)
    assert_equal(len(res2), 4)
    assert_equal(res2[0], "modcon")
    assert_equal(res2[1], "is")
    assert_equal(res2[2], "coming")
    assert_equal(res2[3], "soon")

    # No match from the delimiter
    var d3 = "x"
    var in3 = "hello world"
    var res3 = in3.split(d3)
    assert_equal(len(res3), 1)
    assert_equal(res3[0], "hello world")

    # Multiple character delimiter
    var d4 = "ll"
    var in4 = "hello"
    var res4 = in4.split(d4)
    assert_equal(len(res4), 2)
    assert_equal(res4[0], "he")
    assert_equal(res4[1], "o")


def test_splitlines():
    # Test with no line breaks
    var in1 = "hello world"
    var res1 = in1.splitlines()
    assert_equal(len(res1), 1)
    assert_equal(res1[0], "hello world")

    # Test with \n line break
    var in2 = "hello\nworld"
    var res2 = in2.splitlines()
    assert_equal(len(res2), 2)
    assert_equal(res2[0], "hello")
    assert_equal(res2[1], "world")

    # Test with \r\n line break
    var in3 = "hello\r\nworld"
    var res3 = in3.splitlines()
    assert_equal(len(res3), 2)
    assert_equal(res3[0], "hello")
    assert_equal(res3[1], "world")

    # Test with \r line break
    var in4 = "hello\rworld"
    var res4 = in4.splitlines()
    assert_equal(len(res4), 2)
    assert_equal(res4[0], "hello")
    assert_equal(res4[1], "world")

    # Test with multiple different line breaks
    var in5 = "hello\nworld\r\nmojo\rlanguage"
    var res5 = in5.splitlines()
    assert_equal(len(res5), 4)
    assert_equal(res5[0], "hello")
    assert_equal(res5[1], "world")
    assert_equal(res5[2], "mojo")
    assert_equal(res5[3], "language")

    # Test with keepends=True
    var res6 = in5.splitlines(keepends=True)
    assert_equal(len(res6), 4)
    assert_equal(res6[0], "hello\n")
    assert_equal(res6[1], "world\r\n")
    assert_equal(res6[2], "mojo\r")
    assert_equal(res6[3], "language")

    # Test with an empty string
    var in7 = ""
    var res7 = in7.splitlines()
    assert_equal(len(res7), 0)

    # test with keepends=True
    var res10 = in8.splitlines(keepends=True)
    assert_equal(len(res10), 4)
    assert_equal(res10[0], "hello\v")
    assert_equal(res10[1], "world\f")
    assert_equal(res10[2], "mojo\x1c")
    assert_equal(res10[3], "language\x1d")
=======
def test_float_conversion():
    assert_equal(("4.5").__float__(), 4.5)
    assert_equal(float("4.5"), 4.5)
    with assert_raises():
        _ = ("not a float").__float__()
>>>>>>> e5a3aa49


def main():
    test_add()
    test_equality()
    test_len()
    test_bool()
    test_contains()
    test_find()
    test_rfind()
    test_replace()
    test_comparison_operators()
    test_count()
    test_hash()
    test_indexing()
    test_intable()
    test_isdigit()
    test_islower()
    test_isupper()
    test_layout()
    test_lower_upper()
    test_repr()
<<<<<<< HEAD
    test_rjust()
    test_ljust()
    test_center()
    test_startswith()
    test_endswith()
    test_strip()
    test_split()
    test_splitlines()
=======
    test_float_conversion()
>>>>>>> e5a3aa49
<|MERGE_RESOLUTION|>--- conflicted
+++ resolved
@@ -264,7 +264,6 @@
     assert_equal(StringLiteral.__repr__("\x7f"), r"'\x7f'")
 
 
-<<<<<<< HEAD
 def test_strip():
     assert_equal("".strip(), "")
     assert_equal("  ".strip(), "")
@@ -434,13 +433,13 @@
     assert_equal(res10[1], "world\f")
     assert_equal(res10[2], "mojo\x1c")
     assert_equal(res10[3], "language\x1d")
-=======
+
+
 def test_float_conversion():
     assert_equal(("4.5").__float__(), 4.5)
     assert_equal(float("4.5"), 4.5)
     with assert_raises():
         _ = ("not a float").__float__()
->>>>>>> e5a3aa49
 
 
 def main():
@@ -463,7 +462,6 @@
     test_layout()
     test_lower_upper()
     test_repr()
-<<<<<<< HEAD
     test_rjust()
     test_ljust()
     test_center()
@@ -472,6 +470,4 @@
     test_strip()
     test_split()
     test_splitlines()
-=======
-    test_float_conversion()
->>>>>>> e5a3aa49
+    test_float_conversion()
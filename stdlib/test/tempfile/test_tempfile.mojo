# ===----------------------------------------------------------------------=== #
# Copyright (c) 2024, Modular Inc. All rights reserved.
#
# Licensed under the Apache License v2.0 with LLVM Exceptions:
# https://llvm.org/LICENSE.txt
#
# Unless required by applicable law or agreed to in writing, software
# distributed under the License is distributed on an "AS IS" BASIS,
# WITHOUT WARRANTIES OR CONDITIONS OF ANY KIND, either express or implied.
# See the License for the specific language governing permissions and
# limitations under the License.
# ===----------------------------------------------------------------------=== #
# RUN: %mojo %s

import os
from os.path import exists
from pathlib import Path
from testing import assert_true, assert_false, assert_equal
from tempfile import gettempdir, mkdtemp


fn test_mkdtemp() raises:
    var dir_name: String

    dir_name = mkdtemp()
    assert_true(exists(dir_name), "Failed to create temporary directory")
    os.rmdir(dir_name)
    assert_false(exists(dir_name), "Failed to delete temporary directory")

    dir_name = mkdtemp(prefix="my_prefix", suffix="my_suffix")
    assert_true(exists(dir_name), "Failed to create temporary directory")
    var name = dir_name.split("/")[-1]
    assert_true(name.startswith("my_prefix"))
    assert_true(name.endswith("my_suffix"))

    os.rmdir(dir_name)
    assert_false(exists(dir_name), "Failed to delete temporary directory")

    dir_name = mkdtemp(dir=Path().__fspath__())
    assert_true(exists(dir_name), "Failed to create temporary directory")
    assert_true(
        exists(Path() / dir_name.split("/")[-1]),
        "Expected directory to be created in cwd",
    )
    os.rmdir(dir_name)
    assert_false(exists(dir_name), "Failed to delete temporary directory")


struct TempEnvWithCleanup:
    var vars_to_set: Dict[String, String]
    var _vars_back: Dict[String, String]
    var clean_up_function: fn () raises -> None
    """Function called after the context manager exits if an error occurs."""

    fn __init__(
        inout self,
        vars_to_set: Dict[String, String],
        clean_up_function: fn () raises -> None,
    ):
        self.vars_to_set = vars_to_set
        self._vars_back = Dict[String, String]()
        self.clean_up_function = clean_up_function

    fn __enter__(inout self) raises:
        for key_value in self.vars_to_set.items():
            var key = key_value[].key
            var value = key_value[].value
            self._vars_back[key] = os.getenv(key)
            _ = os.setenv(key, value, overwrite=True)

    fn __exit__(inout self):
        for key_value in self.vars_to_set.items():
            var key = key_value[].key
            var value = key_value[].value
            _ = os.setenv(key, value, overwrite=True)

    fn __exit__(inout self, error: Error) raises -> Bool:
        self.__exit__()
        self.clean_up_function()
        return False


fn _clean_up_gettempdir_test() raises:
    var dir_without_writing_access = Path() / "dir_without_writing_access"
    if exists(dir_without_writing_access):
        os.rmdir(dir_without_writing_access)
    var dir_with_writing_access = Path() / "dir_with_writing_access"
    if exists(dir_with_writing_access):
        os.rmdir(dir_with_writing_access)


fn _set_up_gettempdir_test(
    dir_with_writing_access: Path, dir_without_writing_access: Path
) raises:
    os.mkdir(dir_with_writing_access, mode=0o700)
    try:
        os.mkdir(dir_without_writing_access, mode=0o100)
    except:
        os.rmdir(dir_with_writing_access)
        raise Error("Failed to setup test")


fn test_gettempdir() raises:
    var non_existing_dir = Path() / "non_existing_dir"
    assert_false(
        exists(non_existing_dir),
        "Unexpected dir" + str(non_existing_dir),
    )
    var dir_without_writing_access = Path() / "dir_without_writing_access"
    var dir_with_writing_access = Path() / "dir_with_writing_access"
    _set_up_gettempdir_test(dir_with_writing_access, dir_without_writing_access)

    var tmpdir_result: Optional[String]
    var vars_to_set = Dict[String, String]()

    # test TMPDIR is used first
    vars_to_set["TMPDIR"] = str(dir_with_writing_access)
    with TempEnvWithCleanup(
        vars_to_set,
        _clean_up_gettempdir_test,
    ):
        tmpdir_result = gettempdir()
        assert_true(tmpdir_result, "Failed to get temporary directory")
        assert_equal(
<<<<<<< HEAD
            tmpdir_result.value(),
            dir_with_writing_access,
            "expected to get:" + String(dir_with_writing_access),
=======
            tmpdir_result.value()[],
            str(dir_with_writing_access),
            "expected to get:" + str(dir_with_writing_access),
>>>>>>> 8ae83916
        )

    # test gettempdir falls back to TEMP
    vars_to_set["TMPDIR"] = str(non_existing_dir)
    vars_to_set["TEMP"] = str(dir_with_writing_access)
    with TempEnvWithCleanup(
        vars_to_set,
        _clean_up_gettempdir_test,
    ):
        tmpdir_result = gettempdir()
        assert_true(tmpdir_result, "Failed to get temporary directory")
        assert_equal(
<<<<<<< HEAD
            tmpdir_result.value(),
            dir_with_writing_access,
            "expected to get:" + String(dir_with_writing_access),
=======
            tmpdir_result.value()[],
            str(dir_with_writing_access),
            "expected to get:" + str(dir_with_writing_access),
>>>>>>> 8ae83916
        )

    # test gettempdir falls back to TMP
    vars_to_set["TMPDIR"] = str(non_existing_dir)
    vars_to_set["TEMP"] = str(non_existing_dir)
    vars_to_set["TMP"] = str(dir_with_writing_access)
    with TempEnvWithCleanup(
        vars_to_set,
        _clean_up_gettempdir_test,
    ):
        tmpdir_result = gettempdir()
        assert_true(tmpdir_result, "Failed to get temporary directory")
        assert_equal(
<<<<<<< HEAD
            tmpdir_result.value(),
            dir_with_writing_access,
            "expected to get:" + String(dir_with_writing_access),
=======
            tmpdir_result.value()[],
            str(dir_with_writing_access),
            "expected to get:" + str(dir_with_writing_access),
>>>>>>> 8ae83916
        )

    _clean_up_gettempdir_test()


fn main() raises:
    test_mkdtemp()
    test_gettempdir()<|MERGE_RESOLUTION|>--- conflicted
+++ resolved
@@ -122,15 +122,9 @@
         tmpdir_result = gettempdir()
         assert_true(tmpdir_result, "Failed to get temporary directory")
         assert_equal(
-<<<<<<< HEAD
             tmpdir_result.value(),
-            dir_with_writing_access,
-            "expected to get:" + String(dir_with_writing_access),
-=======
-            tmpdir_result.value()[],
             str(dir_with_writing_access),
             "expected to get:" + str(dir_with_writing_access),
->>>>>>> 8ae83916
         )
 
     # test gettempdir falls back to TEMP
@@ -143,15 +137,9 @@
         tmpdir_result = gettempdir()
         assert_true(tmpdir_result, "Failed to get temporary directory")
         assert_equal(
-<<<<<<< HEAD
             tmpdir_result.value(),
-            dir_with_writing_access,
-            "expected to get:" + String(dir_with_writing_access),
-=======
-            tmpdir_result.value()[],
             str(dir_with_writing_access),
             "expected to get:" + str(dir_with_writing_access),
->>>>>>> 8ae83916
         )
 
     # test gettempdir falls back to TMP
@@ -165,15 +153,9 @@
         tmpdir_result = gettempdir()
         assert_true(tmpdir_result, "Failed to get temporary directory")
         assert_equal(
-<<<<<<< HEAD
             tmpdir_result.value(),
-            dir_with_writing_access,
-            "expected to get:" + String(dir_with_writing_access),
-=======
-            tmpdir_result.value()[],
             str(dir_with_writing_access),
             "expected to get:" + str(dir_with_writing_access),
->>>>>>> 8ae83916
         )
 
     _clean_up_gettempdir_test()

# ===----------------------------------------------------------------------=== #
# Copyright (c) 2024, Modular Inc. All rights reserved.
#
# Licensed under the Apache License v2.0 with LLVM Exceptions:
# https://llvm.org/LICENSE.txt
#
# Unless required by applicable law or agreed to in writing, software
# distributed under the License is distributed on an "AS IS" BASIS,
# WITHOUT WARRANTIES OR CONDITIONS OF ANY KIND, either express or implied.
# See the License for the specific language governing permissions and
# limitations under the License.
# ===----------------------------------------------------------------------=== #
# RUN: %mojo %s

from testing import assert_equal, assert_false, assert_true

<<<<<<< HEAD
from memory.maybe_uninitialized import UnsafeMaybeUninitialized
from utils import InlineArray, StaticIntTuple, StaticTuple
=======
from utils import StaticIntTuple, StaticTuple
>>>>>>> 8c0af27b
from test_utils import ValueDestructorRecorder


def test_static_tuple():
    var tup1 = StaticTuple[Int, 1](1)
    assert_equal(tup1[0], 1)

    var tup2 = StaticTuple[Int, 2](1, 1)
    assert_equal(tup2[0], 1)
    assert_equal(tup2[1], 1)

    var tup3 = StaticTuple[Int, 3](1, 2, 3)
    assert_equal(tup3[0], 1)
    assert_equal(tup3[1], 2)
    assert_equal(tup3[2], 3)

    assert_equal(tup3[0], 1)
    assert_equal(tup3[Int(0)], 1)


def test_static_int_tuple():
    assert_equal(str(StaticIntTuple[1](1)), "(1,)")

    assert_equal(str(StaticIntTuple[3](2)), "(2, 2, 2)")

    assert_equal(
        str(StaticIntTuple[3](1, 2, 3) * StaticIntTuple[3](4, 5, 6)),
        "(4, 10, 18)",
    )

    assert_equal(
        str(StaticIntTuple[4](1, 2, 3, 4) - StaticIntTuple[4](4, 5, 6, 7)),
        "(-3, -3, -3, -3)",
    )

    assert_equal(
        str(StaticIntTuple[2](10, 11) // StaticIntTuple[2](3, 4)), "(3, 2)"
    )

    # Note: index comparison is intended for access bound checking, which is
    #  usually all-element semantic, i.e. true if true for all positions.
    assert_true(
        StaticIntTuple[5](1, 2, 3, 4, 5) < StaticIntTuple[5](4, 5, 6, 7, 8)
    )

    assert_false(
        StaticIntTuple[4](3, 5, -1, -2) > StaticIntTuple[4](0, 0, 0, 0)
    )

    assert_equal(len(StaticIntTuple[4](3, 5, -1, -2)), 4)

    assert_equal(str(StaticIntTuple[2]((1, 2))), "(1, 2)")

    assert_equal(str(StaticIntTuple[4]((1, 2, 3, 4))), "(1, 2, 3, 4)")


def test_tuple_literal():
    assert_equal(len((1, 2, (3, 4), 5)), 4)
    assert_equal(len(()), 0)


<<<<<<< HEAD
def test_array_unsafe_get():
    # Negative indexing is undefined behavior with unsafe_get
    # so there are not test cases for it.
    var arr = InlineArray[Int, 3](0, 0, 0)

    assert_equal(arr.unsafe_get(0), 0)
    assert_equal(arr.unsafe_get(1), 0)
    assert_equal(arr.unsafe_get(2), 0)

    arr[0] = 1
    arr[1] = 2
    arr[2] = 3

    assert_equal(arr.unsafe_get(0), 1)
    assert_equal(arr.unsafe_get(1), 2)
    assert_equal(arr.unsafe_get(2), 3)


def test_array_int():
    var arr = InlineArray[Int, 3](0, 0, 0)

    assert_equal(arr[0], 0)
    assert_equal(arr[1], 0)
    assert_equal(arr[2], 0)

    arr[0] = 1
    arr[1] = 2
    arr[2] = 3

    assert_equal(arr[0], 1)
    assert_equal(arr[1], 2)
    assert_equal(arr[2], 3)

    # test negative indexing
    assert_equal(arr[-1], 3)
    assert_equal(arr[-2], 2)

    # test negative indexing with dynamic index
    var i = -1
    assert_equal(arr[i], 3)
    i -= 1
    assert_equal(arr[i], 2)

    var copy = arr
    assert_equal(arr[0], copy[0])
    assert_equal(arr[1], copy[1])
    assert_equal(arr[2], copy[2])

    var move = arr^
    assert_equal(copy[0], move[0])
    assert_equal(copy[1], move[1])
    assert_equal(copy[2], move[2])

    # fill element initializer
    var arr2 = InlineArray[Int, 3](5)
    assert_equal(arr2[0], 5)
    assert_equal(arr2[1], 5)
    assert_equal(arr2[2], 5)

    var arr3 = InlineArray[Int, 1](5)
    assert_equal(arr3[0], 5)

    var arr4 = InlineArray[UInt8, 1](42)
    assert_equal(arr4[0], 42)


def test_array_str():
    var arr = InlineArray[String, 3]("hi", "hello", "hey")

    assert_equal(arr[0], "hi")
    assert_equal(arr[1], "hello")
    assert_equal(arr[2], "hey")

    # Test mutating an array through its __getitem__
    arr[0] = "howdy"
    arr[1] = "morning"
    arr[2] = "wazzup"

    assert_equal(arr[0], "howdy")
    assert_equal(arr[1], "morning")
    assert_equal(arr[2], "wazzup")

    # test negative indexing
    assert_equal(arr[-1], "wazzup")
    assert_equal(arr[-2], "morning")

    var copy = arr
    assert_equal(arr[0], copy[0])
    assert_equal(arr[1], copy[1])
    assert_equal(arr[2], copy[2])

    var move = arr^
    assert_equal(copy[0], move[0])
    assert_equal(copy[1], move[1])
    assert_equal(copy[2], move[2])

    # fill element initializer
    var arr2 = InlineArray[String, 3]("hi")
    assert_equal(arr2[0], "hi")
    assert_equal(arr2[1], "hi")
    assert_equal(arr2[2], "hi")

    # size 1 array to prevent regressions in the constructors
    var arr3 = InlineArray[String, 1]("hi")
    assert_equal(arr3[0], "hi")


def test_array_unsafe_assume_initialized_constructor_string():
    var maybe_uninitialized_arr = InlineArray[
        UnsafeMaybeUninitialized[String], 3
    ]()
    maybe_uninitialized_arr[0].write("hello")
    maybe_uninitialized_arr[1].write("mojo")
    maybe_uninitialized_arr[2].write("world")

    var initialized_arr = InlineArray(
        unsafe_assume_initialized=maybe_uninitialized_arr^
    )

    assert_equal(initialized_arr[0], "hello")
    assert_equal(initialized_arr[1], "mojo")
    assert_equal(initialized_arr[2], "world")

    # trigger a move
    var initialized_arr2 = initialized_arr^

    assert_equal(initialized_arr2[0], "hello")
    assert_equal(initialized_arr2[1], "mojo")
    assert_equal(initialized_arr2[2], "world")

    # trigger a copy
    var initialized_arr3 = InlineArray(other=initialized_arr2)

    assert_equal(initialized_arr3[0], "hello")
    assert_equal(initialized_arr3[1], "mojo")
    assert_equal(initialized_arr3[2], "world")

    # We assume the destructor was called correctly, but one
    # might want to add a test for that in the future.


def test_array_int_pointer():
    var arr = InlineArray[Int, 3](0, 10, 20)

    var ptr = arr.unsafe_ptr()
    assert_equal(ptr[0], 0)
    assert_equal(ptr[1], 10)
    assert_equal(ptr[2], 20)

    ptr[0] = 0
    ptr[1] = 1
    ptr[2] = 2

    assert_equal(arr[0], 0)
    assert_equal(arr[1], 1)
    assert_equal(arr[2], 2)

    assert_equal(ptr[0], 0)
    assert_equal(ptr[1], 1)
    assert_equal(ptr[2], 2)

    # We make sure it lives long enough
    _ = arr


def test_array_contains():
    var arr = InlineArray[String, 3]("hi", "hello", "hey")
    assert_true(str("hi") in arr)
    assert_true(not str("greetings") in arr)


def test_inline_array_runs_destructors():
    """Ensure we delete the right number of elements."""
    var destructor_counter = List[Int]()
    var pointer_to_destructor_counter = UnsafePointer.address_of(
        destructor_counter
    )
    alias capacity = 32
    var inline_list = InlineArray[ValueDestructorRecorder, 4](
        ValueDestructorRecorder(0, pointer_to_destructor_counter),
        ValueDestructorRecorder(10, pointer_to_destructor_counter),
        ValueDestructorRecorder(20, pointer_to_destructor_counter),
        ValueDestructorRecorder(30, pointer_to_destructor_counter),
    )
    _ = inline_list
    # This is the last use of the inline list, so it should be destroyed here,
    # along with each element.
    assert_equal(len(destructor_counter), 4)
    assert_equal(destructor_counter[0], 0)
    assert_equal(destructor_counter[1], 10)
    assert_equal(destructor_counter[2], 20)
    assert_equal(destructor_counter[3], 30)


def main():
    test_static_tuple()
    test_static_int_tuple()
    test_tuple_literal()
    test_array_unsafe_get()
    test_array_int()
    test_array_str()
    test_array_unsafe_assume_initialized_constructor_string()
    test_array_int_pointer()
    test_array_contains()
    test_inline_array_runs_destructors()
=======
def main():
    test_static_tuple()
    test_static_int_tuple()
    test_tuple_literal()
>>>>>>> 8c0af27b
<|MERGE_RESOLUTION|>--- conflicted
+++ resolved
@@ -14,12 +14,7 @@
 
 from testing import assert_equal, assert_false, assert_true
 
-<<<<<<< HEAD
-from memory.maybe_uninitialized import UnsafeMaybeUninitialized
-from utils import InlineArray, StaticIntTuple, StaticTuple
-=======
 from utils import StaticIntTuple, StaticTuple
->>>>>>> 8c0af27b
 from test_utils import ValueDestructorRecorder
 
 
@@ -81,215 +76,7 @@
     assert_equal(len(()), 0)
 
 
-<<<<<<< HEAD
-def test_array_unsafe_get():
-    # Negative indexing is undefined behavior with unsafe_get
-    # so there are not test cases for it.
-    var arr = InlineArray[Int, 3](0, 0, 0)
-
-    assert_equal(arr.unsafe_get(0), 0)
-    assert_equal(arr.unsafe_get(1), 0)
-    assert_equal(arr.unsafe_get(2), 0)
-
-    arr[0] = 1
-    arr[1] = 2
-    arr[2] = 3
-
-    assert_equal(arr.unsafe_get(0), 1)
-    assert_equal(arr.unsafe_get(1), 2)
-    assert_equal(arr.unsafe_get(2), 3)
-
-
-def test_array_int():
-    var arr = InlineArray[Int, 3](0, 0, 0)
-
-    assert_equal(arr[0], 0)
-    assert_equal(arr[1], 0)
-    assert_equal(arr[2], 0)
-
-    arr[0] = 1
-    arr[1] = 2
-    arr[2] = 3
-
-    assert_equal(arr[0], 1)
-    assert_equal(arr[1], 2)
-    assert_equal(arr[2], 3)
-
-    # test negative indexing
-    assert_equal(arr[-1], 3)
-    assert_equal(arr[-2], 2)
-
-    # test negative indexing with dynamic index
-    var i = -1
-    assert_equal(arr[i], 3)
-    i -= 1
-    assert_equal(arr[i], 2)
-
-    var copy = arr
-    assert_equal(arr[0], copy[0])
-    assert_equal(arr[1], copy[1])
-    assert_equal(arr[2], copy[2])
-
-    var move = arr^
-    assert_equal(copy[0], move[0])
-    assert_equal(copy[1], move[1])
-    assert_equal(copy[2], move[2])
-
-    # fill element initializer
-    var arr2 = InlineArray[Int, 3](5)
-    assert_equal(arr2[0], 5)
-    assert_equal(arr2[1], 5)
-    assert_equal(arr2[2], 5)
-
-    var arr3 = InlineArray[Int, 1](5)
-    assert_equal(arr3[0], 5)
-
-    var arr4 = InlineArray[UInt8, 1](42)
-    assert_equal(arr4[0], 42)
-
-
-def test_array_str():
-    var arr = InlineArray[String, 3]("hi", "hello", "hey")
-
-    assert_equal(arr[0], "hi")
-    assert_equal(arr[1], "hello")
-    assert_equal(arr[2], "hey")
-
-    # Test mutating an array through its __getitem__
-    arr[0] = "howdy"
-    arr[1] = "morning"
-    arr[2] = "wazzup"
-
-    assert_equal(arr[0], "howdy")
-    assert_equal(arr[1], "morning")
-    assert_equal(arr[2], "wazzup")
-
-    # test negative indexing
-    assert_equal(arr[-1], "wazzup")
-    assert_equal(arr[-2], "morning")
-
-    var copy = arr
-    assert_equal(arr[0], copy[0])
-    assert_equal(arr[1], copy[1])
-    assert_equal(arr[2], copy[2])
-
-    var move = arr^
-    assert_equal(copy[0], move[0])
-    assert_equal(copy[1], move[1])
-    assert_equal(copy[2], move[2])
-
-    # fill element initializer
-    var arr2 = InlineArray[String, 3]("hi")
-    assert_equal(arr2[0], "hi")
-    assert_equal(arr2[1], "hi")
-    assert_equal(arr2[2], "hi")
-
-    # size 1 array to prevent regressions in the constructors
-    var arr3 = InlineArray[String, 1]("hi")
-    assert_equal(arr3[0], "hi")
-
-
-def test_array_unsafe_assume_initialized_constructor_string():
-    var maybe_uninitialized_arr = InlineArray[
-        UnsafeMaybeUninitialized[String], 3
-    ]()
-    maybe_uninitialized_arr[0].write("hello")
-    maybe_uninitialized_arr[1].write("mojo")
-    maybe_uninitialized_arr[2].write("world")
-
-    var initialized_arr = InlineArray(
-        unsafe_assume_initialized=maybe_uninitialized_arr^
-    )
-
-    assert_equal(initialized_arr[0], "hello")
-    assert_equal(initialized_arr[1], "mojo")
-    assert_equal(initialized_arr[2], "world")
-
-    # trigger a move
-    var initialized_arr2 = initialized_arr^
-
-    assert_equal(initialized_arr2[0], "hello")
-    assert_equal(initialized_arr2[1], "mojo")
-    assert_equal(initialized_arr2[2], "world")
-
-    # trigger a copy
-    var initialized_arr3 = InlineArray(other=initialized_arr2)
-
-    assert_equal(initialized_arr3[0], "hello")
-    assert_equal(initialized_arr3[1], "mojo")
-    assert_equal(initialized_arr3[2], "world")
-
-    # We assume the destructor was called correctly, but one
-    # might want to add a test for that in the future.
-
-
-def test_array_int_pointer():
-    var arr = InlineArray[Int, 3](0, 10, 20)
-
-    var ptr = arr.unsafe_ptr()
-    assert_equal(ptr[0], 0)
-    assert_equal(ptr[1], 10)
-    assert_equal(ptr[2], 20)
-
-    ptr[0] = 0
-    ptr[1] = 1
-    ptr[2] = 2
-
-    assert_equal(arr[0], 0)
-    assert_equal(arr[1], 1)
-    assert_equal(arr[2], 2)
-
-    assert_equal(ptr[0], 0)
-    assert_equal(ptr[1], 1)
-    assert_equal(ptr[2], 2)
-
-    # We make sure it lives long enough
-    _ = arr
-
-
-def test_array_contains():
-    var arr = InlineArray[String, 3]("hi", "hello", "hey")
-    assert_true(str("hi") in arr)
-    assert_true(not str("greetings") in arr)
-
-
-def test_inline_array_runs_destructors():
-    """Ensure we delete the right number of elements."""
-    var destructor_counter = List[Int]()
-    var pointer_to_destructor_counter = UnsafePointer.address_of(
-        destructor_counter
-    )
-    alias capacity = 32
-    var inline_list = InlineArray[ValueDestructorRecorder, 4](
-        ValueDestructorRecorder(0, pointer_to_destructor_counter),
-        ValueDestructorRecorder(10, pointer_to_destructor_counter),
-        ValueDestructorRecorder(20, pointer_to_destructor_counter),
-        ValueDestructorRecorder(30, pointer_to_destructor_counter),
-    )
-    _ = inline_list
-    # This is the last use of the inline list, so it should be destroyed here,
-    # along with each element.
-    assert_equal(len(destructor_counter), 4)
-    assert_equal(destructor_counter[0], 0)
-    assert_equal(destructor_counter[1], 10)
-    assert_equal(destructor_counter[2], 20)
-    assert_equal(destructor_counter[3], 30)
-
-
 def main():
     test_static_tuple()
     test_static_int_tuple()
-    test_tuple_literal()
-    test_array_unsafe_get()
-    test_array_int()
-    test_array_str()
-    test_array_unsafe_assume_initialized_constructor_string()
-    test_array_int_pointer()
-    test_array_contains()
-    test_inline_array_runs_destructors()
-=======
-def main():
-    test_static_tuple()
-    test_static_int_tuple()
-    test_tuple_literal()
->>>>>>> 8c0af27b
+    test_tuple_literal()
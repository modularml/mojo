--- conflicted
+++ resolved
@@ -108,68 +108,6 @@
     assert_equal(StringRef("").find("abc"), -1)
 
 
-<<<<<<< HEAD
-def test_endswith():
-    var empty = StringRef("")
-    assert_true(empty.endswith(""))
-    assert_false(empty.endswith("a"))
-    assert_false(empty.endswith("ab"))
-
-    var a = StringRef("a")
-    assert_true(a.endswith(""))
-    assert_true(a.endswith("a"))
-    assert_false(a.endswith("ab"))
-
-    var ab = StringRef("ab")
-    assert_true(ab.endswith(""))
-    assert_false(ab.endswith("a"))
-    assert_true(ab.endswith("b"))
-    assert_true(ab.endswith("b", start=1))
-    assert_true(ab.endswith("a", end=1))
-    assert_true(ab.endswith("ab"))
-=======
-fn test_stringref_split() raises:
-    # Reject empty delimiters
-    with assert_raises(
-        contains="empty delimiter not allowed to be passed to split."
-    ):
-        _ = StringRef("hello").split("")
-
-    # Split in middle
-    var d1 = StringRef("n")
-    var in1 = StringRef("faang")
-    var res1 = in1.split(d1)
-    assert_equal(len(res1), 2)
-    assert_equal(res1[0], "faa")
-    assert_equal(res1[1], "g")
-
-    # Matches should be properly split in multiple case
-    var d2 = StringRef(" ")
-    var in2 = StringRef("modcon is coming soon")
-    var res2 = in2.split(d2)
-    assert_equal(len(res2), 4)
-    assert_equal(res2[0], "modcon")
-    assert_equal(res2[1], "is")
-    assert_equal(res2[2], "coming")
-    assert_equal(res2[3], "soon")
-
-    # No match from the delimiter
-    var d3 = StringRef("x")
-    var in3 = StringRef("hello world")
-    var res3 = in3.split(d3)
-    assert_equal(len(res3), 1)
-    assert_equal(res3[0], "hello world")
-
-    # Multiple character delimiter
-    var d4 = StringRef("ll")
-    var in4 = StringRef("hello")
-    var res4 = in4.split(d4)
-    assert_equal(len(res4), 2)
-    assert_equal(res4[0], "he")
-    assert_equal(res4[1], "o")
->>>>>>> 9f4544a9
-
-
 def test_str_and_ref():
     assert_equal(StringRef("abc").__str__(), "abc")
     assert_equal(StringRef("abc").__repr__(), "StringRef('abc')")

--- conflicted
+++ resolved
@@ -138,11 +138,11 @@
     assert_equal(8, l[3])
 
 
-<<<<<<< HEAD
 def test_list_boolable():
     assert_true(InlineList[Int](1))
     assert_false(InlineList[Int]())
-=======
+
+
 def test_indexing():
     var list = InlineList[Int]()
 
@@ -152,7 +152,6 @@
     assert_equal(list[True], 1)
     assert_equal(list[Int32(4)], 4)
     assert_equal(list[0], 0)
->>>>>>> 046f1355
 
 
 def main():
@@ -163,8 +162,5 @@
     test_list_iter_mutable()
     test_list_contains()
     test_list_variadic_constructor()
-<<<<<<< HEAD
     test_list_boolable()
-=======
-    test_indexing()
->>>>>>> 046f1355
+    test_indexing()
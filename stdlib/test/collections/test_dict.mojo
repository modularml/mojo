# ===----------------------------------------------------------------------=== #
# Copyright (c) 2024, Modular Inc. All rights reserved.
#
# Licensed under the Apache License v2.0 with LLVM Exceptions:
# https://llvm.org/LICENSE.txt
#
# Unless required by applicable law or agreed to in writing, software
# distributed under the License is distributed on an "AS IS" BASIS,
# WITHOUT WARRANTIES OR CONDITIONS OF ANY KIND, either express or implied.
# See the License for the specific language governing permissions and
# limitations under the License.
# ===----------------------------------------------------------------------=== #
# RUN: %mojo -debug-level full %s

from collections import Optional
<<<<<<< HEAD
from collections import Dict, KeyElement
=======
from collections.dict import Dict, KeyElement, OwnedKwargsDict
>>>>>>> abf2d97e

from test_utils import CopyCounter
from testing import assert_equal, assert_false, assert_raises, assert_true


def test_dict_construction():
    _ = Dict[Int, Int]()
    _ = Dict[String, Int]()


def test_basic():
    var dict = Dict[String, Int]()
    dict["a"] = 1
    dict["b"] = 2

    assert_equal(1, dict["a"])
    assert_equal(2, dict["b"])


def test_multiple_resizes():
    var dict = Dict[String, Int]()
    for i in range(20):
        dict["key" + str(i)] = i + 1
    assert_equal(11, dict["key10"])
    assert_equal(20, dict["key19"])


def test_bool_conversion():
    var dict = Dict[String, Int]()
    assert_false(dict)
    dict["a"] = 1
    assert_true(dict)
    dict["b"] = 2
    assert_true(dict)
    dict.pop("a")
    assert_true(dict)
    dict.pop("b")
    assert_false(dict)


def test_big_dict():
    var dict = Dict[String, Int]()
    for i in range(2000):
        dict["key" + str(i)] = i + 1
    assert_equal(2000, len(dict))


def test_compact():
    var dict = Dict[String, Int]()
    for i in range(20):
        var key = "key" + str(i)
        dict[key] = i + 1
        _ = dict.pop(key)
    assert_equal(0, len(dict))


def test_pop_default():
    var dict = Dict[String, Int]()
    dict["a"] = 1
    dict["b"] = 2

    assert_equal(1, dict.pop("a", -1))
    assert_equal(2, dict.pop("b", -1))
    assert_equal(-1, dict.pop("c", -1))


def test_key_error():
    var dict = Dict[String, Int]()

    with assert_raises(contains="KeyError"):
        _ = dict["a"]
    with assert_raises(contains="KeyError"):
        _ = dict.pop("a")


def test_iter():
    var dict = Dict[String, Int]()
    dict["a"] = 1
    dict["b"] = 2

    var keys = String("")
    for key in dict:
        keys += key[]

    assert_equal(keys, "ab")


def test_iter_keys():
    var dict = Dict[String, Int]()
    dict["a"] = 1
    dict["b"] = 2

    var keys = String("")
    for key in dict.keys():
        keys += key[]

    assert_equal(keys, "ab")


def test_iter_values():
    var dict = Dict[String, Int]()
    dict["a"] = 1
    dict["b"] = 2

    var sum = 0
    for value in dict.values():
        sum += value[]

    assert_equal(sum, 3)


def test_iter_values_mut():
    var dict = Dict[String, Int]()
    dict["a"] = 1
    dict["b"] = 2

    for value in dict.values():
        value[] += 1

    assert_equal(2, dict["a"])
    assert_equal(3, dict["b"])
    assert_equal(2, len(dict))


def test_iter_items():
    var dict = Dict[String, Int]()
    dict["a"] = 1
    dict["b"] = 2

    var keys = String("")
    var sum = 0
    for entry in dict.items():
        keys += entry[].key
        sum += entry[].value

    assert_equal(keys, "ab")
    assert_equal(sum, 3)


def test_dict_copy():
    var orig = Dict[String, Int]()
    orig["a"] = 1

    # test values copied to new Dict
    var copy = Dict(orig)
    assert_equal(1, copy["a"])

    # test there are two copies of dict and
    # they don't share underlying memory
    copy["a"] = 2
    assert_equal(2, copy["a"])
    assert_equal(1, orig["a"])


def test_dict_copy_delete_original():
    var orig = Dict[String, Int]()
    orig["a"] = 1

    # test values copied to new Dict
    var copy = Dict(orig)
    # don't access the original dict, anymore, confirm that
    # deleting the original doesn't violate the integrity of the copy
    assert_equal(1, copy["a"])


def test_dict_copy_add_new_item():
    var orig = Dict[String, Int]()
    orig["a"] = 1

    # test values copied to new Dict
    var copy = Dict(orig)
    assert_equal(1, copy["a"])

    # test there are two copies of dict and
    # they don't share underlying memory
    copy["b"] = 2
    assert_false(2 in orig)


def test_dict_copy_calls_copy_constructor():
    var orig = Dict[String, CopyCounter]()
    orig["a"] = CopyCounter()

    # test values copied to new Dict
    var copy = Dict(orig)
    # I _may_ have thoughts about where our performance issues
    # are coming from :)
    assert_equal(5, orig["a"].copy_count)
    assert_equal(6, copy["a"].copy_count)


def test_dict_update_nominal():
    var orig = Dict[String, Int]()
    orig["a"] = 1
    orig["b"] = 2

    var new = Dict[String, Int]()
    new["b"] = 3
    new["c"] = 4

    orig.update(new)

    assert_equal(orig["a"], 1)
    assert_equal(orig["b"], 3)
    assert_equal(orig["c"], 4)


def test_dict_update_empty_origin():
    var orig = Dict[String, Int]()
    var new = Dict[String, Int]()
    new["b"] = 3
    new["c"] = 4

    orig.update(new)

    assert_equal(orig["b"], 3)
    assert_equal(orig["c"], 4)


def test_dict_update_empty_new():
    var orig = Dict[String, Int]()
    orig["a"] = 1
    orig["b"] = 2

    var new = Dict[String, Int]()

    orig.update(new)

    assert_equal(orig["a"], 1)
    assert_equal(orig["b"], 2)
    assert_equal(len(orig), 2)


fn test[name: String, test_fn: fn () raises -> object]() raises:
    var name_val = name  # FIXME(#26974): Can't pass 'name' directly.
    print("Test", name_val, "...", end="")
    try:
        _ = test_fn()
    except e:
        print("FAIL")
        raise e
    print("PASS")


def test_dict():
    test_dict_construction()
    test["test_basic", test_basic]()
    test["test_multiple_resizes", test_multiple_resizes]()
    test["test_big_dict", test_big_dict]()
    test["test_compact", test_compact]()
    test["test_pop_default", test_pop_default]()
    test["test_key_error", test_key_error]()
    test["test_iter", test_iter]()
    test["test_iter_keys", test_iter_keys]()
    test["test_iter_values", test_iter_values]()
    test["test_iter_values_mut", test_iter_values_mut]()
    test["test_iter_items", test_iter_items]()
    test["test_dict_copy", test_dict_copy]()
    test["test_dict_copy_add_new_item", test_dict_copy_add_new_item]()
    test["test_dict_copy_delete_original", test_dict_copy_delete_original]()
    test[
        "test_dict_copy_calls_copy_constructor",
        test_dict_copy_calls_copy_constructor,
    ]()
    test["test_dict_update_nominal", test_dict_update_nominal]()
    test["test_dict_update_empty_origin", test_dict_update_empty_origin]()
    test["test_dict_update_empty_new", test_dict_update_empty_new]()


def test_taking_owned_kwargs_dict(owned kwargs: OwnedKwargsDict[Int]):
    assert_equal(len(kwargs), 2)

    assert_true("fruit" in kwargs)
    assert_equal(kwargs["fruit"], 8)
    assert_equal(kwargs["fruit"], 8)

    assert_true("dessert" in kwargs)
    assert_equal(kwargs["dessert"], 9)
    assert_equal(kwargs["dessert"], 9)

    var keys = String("")
    for key in kwargs.keys():
        keys += key[]
    assert_equal(keys, "fruitdessert")

    var sum = 0
    for val in kwargs.values():
        sum += val[]
    assert_equal(sum, 17)

    assert_false(kwargs.find("salad").__bool__())
    with assert_raises(contains="KeyError"):
        _ = kwargs["salad"]

    kwargs["salad"] = 10
    assert_equal(kwargs["salad"], 10)

    assert_equal(kwargs.pop("fruit"), 8)
    assert_equal(kwargs.pop("fruit", 2), 2)
    with assert_raises(contains="KeyError"):
        _ = kwargs.pop("fruit")

    keys = String("")
    sum = 0
    for entry in kwargs.items():
        keys += entry[].key
        sum += entry[].value
    assert_equal(keys, "dessertsalad")
    assert_equal(sum, 19)


def test_owned_kwargs_dict():
    var owned_kwargs = OwnedKwargsDict[Int]()
    owned_kwargs._insert("fruit", 8)
    owned_kwargs._insert("dessert", 9)
    test_taking_owned_kwargs_dict(owned_kwargs^)


def main():
    test_dict()
    test_owned_kwargs_dict()
    test_bool_conversion()<|MERGE_RESOLUTION|>--- conflicted
+++ resolved
@@ -12,12 +12,9 @@
 # ===----------------------------------------------------------------------=== #
 # RUN: %mojo -debug-level full %s
 
-from collections import Optional
-<<<<<<< HEAD
-from collections import Dict, KeyElement
-=======
-from collections.dict import Dict, KeyElement, OwnedKwargsDict
->>>>>>> abf2d97e
+from collections import Dict, KeyElement, Optional
+from collections.dict import OwnedKwargsDict
+
 
 from test_utils import CopyCounter
 from testing import assert_equal, assert_false, assert_raises, assert_true

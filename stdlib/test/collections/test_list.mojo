--- conflicted
+++ resolved
@@ -987,10 +987,6 @@
     test_list_contains()
     test_indexing()
     test_list_dtor()
-<<<<<<< HEAD
     test_destructor_trivial_elements()
     test_list_repr()
-=======
-    test_list_repr()
-    test_list_map()
->>>>>>> 786e5805
+    test_list_map()
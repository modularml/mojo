--- conflicted
+++ resolved
@@ -687,25 +687,19 @@
     assert_equal(es[0], 1)
 
 
-<<<<<<< HEAD
+def test_list_realloc_trivial_types[sbo_size: Int]():
+    a = List[Int, sbo_size, hint_trivial_type=True]()
+    for i in range(100):
+        a.append(i)
+
+    b = List[Int8, sbo_size, hint_trivial_type=True]()
+    for i in range(100):
+        b.append(Int8(i))
+
+
 def test_list_boolable[sbo_size: Int]():
     assert_true(List[Int, sbo_size](1))
     assert_false(List[Int, sbo_size]())
-=======
-def test_list_realloc_trivial_types():
-    a = List[Int, hint_trivial_type=True]()
-    for i in range(100):
-        a.append(i)
-
-    b = List[Int8, hint_trivial_type=True]()
-    for i in range(100):
-        b.append(Int8(i))
-
-
-def test_list_boolable():
-    assert_true(List[Int](1))
-    assert_false(List[Int]())
->>>>>>> 23a90c2f
 
 
 def test_constructor_from_pointer[sbo_size: Int]():
@@ -946,7 +940,6 @@
 # main
 # ===-------------------------------------------------------------------===#
 def main():
-<<<<<<< HEAD
     @parameter
     for small_buffer_size in range(8):
         test_mojo_issue_698[small_buffer_size]()
@@ -971,6 +964,7 @@
         test_list_iter[small_buffer_size]()
         test_list_iter_mutable[small_buffer_size]()
         test_list_span[small_buffer_size]()
+        test_list_realloc_trivial_types[small_buffer_size]()
         test_list_boolable[small_buffer_size]()
         test_constructor_from_pointer[small_buffer_size]()
         test_constructor_from_other_list_through_pointer[small_buffer_size]()
@@ -981,39 +975,4 @@
         test_list_contains[small_buffer_size]()
         test_indexing[small_buffer_size]()
         test_materialization[small_buffer_size]()
-        test_list_dtor[small_buffer_size]()
-=======
-    test_mojo_issue_698()
-    test_list()
-    test_list_unsafe_get()
-    test_list_unsafe_set()
-    test_list_clear()
-    test_list_to_bool_conversion()
-    test_list_pop()
-    test_list_variadic_constructor()
-    test_list_resize()
-    test_list_reverse()
-    test_list_reverse_move_count()
-    test_list_insert()
-    test_list_index()
-    test_list_extend()
-    test_list_extend_non_trivial()
-    test_list_explicit_copy()
-    test_no_extra_copies_with_sugared_set_by_field()
-    test_list_copy_constructor()
-    test_2d_dynamic_list()
-    test_list_iter()
-    test_list_iter_mutable()
-    test_list_span()
-    test_list_realloc_trivial_types()
-    test_list_boolable()
-    test_constructor_from_pointer()
-    test_constructor_from_other_list_through_pointer()
-    test_converting_list_to_string()
-    test_list_count()
-    test_list_add()
-    test_list_mult()
-    test_list_contains()
-    test_indexing()
-    test_list_dtor()
->>>>>>> 23a90c2f
+        test_list_dtor[small_buffer_size]()
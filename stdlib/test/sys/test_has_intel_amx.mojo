# ===----------------------------------------------------------------------=== #
# Copyright (c) 2024, Modular Inc. All rights reserved.
#
# Licensed under the Apache License v2.0 with LLVM Exceptions:
# https://llvm.org/LICENSE.txt
#
# Unless required by applicable law or agreed to in writing, software
# distributed under the License is distributed on an "AS IS" BASIS,
# WITHOUT WARRANTIES OR CONDITIONS OF ANY KIND, either express or implied.
# See the License for the specific language governing permissions and
# limitations under the License.
# ===----------------------------------------------------------------------=== #
#
# This file is only run on linux targets with amx_tile
#
# ===----------------------------------------------------------------------=== #
# REQUIRES: linux
# REQUIRES: amx_tile
# RUN: %mojo -debug-level full %s


<<<<<<< HEAD
from sys.info import has_intel_amx, os_is_linux
from testing import assert_false, assert_true
=======
from sys import has_intel_amx, os_is_linux

>>>>>>> 63d5cb0e
from LinAlg.intel_amx import init_intel_amx


fn test_has_intel_amx():
    assert_true(os_is_linux())
    assert_true(has_intel_amx())
    assert_true(init_intel_amx())


fn main():
    test_has_intel_amx()<|MERGE_RESOLUTION|>--- conflicted
+++ resolved
@@ -18,14 +18,8 @@
 # REQUIRES: amx_tile
 # RUN: %mojo -debug-level full %s
 
-
-<<<<<<< HEAD
-from sys.info import has_intel_amx, os_is_linux
+from sys import has_intel_amx, os_is_linux
 from testing import assert_false, assert_true
-=======
-from sys import has_intel_amx, os_is_linux
-
->>>>>>> 63d5cb0e
 from LinAlg.intel_amx import init_intel_amx
 
 
